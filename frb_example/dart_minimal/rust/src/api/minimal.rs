use flutter_rust_bridge::frb;

// TODO temp rm
// #[frb(init)]
// pub fn init_app() {
//     flutter_rust_bridge::setup_default_user_utils();
// }

pub fn minimal_adder(a: i32, b: i32) -> i32 {
    a + b
<<<<<<< HEAD
}

// TODO temp demo
// pub fn f(a: Vec<u64>) -> Vec<u64> {
//     a
// }
=======
}
>>>>>>> 7d0bc88d
<|MERGE_RESOLUTION|>--- conflicted
+++ resolved
@@ -1,20 +1,10 @@
 use flutter_rust_bridge::frb;
 
-// TODO temp rm
-// #[frb(init)]
-// pub fn init_app() {
-//     flutter_rust_bridge::setup_default_user_utils();
-// }
+#[frb(init)]
+pub fn init_app() {
+    flutter_rust_bridge::setup_default_user_utils();
+}
 
 pub fn minimal_adder(a: i32, b: i32) -> i32 {
     a + b
-<<<<<<< HEAD
-}
-
-// TODO temp demo
-// pub fn f(a: Vec<u64>) -> Vec<u64> {
-//     a
-// }
-=======
-}
->>>>>>> 7d0bc88d
+}