--- conflicted
+++ resolved
@@ -33,11 +33,7 @@
     default_rust_auto_opaque = RustAutoOpaqueMoi,
 );
 pub(crate) const FLUTTER_RUST_BRIDGE_CODEGEN_VERSION: &str = "2.0.0-dev.38";
-<<<<<<< HEAD
-pub(crate) const FLUTTER_RUST_BRIDGE_CODEGEN_CONTENT_HASH: i32 = 93210107;
-=======
 pub(crate) const FLUTTER_RUST_BRIDGE_CODEGEN_CONTENT_HASH: i32 = -2119384465;
->>>>>>> 7d0bc88d
 
 // Section: executor
 
@@ -45,8 +41,6 @@
 
 // Section: wire_funcs
 
-<<<<<<< HEAD
-=======
 fn wire__crate__api__minimal__init_app_impl(
     port_: flutter_rust_bridge::for_generated::DartNativeSendPort,
     ptr_: flutter_rust_bridge::for_generated::PlatformGeneralizedUint8ListPtr,
@@ -80,7 +74,6 @@
         },
     )
 }
->>>>>>> 7d0bc88d
 fn wire__crate__api__minimal__minimal_adder_impl(
     port_: flutter_rust_bridge::for_generated::DartNativeSendPort,
     ptr_: flutter_rust_bridge::for_generated::PlatformGeneralizedUint8ListPtr,
@@ -145,12 +138,8 @@
 ) {
     // Codec=Pde (Serialization + dispatch), see doc to use other codecs
     match func_id {
-<<<<<<< HEAD
-        1 => wire__crate__api__minimal__minimal_adder_impl(port, ptr, rust_vec_len, data_len),
-=======
         1 => wire__crate__api__minimal__init_app_impl(port, ptr, rust_vec_len, data_len),
         2 => wire__crate__api__minimal__minimal_adder_impl(port, ptr, rust_vec_len, data_len),
->>>>>>> 7d0bc88d
         _ => unreachable!(),
     }
 }
