// AUTO GENERATED FILE, DO NOT EDIT.
// Generated by `flutter_rust_bridge`@ 1.51.0.
// ignore_for_file: non_constant_identifier_names, unused_element, duplicate_ignore, directives_ordering, curly_braces_in_flow_control_structures, unnecessary_lambdas, slash_for_doc_comments, prefer_const_literals_to_create_immutables, implicit_dynamic_list_literal, duplicate_import, unused_import, prefer_single_quotes, prefer_const_constructors, use_super_parameters, always_use_package_imports, annotate_overrides, invalid_use_of_protected_member, constant_identifier_names, invalid_use_of_internal_member

import 'bridge_generated.io.dart' if (dart.library.html) 'bridge_generated.web.dart';
import 'dart:convert';
import 'dart:async';
import 'package:flutter_rust_bridge/flutter_rust_bridge.dart';
import 'package:uuid/uuid.dart';
import 'package:freezed_annotation/freezed_annotation.dart' hide protected;
import 'package:meta/meta.dart' as meta;
import 'package:collection/collection.dart';

part 'bridge_definitions.freezed.dart';

abstract class FlutterRustBridgeExampleSingleBlockTest {
  /// Documentation on a simple adder function.
  Future<int> simpleAdder({required int a, required int b, dynamic hint});

  FlutterRustBridgeTaskConstMeta get kSimpleAdderConstMeta;

  ///
  /// Multiline comments are fine,
  /// but they are not preferred in Rust nor in Dart.
  /// Newlines are preserved.
  ///
  Future<int> primitiveTypes(
      {required int myI32, required int myI64, required double myF64, required bool myBool, dynamic hint});

  FlutterRustBridgeTaskConstMeta get kPrimitiveTypesConstMeta;

  Future<int> primitiveU32({required int myU32, dynamic hint});

  FlutterRustBridgeTaskConstMeta get kPrimitiveU32ConstMeta;

  Future<String> handleString({required String s, dynamic hint});

  FlutterRustBridgeTaskConstMeta get kHandleStringConstMeta;

  Future<void> handleReturnUnit({dynamic hint});

  FlutterRustBridgeTaskConstMeta get kHandleReturnUnitConstMeta;

  Future<Uint8List> handleVecU8({required Uint8List v, dynamic hint});

  FlutterRustBridgeTaskConstMeta get kHandleVecU8ConstMeta;

  Future<VecOfPrimitivePack> handleVecOfPrimitive({required int n, dynamic hint});

  FlutterRustBridgeTaskConstMeta get kHandleVecOfPrimitiveConstMeta;

  Future<ZeroCopyVecOfPrimitivePack> handleZeroCopyVecOfPrimitive({required int n, dynamic hint});

  FlutterRustBridgeTaskConstMeta get kHandleZeroCopyVecOfPrimitiveConstMeta;

  Future<MySize> handleStruct({required MySize arg, required MySize boxed, dynamic hint});

  FlutterRustBridgeTaskConstMeta get kHandleStructConstMeta;

  Future<NewTypeInt> handleNewtype({required NewTypeInt arg, dynamic hint});

  FlutterRustBridgeTaskConstMeta get kHandleNewtypeConstMeta;

  Future<List<MySize>> handleListOfStruct({required List<MySize> l, dynamic hint});

  FlutterRustBridgeTaskConstMeta get kHandleListOfStructConstMeta;

  Future<List<String>> handleStringList({required List<String> names, dynamic hint});

  FlutterRustBridgeTaskConstMeta get kHandleStringListConstMeta;

  Future<MyTreeNode> handleComplexStruct({required MyTreeNode s, dynamic hint});

  FlutterRustBridgeTaskConstMeta get kHandleComplexStructConstMeta;

  Uint8List handleSyncReturn({required String mode, dynamic hint});

  FlutterRustBridgeTaskConstMeta get kHandleSyncReturnConstMeta;

  bool handleSyncBool({required bool input, dynamic hint});

  FlutterRustBridgeTaskConstMeta get kHandleSyncBoolConstMeta;

  int handleSyncU8({required int input, dynamic hint});

  FlutterRustBridgeTaskConstMeta get kHandleSyncU8ConstMeta;

  int handleSyncU16({required int input, dynamic hint});

  FlutterRustBridgeTaskConstMeta get kHandleSyncU16ConstMeta;

  int handleSyncU32({required int input, dynamic hint});

  FlutterRustBridgeTaskConstMeta get kHandleSyncU32ConstMeta;

  int handleSyncU64({required int input, dynamic hint});

  FlutterRustBridgeTaskConstMeta get kHandleSyncU64ConstMeta;

  int handleSyncI8({required int input, dynamic hint});

  FlutterRustBridgeTaskConstMeta get kHandleSyncI8ConstMeta;

  int handleSyncI16({required int input, dynamic hint});

  FlutterRustBridgeTaskConstMeta get kHandleSyncI16ConstMeta;

  int handleSyncI32({required int input, dynamic hint});

  FlutterRustBridgeTaskConstMeta get kHandleSyncI32ConstMeta;

  int handleSyncI64({required int input, dynamic hint});

  FlutterRustBridgeTaskConstMeta get kHandleSyncI64ConstMeta;

  double handleSyncF32({required double input, dynamic hint});

  FlutterRustBridgeTaskConstMeta get kHandleSyncF32ConstMeta;

  double handleSyncF64({required double input, dynamic hint});

  FlutterRustBridgeTaskConstMeta get kHandleSyncF64ConstMeta;

  String handleSyncString({required String input, dynamic hint});

  FlutterRustBridgeTaskConstMeta get kHandleSyncStringConstMeta;

  Stream<String> handleStream({required String arg, dynamic hint});

  FlutterRustBridgeTaskConstMeta get kHandleStreamConstMeta;

  Stream<MyStreamEntry> handleStreamOfStruct({dynamic hint});

  FlutterRustBridgeTaskConstMeta get kHandleStreamOfStructConstMeta;

  Future<int> returnErr({dynamic hint});

  FlutterRustBridgeTaskConstMeta get kReturnErrConstMeta;

  Future<int> returnPanic({dynamic hint});

  FlutterRustBridgeTaskConstMeta get kReturnPanicConstMeta;

  Future<double?> handleOptionalReturn({required double left, required double right, dynamic hint});

  FlutterRustBridgeTaskConstMeta get kHandleOptionalReturnConstMeta;

  Future<Element?> handleOptionalStruct({String? document, dynamic hint});

  FlutterRustBridgeTaskConstMeta get kHandleOptionalStructConstMeta;

  Future<ExoticOptionals?> handleOptionalIncrement({ExoticOptionals? opt, dynamic hint});

  FlutterRustBridgeTaskConstMeta get kHandleOptionalIncrementConstMeta;

  Future<double> handleIncrementBoxedOptional({double? opt, dynamic hint});

  FlutterRustBridgeTaskConstMeta get kHandleIncrementBoxedOptionalConstMeta;

  Future<String> handleOptionBoxArguments(
      {int? i8Box,
      int? u8Box,
      int? i32Box,
      int? i64Box,
      double? f64Box,
      bool? boolbox,
      ExoticOptionals? structbox,
      dynamic hint});

  FlutterRustBridgeTaskConstMeta get kHandleOptionBoxArgumentsConstMeta;

  Future<Uint8List> printNote({required Note note, dynamic hint});

  FlutterRustBridgeTaskConstMeta get kPrintNoteConstMeta;

  Future<Weekdays?> handleReturnEnum({required String input, dynamic hint});

  FlutterRustBridgeTaskConstMeta get kHandleReturnEnumConstMeta;

  Future<Weekdays> handleEnumParameter({required Weekdays weekday, dynamic hint});

  FlutterRustBridgeTaskConstMeta get kHandleEnumParameterConstMeta;

  Future<void> handleCustomizedStruct({required Customized val, dynamic hint});

  FlutterRustBridgeTaskConstMeta get kHandleCustomizedStructConstMeta;

  Future<KitchenSink> handleEnumStruct({required KitchenSink val, dynamic hint});

  FlutterRustBridgeTaskConstMeta get kHandleEnumStructConstMeta;

  Future<bool> useImportedStruct({required MyStruct myStruct, dynamic hint});

  FlutterRustBridgeTaskConstMeta get kUseImportedStructConstMeta;

  Future<bool> useImportedEnum({required MyEnum myEnum, dynamic hint});

  FlutterRustBridgeTaskConstMeta get kUseImportedEnumConstMeta;

  Future<ApplicationSettings> getAppSettings({dynamic hint});

  FlutterRustBridgeTaskConstMeta get kGetAppSettingsConstMeta;

  Future<bool> isAppEmbedded({required ApplicationSettings appSettings, dynamic hint});

  FlutterRustBridgeTaskConstMeta get kIsAppEmbeddedConstMeta;

  Future<ApplicationMessage> getMessage({dynamic hint});

  FlutterRustBridgeTaskConstMeta get kGetMessageConstMeta;

  Future<Numbers> repeatNumber({required int num, required int times, dynamic hint});

  FlutterRustBridgeTaskConstMeta get kRepeatNumberConstMeta;

  Future<Sequences> repeatSequence({required int seq, required int times, dynamic hint});

  FlutterRustBridgeTaskConstMeta get kRepeatSequenceConstMeta;

  Future<int?> firstNumber({required Numbers nums, dynamic hint});

  FlutterRustBridgeTaskConstMeta get kFirstNumberConstMeta;

  Future<int?> firstSequence({required Sequences seqs, dynamic hint});

  FlutterRustBridgeTaskConstMeta get kFirstSequenceConstMeta;

  Future<U8Array5> getArray({dynamic hint});

  FlutterRustBridgeTaskConstMeta get kGetArrayConstMeta;

  Future<PointArray2> getComplexArray({dynamic hint});

  FlutterRustBridgeTaskConstMeta get kGetComplexArrayConstMeta;

  Future<int> getUsize({required int u, dynamic hint});

  FlutterRustBridgeTaskConstMeta get kGetUsizeConstMeta;

  Future<UserId> nextUserId({required UserId userId, dynamic hint});

  FlutterRustBridgeTaskConstMeta get kNextUserIdConstMeta;

  Stream<Event> registerEventListener({dynamic hint});

  FlutterRustBridgeTaskConstMeta get kRegisterEventListenerConstMeta;

  Future<void> closeEventListener({dynamic hint});

  FlutterRustBridgeTaskConstMeta get kCloseEventListenerConstMeta;

  Future<void> createEvent({required String address, required String payload, dynamic hint});

  FlutterRustBridgeTaskConstMeta get kCreateEventConstMeta;

  Stream<Log> handleStreamSinkAt1({required int key, required int max, dynamic hint});

  FlutterRustBridgeTaskConstMeta get kHandleStreamSinkAt1ConstMeta;

  Stream<Log> handleStreamSinkAt2({required int key, required int max, dynamic hint});

  FlutterRustBridgeTaskConstMeta get kHandleStreamSinkAt2ConstMeta;

  Stream<Log> handleStreamSinkAt3({required int key, required int max, dynamic hint});

  FlutterRustBridgeTaskConstMeta get kHandleStreamSinkAt3ConstMeta;

  Future<SumWith> getSumStruct({dynamic hint});

  FlutterRustBridgeTaskConstMeta get kGetSumStructConstMeta;

  Future<SumWithArray3> getSumArray({required int a, required int b, required int c, dynamic hint});

  FlutterRustBridgeTaskConstMeta get kGetSumArrayConstMeta;

  Future<Measure?> multiplyByTen({required Measure measure, dynamic hint});

  FlutterRustBridgeTaskConstMeta get kMultiplyByTenConstMeta;

  Future<OldSimpleStruct> callOldModuleSystem({dynamic hint});

  FlutterRustBridgeTaskConstMeta get kCallOldModuleSystemConstMeta;

  Future<NewSimpleStruct> callNewModuleSystem({dynamic hint});

  FlutterRustBridgeTaskConstMeta get kCallNewModuleSystemConstMeta;

  Future<BigBuffers> handleBigBuffers({dynamic hint});

  FlutterRustBridgeTaskConstMeta get kHandleBigBuffersConstMeta;

  Future<DateTime> datetimeUtc({required DateTime d, dynamic hint});

  FlutterRustBridgeTaskConstMeta get kDatetimeUtcConstMeta;

  Future<DateTime> datetimeLocal({required DateTime d, dynamic hint});

  FlutterRustBridgeTaskConstMeta get kDatetimeLocalConstMeta;

  Future<DateTime> naivedatetime({required DateTime d, dynamic hint});

  FlutterRustBridgeTaskConstMeta get kNaivedatetimeConstMeta;

  Future<Duration> duration({required Duration d, dynamic hint});

  FlutterRustBridgeTaskConstMeta get kDurationConstMeta;

  Future<Duration> howLongDoesItTake({required FeatureChrono mine, dynamic hint});

  FlutterRustBridgeTaskConstMeta get kHowLongDoesItTakeConstMeta;

  Future<UuidValue> handleUuid({required UuidValue id, dynamic hint});

  FlutterRustBridgeTaskConstMeta get kHandleUuidConstMeta;

  Future<List<UuidValue>> handleUuids({required List<UuidValue> ids, dynamic hint});

  FlutterRustBridgeTaskConstMeta get kHandleUuidsConstMeta;

  Future<FeatureUuid> handleNestedUuids({required FeatureUuid ids, dynamic hint});

  FlutterRustBridgeTaskConstMeta get kHandleNestedUuidsConstMeta;

  Future<MessageId> newMsgid({required U8Array32 id, dynamic hint});

  FlutterRustBridgeTaskConstMeta get kNewMsgidConstMeta;

  Future<U8Array32> useMsgid({required MessageId id, dynamic hint});

  FlutterRustBridgeTaskConstMeta get kUseMsgidConstMeta;

  Future<Blob> boxedBlob({required U8Array1600 blob, dynamic hint});

  FlutterRustBridgeTaskConstMeta get kBoxedBlobConstMeta;

  Future<U8Array1600> useBoxedBlob({required Blob blob, dynamic hint});

  FlutterRustBridgeTaskConstMeta get kUseBoxedBlobConstMeta;

  Future<FeedId> returnBoxedFeedId({required U8Array8 id, dynamic hint});

  FlutterRustBridgeTaskConstMeta get kReturnBoxedFeedIdConstMeta;

  Future<U8Array8> returnBoxedRawFeedId({required FeedId id, dynamic hint});

  FlutterRustBridgeTaskConstMeta get kReturnBoxedRawFeedIdConstMeta;

  Future<TestId> testId({required TestId id, dynamic hint});

  FlutterRustBridgeTaskConstMeta get kTestIdConstMeta;

  Future<double> lastNumber({required F64Array16 array, dynamic hint});

  FlutterRustBridgeTaskConstMeta get kLastNumberConstMeta;

  Future<TestIdArray2> nestedId({required TestIdArray4 id, dynamic hint});

  FlutterRustBridgeTaskConstMeta get kNestedIdConstMeta;

  String syncAcceptDartOpaque({required Object opaque, dynamic hint});

  FlutterRustBridgeTaskConstMeta get kSyncAcceptDartOpaqueConstMeta;

  Future<String> asyncAcceptDartOpaque({required Object opaque, dynamic hint});

  FlutterRustBridgeTaskConstMeta get kAsyncAcceptDartOpaqueConstMeta;

  Future<Object> loopBack({required Object opaque, dynamic hint});

  FlutterRustBridgeTaskConstMeta get kLoopBackConstMeta;

  Future<Object?> loopBackOption({required Object opaque, dynamic hint});

  FlutterRustBridgeTaskConstMeta get kLoopBackOptionConstMeta;

  Future<ObjectArray1> loopBackArray({required Object opaque, dynamic hint});

  FlutterRustBridgeTaskConstMeta get kLoopBackArrayConstMeta;

  Future<List<Object>> loopBackVec({required Object opaque, dynamic hint});

  FlutterRustBridgeTaskConstMeta get kLoopBackVecConstMeta;

  Future<void> loopBackOptionGet({Object? opaque, dynamic hint});

  FlutterRustBridgeTaskConstMeta get kLoopBackOptionGetConstMeta;

  Future<void> loopBackArrayGet({required ObjectArray1 opaque, dynamic hint});

  FlutterRustBridgeTaskConstMeta get kLoopBackArrayGetConstMeta;

  Future<void> loopBackVecGet({required List<Object> opaque, dynamic hint});

  FlutterRustBridgeTaskConstMeta get kLoopBackVecGetConstMeta;

  /// [DartWrapObject] can be safely retrieved on a dart thread.
  String unwrapDartOpaque({required Object opaque, dynamic hint});

  FlutterRustBridgeTaskConstMeta get kUnwrapDartOpaqueConstMeta;

  /// [DartWrapObject] cannot be obtained
  /// on a thread other than the thread it was created on.
  Future<void> panicUnwrapDartOpaque({required Object opaque, dynamic hint});

  FlutterRustBridgeTaskConstMeta get kPanicUnwrapDartOpaqueConstMeta;

  Future<HideData> createOpaque({dynamic hint});

  FlutterRustBridgeTaskConstMeta get kCreateOpaqueConstMeta;

  Future<HideData?> createOptionOpaque({HideData? opaque, dynamic hint});

  FlutterRustBridgeTaskConstMeta get kCreateOptionOpaqueConstMeta;

  Future<EnumOpaqueArray5> createArrayOpaqueEnum({dynamic hint});

  FlutterRustBridgeTaskConstMeta get kCreateArrayOpaqueEnumConstMeta;

  Future<String> runEnumOpaque({required EnumOpaque opaque, dynamic hint});

  FlutterRustBridgeTaskConstMeta get kRunEnumOpaqueConstMeta;

  Future<String> runOpaque({required HideData opaque, dynamic hint});

  FlutterRustBridgeTaskConstMeta get kRunOpaqueConstMeta;

  Future<String> runOpaqueWithDelay({required HideData opaque, dynamic hint});

  FlutterRustBridgeTaskConstMeta get kRunOpaqueWithDelayConstMeta;

  Future<HideDataArray2> opaqueArray({dynamic hint});

  FlutterRustBridgeTaskConstMeta get kOpaqueArrayConstMeta;

  Future<void> opaqueArrayRun({required HideDataArray2 data, dynamic hint});

  FlutterRustBridgeTaskConstMeta get kOpaqueArrayRunConstMeta;

  Future<List<HideData>> opaqueVec({dynamic hint});

  FlutterRustBridgeTaskConstMeta get kOpaqueVecConstMeta;

  Future<void> opaqueVecRun({required List<HideData> data, dynamic hint});

  FlutterRustBridgeTaskConstMeta get kOpaqueVecRunConstMeta;

  Future<OpaqueNested> createNestedOpaque({dynamic hint});

  FlutterRustBridgeTaskConstMeta get kCreateNestedOpaqueConstMeta;

  Future<void> runNestedOpaque({required OpaqueNested opaque, dynamic hint});

  FlutterRustBridgeTaskConstMeta get kRunNestedOpaqueConstMeta;

<<<<<<< HEAD
  Future<DartOpaqueNested> createNestedDartOpaque({required Object opaque1, required Object opaque2, dynamic hint});

  FlutterRustBridgeTaskConstMeta get kCreateNestedDartOpaqueConstMeta;

  Future<void> getNestedDartOpaque({required DartOpaqueNested opaque, dynamic hint});

  FlutterRustBridgeTaskConstMeta get kGetNestedDartOpaqueConstMeta;

  Future<EnumDartOpaque> createEnumDartOpaque({required Object opaque, dynamic hint});

  FlutterRustBridgeTaskConstMeta get kCreateEnumDartOpaqueConstMeta;

  Future<void> getEnumDartOpaque({required EnumDartOpaque opaque, dynamic hint});

  FlutterRustBridgeTaskConstMeta get kGetEnumDartOpaqueConstMeta;

  Future<void> setStaticDartOpaque({required Object opaque, dynamic hint});

  FlutterRustBridgeTaskConstMeta get kSetStaticDartOpaqueConstMeta;

  Future<void> dropStaticDartOpaque({dynamic hint});

  FlutterRustBridgeTaskConstMeta get kDropStaticDartOpaqueConstMeta;
=======
  /// Function to check the code generator.
  /// FrbOpaqueReturn must be only return type.
  /// FrbOpaqueReturn must not be used as an argument.
  Future<FrbOpaqueReturn> frbGeneratorTest({dynamic hint});

  FlutterRustBridgeTaskConstMeta get kFrbGeneratorTestConstMeta;
>>>>>>> ecb1261d

  Future<int> sumMethodSumWith({required SumWith that, required int y, required int z, dynamic hint});

  FlutterRustBridgeTaskConstMeta get kSumMethodSumWithConstMeta;

  Future<ConcatenateWith> newStaticMethodConcatenateWith({required String a, dynamic hint});

  FlutterRustBridgeTaskConstMeta get kNewStaticMethodConcatenateWithConstMeta;

  Future<String> concatenateMethodConcatenateWith({required ConcatenateWith that, required String b, dynamic hint});

  FlutterRustBridgeTaskConstMeta get kConcatenateMethodConcatenateWithConstMeta;

  Future<String> concatenateStaticStaticMethodConcatenateWith({required String a, required String b, dynamic hint});

  FlutterRustBridgeTaskConstMeta get kConcatenateStaticStaticMethodConcatenateWithConstMeta;

  Stream<Log2> handleSomeStreamSinkMethodConcatenateWith(
      {required ConcatenateWith that, required int key, required int max, dynamic hint});

  FlutterRustBridgeTaskConstMeta get kHandleSomeStreamSinkMethodConcatenateWithConstMeta;

  Stream<int> handleSomeStreamSinkAt1MethodConcatenateWith({required ConcatenateWith that, dynamic hint});

  FlutterRustBridgeTaskConstMeta get kHandleSomeStreamSinkAt1MethodConcatenateWithConstMeta;

  Stream<Log2> handleSomeStaticStreamSinkStaticMethodConcatenateWith(
      {required int key, required int max, dynamic hint});

  FlutterRustBridgeTaskConstMeta get kHandleSomeStaticStreamSinkStaticMethodConcatenateWithConstMeta;

  Stream<int> handleSomeStaticStreamSinkSingleArgStaticMethodConcatenateWith({dynamic hint});

  FlutterRustBridgeTaskConstMeta get kHandleSomeStaticStreamSinkSingleArgStaticMethodConcatenateWithConstMeta;

  DropFnType get dropOpaqueBoxDartDebug;
  ShareFnType get shareOpaqueBoxDartDebug;
  OpaqueTypeFinalizer get BoxDartDebugFinalizer;

  DropFnType get dropOpaqueFrbOpaqueReturn;
  ShareFnType get shareOpaqueFrbOpaqueReturn;
  OpaqueTypeFinalizer get FrbOpaqueReturnFinalizer;

  DropFnType get dropOpaqueHideData;
  ShareFnType get shareOpaqueHideData;
  OpaqueTypeFinalizer get HideDataFinalizer;

  DropFnType get dropOpaqueI32;
  ShareFnType get shareOpaqueI32;
  OpaqueTypeFinalizer get I32Finalizer;

  DropFnType get dropOpaqueMutexHideData;
  ShareFnType get shareOpaqueMutexHideData;
  OpaqueTypeFinalizer get MutexHideDataFinalizer;

  DropFnType get dropOpaqueRwLockHideData;
  ShareFnType get shareOpaqueRwLockHideData;
  OpaqueTypeFinalizer get RwLockHideDataFinalizer;
}

@sealed
class BoxDartDebug extends FrbOpaque {
  final FlutterRustBridgeExampleSingleBlockTest bridge;
  BoxDartDebug.fromRaw(int ptr, int size, this.bridge) : super.unsafe(ptr, size);
  @override
  DropFnType get dropFn => bridge.dropOpaqueBoxDartDebug;

  @override
  ShareFnType get shareFn => bridge.shareOpaqueBoxDartDebug;

  @override
  OpaqueTypeFinalizer get staticFinalizer => bridge.BoxDartDebugFinalizer;
}

class EnumOpaqueArray5 extends NonGrowableListView<EnumOpaque> {
  static const arraySize = 5;
  EnumOpaqueArray5(List<EnumOpaque> inner)
      : assert(inner.length == arraySize),
        super(inner);
  EnumOpaqueArray5.unchecked(List<EnumOpaque> inner) : super(inner);
  EnumOpaqueArray5.init(EnumOpaque fill) : super(List<EnumOpaque>.filled(arraySize, fill));
}

@sealed
class FrbOpaqueReturn extends FrbOpaque {
  final FlutterRustBridgeExampleSingleBlockTest bridge;
  FrbOpaqueReturn.fromRaw(int ptr, int size, this.bridge) : super.unsafe(ptr, size);
  @override
  DropFnType get dropFn => bridge.dropOpaqueFrbOpaqueReturn;

  @override
  ShareFnType get shareFn => bridge.shareOpaqueFrbOpaqueReturn;

  @override
  OpaqueTypeFinalizer get staticFinalizer => bridge.FrbOpaqueReturnFinalizer;
}

@sealed
class HideData extends FrbOpaque {
  final FlutterRustBridgeExampleSingleBlockTest bridge;
  HideData.fromRaw(int ptr, int size, this.bridge) : super.unsafe(ptr, size);
  @override
  DropFnType get dropFn => bridge.dropOpaqueHideData;

  @override
  ShareFnType get shareFn => bridge.shareOpaqueHideData;

  @override
  OpaqueTypeFinalizer get staticFinalizer => bridge.HideDataFinalizer;
}

class HideDataArray2 extends NonGrowableListView<HideData> {
  static const arraySize = 2;
  HideDataArray2(List<HideData> inner)
      : assert(inner.length == arraySize),
        super(inner);
  HideDataArray2.unchecked(List<HideData> inner) : super(inner);
  HideDataArray2.init(HideData fill) : super(List<HideData>.filled(arraySize, fill));
}

@sealed
class I32 extends FrbOpaque {
  final FlutterRustBridgeExampleSingleBlockTest bridge;
  I32.fromRaw(int ptr, int size, this.bridge) : super.unsafe(ptr, size);
  @override
  DropFnType get dropFn => bridge.dropOpaqueI32;

  @override
  ShareFnType get shareFn => bridge.shareOpaqueI32;

  @override
  OpaqueTypeFinalizer get staticFinalizer => bridge.I32Finalizer;
}

@sealed
class MutexHideData extends FrbOpaque {
  final FlutterRustBridgeExampleSingleBlockTest bridge;
  MutexHideData.fromRaw(int ptr, int size, this.bridge) : super.unsafe(ptr, size);
  @override
  DropFnType get dropFn => bridge.dropOpaqueMutexHideData;

  @override
  ShareFnType get shareFn => bridge.shareOpaqueMutexHideData;

  @override
  OpaqueTypeFinalizer get staticFinalizer => bridge.MutexHideDataFinalizer;
}

class ObjectArray1 extends NonGrowableListView<Object> {
  static const arraySize = 1;
  ObjectArray1(List<Object> inner)
      : assert(inner.length == arraySize),
        super(inner);
  ObjectArray1.unchecked(List<Object> inner) : super(inner);
  ObjectArray1.init(Object fill) : super(List<Object>.filled(arraySize, fill));
}

class PointArray2 extends NonGrowableListView<Point> {
  static const arraySize = 2;
  PointArray2(List<Point> inner)
      : assert(inner.length == arraySize),
        super(inner);
  PointArray2.unchecked(List<Point> inner) : super(inner);
  PointArray2.init(Point fill) : super(List<Point>.filled(arraySize, fill));
}

@sealed
class RwLockHideData extends FrbOpaque {
  final FlutterRustBridgeExampleSingleBlockTest bridge;
  RwLockHideData.fromRaw(int ptr, int size, this.bridge) : super.unsafe(ptr, size);
  @override
  DropFnType get dropFn => bridge.dropOpaqueRwLockHideData;

  @override
  ShareFnType get shareFn => bridge.shareOpaqueRwLockHideData;

  @override
  OpaqueTypeFinalizer get staticFinalizer => bridge.RwLockHideDataFinalizer;
}

class SumWithArray3 extends NonGrowableListView<SumWith> {
  static const arraySize = 3;
  SumWithArray3(List<SumWith> inner)
      : assert(inner.length == arraySize),
        super(inner);
  SumWithArray3.unchecked(List<SumWith> inner) : super(inner);
  SumWithArray3.init(SumWith fill) : super(List<SumWith>.filled(arraySize, fill));
}

class TestIdArray2 extends NonGrowableListView<TestId> {
  static const arraySize = 2;
  TestIdArray2(List<TestId> inner)
      : assert(inner.length == arraySize),
        super(inner);
  TestIdArray2.unchecked(List<TestId> inner) : super(inner);
  TestIdArray2.init(TestId fill) : super(List<TestId>.filled(arraySize, fill));
}

class TestIdArray4 extends NonGrowableListView<TestId> {
  static const arraySize = 4;
  TestIdArray4(List<TestId> inner)
      : assert(inner.length == arraySize),
        super(inner);
  TestIdArray4.unchecked(List<TestId> inner) : super(inner);
  TestIdArray4.init(TestId fill) : super(List<TestId>.filled(arraySize, fill));
}

class ApplicationEnv {
  final List<ApplicationEnvVar> vars;

  ApplicationEnv({
    required this.vars,
  });
}

class ApplicationEnvVar {
  final String field0;
  final bool field1;

  ApplicationEnvVar({
    required this.field0,
    required this.field1,
  });
}

@freezed
class ApplicationMessage with _$ApplicationMessage {
  const factory ApplicationMessage.displayMessage(
    String field0,
  ) = ApplicationMessage_DisplayMessage;
  const factory ApplicationMessage.renderPixel({
    required int x,
    required int y,
  }) = ApplicationMessage_RenderPixel;
  const factory ApplicationMessage.exit() = ApplicationMessage_Exit;
}

enum ApplicationMode {
  Standalone,
  Embedded,
}

class ApplicationSettings {
  final String name;
  final String version;
  final ApplicationMode mode;
  final ApplicationEnv env;

  ApplicationSettings({
    required this.name,
    required this.version,
    required this.mode,
    required this.env,
  });
}

class Attribute {
  final String key;
  final String value;

  Attribute({
    required this.key,
    required this.value,
  });
}

class BigBuffers {
  final Int64List int64;
  final Uint64List uint64;

  BigBuffers({
    required this.int64,
    required this.uint64,
  });
}

class Blob {
  final U8Array1600 field0;

  Blob({
    required this.field0,
  });
}

class ConcatenateWith {
  final FlutterRustBridgeExampleSingleBlockTest bridge;
  final String a;

  ConcatenateWith({
    required this.bridge,
    required this.a,
  });

  static Future<ConcatenateWith> newConcatenateWith(
          {required FlutterRustBridgeExampleSingleBlockTest bridge, required String a, dynamic hint}) =>
      bridge.newStaticMethodConcatenateWith(a: a, hint: hint);

  Future<String> concatenate({required String b, dynamic hint}) => bridge.concatenateMethodConcatenateWith(
        that: this,
        b: b,
      );

  static Future<String> concatenateStatic(
          {required FlutterRustBridgeExampleSingleBlockTest bridge,
          required String a,
          required String b,
          dynamic hint}) =>
      bridge.concatenateStaticStaticMethodConcatenateWith(a: a, b: b, hint: hint);

  Stream<Log2> handleSomeStreamSink({required int key, required int max, dynamic hint}) =>
      bridge.handleSomeStreamSinkMethodConcatenateWith(
        that: this,
        key: key,
        max: max,
      );

  Stream<int> handleSomeStreamSinkAt1({dynamic hint}) => bridge.handleSomeStreamSinkAt1MethodConcatenateWith(
        that: this,
      );

  static Stream<Log2> handleSomeStaticStreamSink(
          {required FlutterRustBridgeExampleSingleBlockTest bridge,
          required int key,
          required int max,
          dynamic hint}) =>
      bridge.handleSomeStaticStreamSinkStaticMethodConcatenateWith(key: key, max: max, hint: hint);

  static Stream<int> handleSomeStaticStreamSinkSingleArg(
          {required FlutterRustBridgeExampleSingleBlockTest bridge, dynamic hint}) =>
      bridge.handleSomeStaticStreamSinkSingleArgStaticMethodConcatenateWith(hint: hint);
}

class Customized {
  final String finalField;
  String? nonFinalField;

  Customized({
    required this.finalField,
    this.nonFinalField,
  });
}

class DartOpaqueNested {
  final Object first;
  final Object second;

  DartOpaqueNested({
    required this.first,
    required this.second,
  });
}

@freezed
class Distance with _$Distance {
  const factory Distance.unknown() = Distance_Unknown;
  const factory Distance.map(
    double field0,
  ) = Distance_Map;
}

class Element {
  final String? tag;
  final String? text;
  final List<Attribute>? attributes;
  final List<Element>? children;

  Element({
    this.tag,
    this.text,
    this.attributes,
    this.children,
  });
}

@freezed
class EnumDartOpaque with _$EnumDartOpaque {
  const factory EnumDartOpaque.primitive(
    int field0,
  ) = EnumDartOpaque_Primitive;
  const factory EnumDartOpaque.opaque(
    Object field0,
  ) = EnumDartOpaque_Opaque;
}

@freezed
class EnumOpaque with _$EnumOpaque {
  const factory EnumOpaque.struct(
    HideData field0,
  ) = EnumOpaque_Struct;
  const factory EnumOpaque.primitive(
    I32 field0,
  ) = EnumOpaque_Primitive;
  const factory EnumOpaque.traitObj(
    BoxDartDebug field0,
  ) = EnumOpaque_TraitObj;
  const factory EnumOpaque.mutex(
    MutexHideData field0,
  ) = EnumOpaque_Mutex;
  const factory EnumOpaque.rwLock(
    RwLockHideData field0,
  ) = EnumOpaque_RwLock;
}

@freezed
class Event with _$Event {
  const factory Event({
    required String address,
    required String payload,
  }) = _Event;
}

class ExoticOptionals {
  final int? int32;
  final int? int64;
  final double? float64;
  final bool? boolean;
  final Uint8List? zerocopy;
  final Int8List? int8List;
  final Uint8List? uint8List;
  final Int32List? int32List;
  final Float32List? float32List;
  final Float64List? float64List;
  final List<Attribute>? attributes;
  final List<Attribute?> attributesNullable;
  final List<Attribute?>? nullableAttributes;
  final NewTypeInt? newtypeint;

  ExoticOptionals({
    this.int32,
    this.int64,
    this.float64,
    this.boolean,
    this.zerocopy,
    this.int8List,
    this.uint8List,
    this.int32List,
    this.float32List,
    this.float64List,
    this.attributes,
    required this.attributesNullable,
    this.nullableAttributes,
    this.newtypeint,
  });
}

class F64Array16 extends NonGrowableListView<double> {
  static const arraySize = 16;
  F64Array16(Float64List inner)
      : assert(inner.length == arraySize),
        super(inner);
  F64Array16.unchecked(Float64List inner) : super(inner);
  F64Array16.init() : super(Float64List(arraySize));
}

class FeatureChrono {
  final DateTime utc;
  final DateTime local;
  final Duration duration;
  final DateTime naive;

  FeatureChrono({
    required this.utc,
    required this.local,
    required this.duration,
    required this.naive,
  });
}

class FeatureUuid {
  final UuidValue one;
  final List<UuidValue> many;

  FeatureUuid({
    required this.one,
    required this.many,
  });
}

class FeedId {
  final U8Array8 field0;

  FeedId({
    required this.field0,
  });
}

class I32Array2 extends NonGrowableListView<int> {
  static const arraySize = 2;
  I32Array2(Int32List inner)
      : assert(inner.length == arraySize),
        super(inner);
  I32Array2.unchecked(Int32List inner) : super(inner);
  I32Array2.init() : super(Int32List(arraySize));
}

@freezed
class KitchenSink with _$KitchenSink {
  /// Comment on variant
  const factory KitchenSink.empty() = KitchenSink_Empty;
  const factory KitchenSink.primitives({
    /// Dart field comment
    required int int32,
    required double float64,
    required bool boolean,
  }) = KitchenSink_Primitives;
  const factory KitchenSink.nested(
    KitchenSink field0,
    int field1,
  ) = KitchenSink_Nested;
  const factory KitchenSink.optional([
    /// Comment on anonymous field
    int? field0,
    int? field1,
  ]) = KitchenSink_Optional;
  const factory KitchenSink.buffer(
    Uint8List field0,
  ) = KitchenSink_Buffer;
  const factory KitchenSink.enums(
    Weekdays field0,
  ) = KitchenSink_Enums;
}

class Log {
  final int key;
  final int value;

  Log({
    required this.key,
    required this.value,
  });
}

class Log2 {
  final int key;
  final String value;

  Log2({
    required this.key,
    required this.value,
  });
}

@freezed
class Measure with _$Measure {
  const factory Measure.speed(
    Speed field0,
  ) = Measure_Speed;
  const factory Measure.distance(
    Distance field0,
  ) = Measure_Distance;
}

class MessageId {
  final U8Array32 field0;

  MessageId({
    required this.field0,
  });
}

enum MyEnum {
  False,
  True,
}

class MySize {
  final int width;
  final int height;

  MySize({
    required this.width,
    required this.height,
  });
}

class MyStreamEntry {
  final String hello;

  MyStreamEntry({
    required this.hello,
  });
}

class MyStruct {
  final bool content;

  MyStruct({
    required this.content,
  });
}

class MyTreeNode {
  final int valueI32;
  final Uint8List valueVecU8;
  final bool valueBoolean;
  final List<MyTreeNode> children;

  MyTreeNode({
    required this.valueI32,
    required this.valueVecU8,
    required this.valueBoolean,
    required this.children,
  });
}

class NewSimpleStruct {
  final int field;

  NewSimpleStruct({
    required this.field,
  });
}

class NewTypeInt {
  final int field0;

  NewTypeInt({
    required this.field0,
  });
}

class Note {
  final Weekdays day;
  final String body;

  Note({
    required this.day,
    required this.body,
  });
}

class Numbers {
  final Int32List field0;

  Numbers({
    required this.field0,
  });
}

class OldSimpleStruct {
  final int field;

  OldSimpleStruct({
    required this.field,
  });
}

/// [`HideData`] has private fields.
class OpaqueNested {
  final HideData first;
  final HideData second;

  OpaqueNested({
    required this.first,
    required this.second,
  });
}

class Point {
  final double x;
  final double y;

  Point({
    required this.x,
    required this.y,
  });
}

class Sequences {
  final Int32List field0;

  Sequences({
    required this.field0,
  });
}

@freezed
class Speed with _$Speed {
  const factory Speed.unknown() = Speed_Unknown;
  const factory Speed.gps(
    double field0,
  ) = Speed_GPS;
}

class SumWith {
  final FlutterRustBridgeExampleSingleBlockTest bridge;
  final int x;

  SumWith({
    required this.bridge,
    required this.x,
  });

  Future<int> sum({required int y, required int z, dynamic hint}) => bridge.sumMethodSumWith(
        that: this,
        y: y,
        z: z,
      );
}

class TestId {
  final I32Array2 field0;

  TestId({
    required this.field0,
  });
}

class U8Array1600 extends NonGrowableListView<int> {
  static const arraySize = 1600;
  U8Array1600(Uint8List inner)
      : assert(inner.length == arraySize),
        super(inner);
  U8Array1600.unchecked(Uint8List inner) : super(inner);
  U8Array1600.init() : super(Uint8List(arraySize));
}

class U8Array32 extends NonGrowableListView<int> {
  static const arraySize = 32;
  U8Array32(Uint8List inner)
      : assert(inner.length == arraySize),
        super(inner);
  U8Array32.unchecked(Uint8List inner) : super(inner);
  U8Array32.init() : super(Uint8List(arraySize));
}

class U8Array5 extends NonGrowableListView<int> {
  static const arraySize = 5;
  U8Array5(Uint8List inner)
      : assert(inner.length == arraySize),
        super(inner);
  U8Array5.unchecked(Uint8List inner) : super(inner);
  U8Array5.init() : super(Uint8List(arraySize));
}

class U8Array8 extends NonGrowableListView<int> {
  static const arraySize = 8;
  U8Array8(Uint8List inner)
      : assert(inner.length == arraySize),
        super(inner);
  U8Array8.unchecked(Uint8List inner) : super(inner);
  U8Array8.init() : super(Uint8List(arraySize));
}

/// Example for @freezed and @meta.immutable
@freezed
@meta.immutable
class UserId with _$UserId {
  const factory UserId({
    required int value,
  }) = _UserId;
}

class VecOfPrimitivePack {
  final Int8List int8List;
  final Uint8List uint8List;
  final Int16List int16List;
  final Uint16List uint16List;
  final Uint32List uint32List;
  final Int32List int32List;
  final Uint64List uint64List;
  final Int64List int64List;
  final Float32List float32List;
  final Float64List float64List;

  VecOfPrimitivePack({
    required this.int8List,
    required this.uint8List,
    required this.int16List,
    required this.uint16List,
    required this.uint32List,
    required this.int32List,
    required this.uint64List,
    required this.int64List,
    required this.float32List,
    required this.float64List,
  });
}

/// Simple enums.
enum Weekdays {
  Monday,
  Tuesday,
  Wednesday,
  Thursday,
  Friday,

  /// Best day of the week.
  Saturday,
  Sunday,
}

class ZeroCopyVecOfPrimitivePack {
  final Int8List int8List;
  final Uint8List uint8List;
  final Int16List int16List;
  final Uint16List uint16List;
  final Uint32List uint32List;
  final Int32List int32List;
  final Uint64List uint64List;
  final Int64List int64List;
  final Float32List float32List;
  final Float64List float64List;

  ZeroCopyVecOfPrimitivePack({
    required this.int8List,
    required this.uint8List,
    required this.int16List,
    required this.uint16List,
    required this.uint32List,
    required this.int32List,
    required this.uint64List,
    required this.int64List,
    required this.float32List,
    required this.float64List,
  });
}<|MERGE_RESOLUTION|>--- conflicted
+++ resolved
@@ -452,7 +452,6 @@
 
   FlutterRustBridgeTaskConstMeta get kRunNestedOpaqueConstMeta;
 
-<<<<<<< HEAD
   Future<DartOpaqueNested> createNestedDartOpaque({required Object opaque1, required Object opaque2, dynamic hint});
 
   FlutterRustBridgeTaskConstMeta get kCreateNestedDartOpaqueConstMeta;
@@ -476,14 +475,13 @@
   Future<void> dropStaticDartOpaque({dynamic hint});
 
   FlutterRustBridgeTaskConstMeta get kDropStaticDartOpaqueConstMeta;
-=======
+
   /// Function to check the code generator.
   /// FrbOpaqueReturn must be only return type.
   /// FrbOpaqueReturn must not be used as an argument.
   Future<FrbOpaqueReturn> frbGeneratorTest({dynamic hint});
 
   FlutterRustBridgeTaskConstMeta get kFrbGeneratorTestConstMeta;
->>>>>>> ecb1261d
 
   Future<int> sumMethodSumWith({required SumWith that, required int y, required int z, dynamic hint});
 
