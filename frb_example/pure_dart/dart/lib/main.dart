--- conflicted
+++ resolved
@@ -322,10 +322,6 @@
       fail("exception not thrown");
     } on FfiException catch (e) {
       print('dart catch e: $e');
-<<<<<<< HEAD
-      expect(e, isA<FrbException>());
-=======
->>>>>>> 4dd307e3
     }
   });
 
@@ -335,7 +331,7 @@
       fail("exception not thrown");
     } catch (e) {
       print('dart catch e: $e');
-      expect(e, isA<FrbException>());
+      expect(e, isA<FfiException>());
     }
   });
 
@@ -716,132 +712,7 @@
     expect(output.raw.length, 1);
     expect(output.raw[0].raw.value, "test");
   });
-  
-  test('Throw CustomError', () async {
-    expect(() async => await api.returnErrCustomError(), throwsA(isA<CustomError>()));
-  });
-  
-  test('Throw CustomStructError', () async {
-    expect(() async => await api.returnCustomStructError(), throwsA(isA<CustomStructError>()));
-  });
-  
-  /*
-  test('Throw CustomError', () async {
-    expect(() async => await api.returnErrCustomError(), throwsA(isA<CustomError>()));
-  });
-
-  test('Throw CustomStructError', () async {
-    expect(() async => await api.returnCustomStructError(), throwsA(isA<CustomStructError>()));
-  });
-
-  test('Do not throw CustomStructError', () async {
-    expect(await api.returnCustomStructOk(), 3);
-  });
-
-  test('Throw CustomStructError non static method', () async {
-    expect(() async => await CustomStruct(bridge: api, message: "hello").nonstaticReturnCustomStructError(),
-        throwsA(isA<CustomStructError>()));
-  });
-
-  test('Do not throw CustomStructError non static method', () async {
-    expect(await CustomStruct(bridge: api, message: "hello").nonstaticReturnCustomStructOk(), 3);
-  });
-
-  test('Throw CustomStructError static method', () async {
-    expect(
-        () async => await CustomStruct.staticReturnCustomStructError(bridge: api), throwsA(isA<CustomStructError>()));
-  });
-
-  test('Do not throw CustomStructError static method', () async {
-    expect(await CustomStruct.staticReturnCustomStructOk(bridge: api), 3);
-  });
-
-  test('Throw CustomNestedError1', () async {
-    expect(() async => await api.returnCustomNestedError1(),
-        throwsA(CustomNestedError1.errorNested(CustomNestedError2.customNested2Number(3))));
-  });
-
-  test('Throw CustomNestedError1 variant 1', () async {
-    expect(
-        () async => await api.returnCustomNestedError1Variant1(), throwsA(CustomNestedError1.customNested1("custom")));
-  });
-
-  test('Throw CustomNestedError2', () async {
-    expect(() async => await api.returnCustomNestedError2(), throwsA(CustomNestedError2.customNested2("custom")));
-  });
-
-  test('Throw CustomError variant 0', () async {
-    expect(() async => await api.returnErrorVariant(variant: 0), throwsA(isA<CustomError>()));
-  });
-
-  test('Throw CustomError variant 1', () async {
-    expect(() async => await api.returnErrorVariant(variant: 1), throwsA(isA<CustomError>()));
-  });
-
-<<<<<<< HEAD
-  test('Do not throw CustomError', () async {
-    expect(await api.returnOkCustomError(), 3);
-  });
-
-  test('Throw CustomError static method', () async {
-    expect(() async => await SomeStruct.staticReturnErrCustomError(bridge: api), throwsA(isA<CustomError>()));
-  });
-
-  test('Throw CustomError static method, verifies implements Frb', () async {
-    expect(() async => await SomeStruct.staticReturnErrCustomError(bridge: api), throwsA(isA<FrbException>()));
-  });
-
-  test('Do not throw CustomError static method', () async {
-    expect(await SomeStruct.staticReturnOkCustomError(bridge: api), 3);
-  });
-
-  test('Do not throw CustomError', () async {
-    expect(await api.returnOkCustomError(), 3);
-  });
-
-  test('Throw CustomError nonstatic method', () async {
-    expect(() async => await SomeStruct(bridge: api, value: 7).nonStaticReturnErrCustomError(),
-        throwsA(isA<CustomError>()));
-    bool didCatch = false;
-    try {
-      await SomeStruct(bridge: api, value: 7).nonStaticReturnErrCustomError();
-    } catch (e) {
-      final FrbBacktracedException ex = e as FrbBacktracedException;
-      print("backtrace: ${ex.backtrace}");
-      assert(ex.backtrace.contains("wire_non_static_return_err_custom_error__method__SomeStruct::"));
-      didCatch = true;
-    }
-    assert(didCatch);
-  });
-
-  test('Do not throw CustomError nonstatic method', () async {
-    expect(await SomeStruct(bridge: api, value: 6).nonStaticReturnOkCustomError(), 6);
-  });
-
-  test('Throw anyhow error', () async {
-    expect(() async => await api.throwAnyhow(), throwsA(isA<FrbException>()));
-    try {
-      await api.throwAnyhow();
-    } catch (e) {
-      final FrbAnyhowException p = e as FrbAnyhowException;
-      print("anyhow error: ${p.anyhow}");
-      assert(p.anyhow.contains("anyhow error"));
-    }
-  });
-
-  test('Function with custom result panics', () async {
-    expect(() async => await api.panicWithCustomResult(), throwsA(isA<FrbException>()));
-    try {
-      await api.panicWithCustomResult();
-    } catch (e) {
-      final PanicException p = e as PanicException;
-      print("panic error: ${p.error}");
-      assert(p.error.contains("just a panic"));
-    }
-  });
-  */
-  print('flutter_rust_bridge example program end');
-=======
+
   test('test fallible vec of raw string', () async {
     final output = await api.testFallibleOfRawStringMirrored();
     expect(output.length, 1);
@@ -1495,7 +1366,6 @@
     macroStruct.nonFinalData = 321;
     expect(macroStruct.nonFinalData, 321);
   });
->>>>>>> 4dd307e3
 }
 
 int _createGarbage() {
