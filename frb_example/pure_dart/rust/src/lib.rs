pub mod api;
mod auxiliary;
<<<<<<< HEAD
mod frb_generated; /* AUTO INJECTED BY flutter_rust_bridge. This line may not be accurate, and you can change it according to your needs. */

pub struct DeclaredAboveApiFolder {}
=======
mod deliberate_name_conflict;
mod frb_generated; /* AUTO INJECTED BY flutter_rust_bridge. This line may not be accurate, and you can change it according to your needs. */
>>>>>>> 09ded12d
<|MERGE_RESOLUTION|>--- conflicted
+++ resolved
@@ -1,10 +1,6 @@
 pub mod api;
 mod auxiliary;
-<<<<<<< HEAD
+mod deliberate_name_conflict;
 mod frb_generated; /* AUTO INJECTED BY flutter_rust_bridge. This line may not be accurate, and you can change it according to your needs. */
 
-pub struct DeclaredAboveApiFolder {}
-=======
-mod deliberate_name_conflict;
-mod frb_generated; /* AUTO INJECTED BY flutter_rust_bridge. This line may not be accurate, and you can change it according to your needs. */
->>>>>>> 09ded12d
+pub struct DeclaredAboveApiFolder {}