use super::*;
// Section: wire functions

#[no_mangle]
pub extern "C" fn wire_simple_adder(port_: i64, a: i32, b: i32) {
    wire_simple_adder_impl(port_, a, b)
}

#[no_mangle]
pub extern "C" fn wire_primitive_types(
    port_: i64,
    my_i32: i32,
    my_i64: i64,
    my_f64: f64,
    my_bool: bool,
) {
    wire_primitive_types_impl(port_, my_i32, my_i64, my_f64, my_bool)
}

#[no_mangle]
pub extern "C" fn wire_primitive_u32(port_: i64, my_u32: u32) {
    wire_primitive_u32_impl(port_, my_u32)
}

#[no_mangle]
pub extern "C" fn wire_handle_string(port_: i64, s: *mut wire_uint_8_list) {
    wire_handle_string_impl(port_, s)
}

#[no_mangle]
pub extern "C" fn wire_handle_return_unit(port_: i64) {
    wire_handle_return_unit_impl(port_)
}

#[no_mangle]
pub extern "C" fn wire_handle_vec_u8(port_: i64, v: *mut wire_uint_8_list) {
    wire_handle_vec_u8_impl(port_, v)
}

#[no_mangle]
pub extern "C" fn wire_handle_vec_of_primitive(port_: i64, n: i32) {
    wire_handle_vec_of_primitive_impl(port_, n)
}

#[no_mangle]
pub extern "C" fn wire_handle_zero_copy_vec_of_primitive(port_: i64, n: i32) {
    wire_handle_zero_copy_vec_of_primitive_impl(port_, n)
}

#[no_mangle]
pub extern "C" fn wire_handle_struct(port_: i64, arg: *mut wire_MySize, boxed: *mut wire_MySize) {
    wire_handle_struct_impl(port_, arg, boxed)
}

#[no_mangle]
pub extern "C" fn wire_handle_newtype(port_: i64, arg: *mut wire_NewTypeInt) {
    wire_handle_newtype_impl(port_, arg)
}

#[no_mangle]
pub extern "C" fn wire_handle_list_of_struct(port_: i64, l: *mut wire_list_my_size) {
    wire_handle_list_of_struct_impl(port_, l)
}

#[no_mangle]
pub extern "C" fn wire_handle_string_list(port_: i64, names: *mut wire_StringList) {
    wire_handle_string_list_impl(port_, names)
}

#[no_mangle]
pub extern "C" fn wire_handle_complex_struct(port_: i64, s: *mut wire_MyTreeNode) {
    wire_handle_complex_struct_impl(port_, s)
}

#[no_mangle]
pub extern "C" fn wire_handle_sync_return(
    mode: *mut wire_uint_8_list,
) -> support::WireSyncReturnStruct {
    wire_handle_sync_return_impl(mode)
}

#[no_mangle]
pub extern "C" fn wire_handle_sync_bool(input: bool) -> support::WireSyncReturnStruct {
    wire_handle_sync_bool_impl(input)
}

#[no_mangle]
pub extern "C" fn wire_handle_sync_u8(input: u8) -> support::WireSyncReturnStruct {
    wire_handle_sync_u8_impl(input)
}

#[no_mangle]
pub extern "C" fn wire_handle_sync_u16(input: u16) -> support::WireSyncReturnStruct {
    wire_handle_sync_u16_impl(input)
}

#[no_mangle]
pub extern "C" fn wire_handle_sync_u32(input: u32) -> support::WireSyncReturnStruct {
    wire_handle_sync_u32_impl(input)
}

#[no_mangle]
pub extern "C" fn wire_handle_sync_u64(input: u64) -> support::WireSyncReturnStruct {
    wire_handle_sync_u64_impl(input)
}

#[no_mangle]
pub extern "C" fn wire_handle_sync_i8(input: i8) -> support::WireSyncReturnStruct {
    wire_handle_sync_i8_impl(input)
}

#[no_mangle]
pub extern "C" fn wire_handle_sync_i16(input: i16) -> support::WireSyncReturnStruct {
    wire_handle_sync_i16_impl(input)
}

#[no_mangle]
pub extern "C" fn wire_handle_sync_i32(input: i32) -> support::WireSyncReturnStruct {
    wire_handle_sync_i32_impl(input)
}

#[no_mangle]
pub extern "C" fn wire_handle_sync_i64(input: i64) -> support::WireSyncReturnStruct {
    wire_handle_sync_i64_impl(input)
}

#[no_mangle]
pub extern "C" fn wire_handle_sync_f32(input: f32) -> support::WireSyncReturnStruct {
    wire_handle_sync_f32_impl(input)
}

#[no_mangle]
pub extern "C" fn wire_handle_sync_f64(input: f64) -> support::WireSyncReturnStruct {
    wire_handle_sync_f64_impl(input)
}

#[no_mangle]
pub extern "C" fn wire_handle_sync_string(
    input: *mut wire_uint_8_list,
) -> support::WireSyncReturnStruct {
    wire_handle_sync_string_impl(input)
}

#[no_mangle]
pub extern "C" fn wire_handle_stream(port_: i64, arg: *mut wire_uint_8_list) {
    wire_handle_stream_impl(port_, arg)
}

#[no_mangle]
pub extern "C" fn wire_handle_stream_of_struct(port_: i64) {
    wire_handle_stream_of_struct_impl(port_)
}

#[no_mangle]
pub extern "C" fn wire_return_err(port_: i64) {
    wire_return_err_impl(port_)
}

#[no_mangle]
pub extern "C" fn wire_return_panic(port_: i64) {
    wire_return_panic_impl(port_)
}

#[no_mangle]
pub extern "C" fn wire_handle_optional_return(port_: i64, left: f64, right: f64) {
    wire_handle_optional_return_impl(port_, left, right)
}

#[no_mangle]
pub extern "C" fn wire_handle_optional_struct(port_: i64, document: *mut wire_uint_8_list) {
    wire_handle_optional_struct_impl(port_, document)
}

#[no_mangle]
pub extern "C" fn wire_handle_optional_increment(port_: i64, opt: *mut wire_ExoticOptionals) {
    wire_handle_optional_increment_impl(port_, opt)
}

#[no_mangle]
pub extern "C" fn wire_handle_increment_boxed_optional(port_: i64, opt: *mut f64) {
    wire_handle_increment_boxed_optional_impl(port_, opt)
}

#[no_mangle]
pub extern "C" fn wire_handle_option_box_arguments(
    port_: i64,
    i8box: *mut i8,
    u8box: *mut u8,
    i32box: *mut i32,
    i64box: *mut i64,
    f64box: *mut f64,
    boolbox: *mut bool,
    structbox: *mut wire_ExoticOptionals,
) {
    wire_handle_option_box_arguments_impl(
        port_, i8box, u8box, i32box, i64box, f64box, boolbox, structbox,
    )
}

#[no_mangle]
pub extern "C" fn wire_print_note(port_: i64, note: *mut wire_Note) {
    wire_print_note_impl(port_, note)
}

#[no_mangle]
pub extern "C" fn wire_handle_return_enum(port_: i64, input: *mut wire_uint_8_list) {
    wire_handle_return_enum_impl(port_, input)
}

#[no_mangle]
pub extern "C" fn wire_handle_enum_parameter(port_: i64, weekday: i32) {
    wire_handle_enum_parameter_impl(port_, weekday)
}

#[no_mangle]
pub extern "C" fn wire_handle_customized_struct(port_: i64, val: *mut wire_Customized) {
    wire_handle_customized_struct_impl(port_, val)
}

#[no_mangle]
pub extern "C" fn wire_handle_enum_struct(port_: i64, val: *mut wire_KitchenSink) {
    wire_handle_enum_struct_impl(port_, val)
}

#[no_mangle]
pub extern "C" fn wire_use_imported_struct(port_: i64, my_struct: *mut wire_MyStruct) {
    wire_use_imported_struct_impl(port_, my_struct)
}

#[no_mangle]
pub extern "C" fn wire_use_imported_enum(port_: i64, my_enum: i32) {
    wire_use_imported_enum_impl(port_, my_enum)
}

#[no_mangle]
pub extern "C" fn wire_get_app_settings(port_: i64) {
    wire_get_app_settings_impl(port_)
}

#[no_mangle]
pub extern "C" fn wire_is_app_embedded(port_: i64, app_settings: *mut wire_ApplicationSettings) {
    wire_is_app_embedded_impl(port_, app_settings)
}

#[no_mangle]
pub extern "C" fn wire_get_message(port_: i64) {
    wire_get_message_impl(port_)
}

#[no_mangle]
pub extern "C" fn wire_repeat_number(port_: i64, num: i32, times: usize) {
    wire_repeat_number_impl(port_, num, times)
}

#[no_mangle]
pub extern "C" fn wire_repeat_sequence(port_: i64, seq: i32, times: usize) {
    wire_repeat_sequence_impl(port_, seq, times)
}

#[no_mangle]
pub extern "C" fn wire_first_number(port_: i64, nums: *mut wire_Numbers) {
    wire_first_number_impl(port_, nums)
}

#[no_mangle]
pub extern "C" fn wire_first_sequence(port_: i64, seqs: *mut wire_Sequences) {
    wire_first_sequence_impl(port_, seqs)
}

#[no_mangle]
pub extern "C" fn wire_get_array(port_: i64) {
    wire_get_array_impl(port_)
}

#[no_mangle]
pub extern "C" fn wire_get_complex_array(port_: i64) {
    wire_get_complex_array_impl(port_)
}

#[no_mangle]
pub extern "C" fn wire_get_usize(port_: i64, u: usize) {
    wire_get_usize_impl(port_, u)
}

#[no_mangle]
pub extern "C" fn wire_next_user_id(port_: i64, user_id: *mut wire_UserId) {
    wire_next_user_id_impl(port_, user_id)
}

#[no_mangle]
pub extern "C" fn wire_register_event_listener(port_: i64) {
    wire_register_event_listener_impl(port_)
}

#[no_mangle]
pub extern "C" fn wire_close_event_listener(port_: i64) {
    wire_close_event_listener_impl(port_)
}

#[no_mangle]
pub extern "C" fn wire_create_event(
    port_: i64,
    address: *mut wire_uint_8_list,
    payload: *mut wire_uint_8_list,
) {
    wire_create_event_impl(port_, address, payload)
}

#[no_mangle]
pub extern "C" fn wire_handle_stream_sink_at_1(port_: i64, key: u32, max: u32) {
    wire_handle_stream_sink_at_1_impl(port_, key, max)
}

#[no_mangle]
pub extern "C" fn wire_handle_stream_sink_at_2(port_: i64, key: u32, max: u32) {
    wire_handle_stream_sink_at_2_impl(port_, key, max)
}

#[no_mangle]
pub extern "C" fn wire_handle_stream_sink_at_3(port_: i64, key: u32, max: u32) {
    wire_handle_stream_sink_at_3_impl(port_, key, max)
}

#[no_mangle]
pub extern "C" fn wire_get_sum_struct(port_: i64) {
    wire_get_sum_struct_impl(port_)
}

#[no_mangle]
pub extern "C" fn wire_get_sum_array(port_: i64, a: u32, b: u32, c: u32) {
    wire_get_sum_array_impl(port_, a, b, c)
}

#[no_mangle]
pub extern "C" fn wire_multiply_by_ten(port_: i64, measure: *mut wire_Measure) {
    wire_multiply_by_ten_impl(port_, measure)
}

#[no_mangle]
pub extern "C" fn wire_call_old_module_system(port_: i64) {
    wire_call_old_module_system_impl(port_)
}

#[no_mangle]
pub extern "C" fn wire_call_new_module_system(port_: i64) {
    wire_call_new_module_system_impl(port_)
}

#[no_mangle]
pub extern "C" fn wire_handle_big_buffers(port_: i64) {
    wire_handle_big_buffers_impl(port_)
}

#[no_mangle]
pub extern "C" fn wire_datetime_utc(port_: i64, d: i64) {
    wire_datetime_utc_impl(port_, d)
}

#[no_mangle]
pub extern "C" fn wire_datetime_local(port_: i64, d: i64) {
    wire_datetime_local_impl(port_, d)
}

#[no_mangle]
pub extern "C" fn wire_naivedatetime(port_: i64, d: i64) {
    wire_naivedatetime_impl(port_, d)
}

#[no_mangle]
pub extern "C" fn wire_duration(port_: i64, d: i64) {
    wire_duration_impl(port_, d)
}

#[no_mangle]
pub extern "C" fn wire_how_long_does_it_take(port_: i64, mine: *mut wire_FeatureChrono) {
    wire_how_long_does_it_take_impl(port_, mine)
}

#[no_mangle]
pub extern "C" fn wire_handle_uuid(port_: i64, id: *mut wire_uint_8_list) {
    wire_handle_uuid_impl(port_, id)
}

#[no_mangle]
pub extern "C" fn wire_handle_uuids(port_: i64, ids: *mut wire_uint_8_list) {
    wire_handle_uuids_impl(port_, ids)
}

#[no_mangle]
pub extern "C" fn wire_handle_nested_uuids(port_: i64, ids: *mut wire_FeatureUuid) {
    wire_handle_nested_uuids_impl(port_, ids)
}

#[no_mangle]
pub extern "C" fn wire_new_msgid(port_: i64, id: *mut wire_uint_8_list) {
    wire_new_msgid_impl(port_, id)
}

#[no_mangle]
pub extern "C" fn wire_use_msgid(port_: i64, id: *mut wire_MessageId) {
    wire_use_msgid_impl(port_, id)
}

#[no_mangle]
pub extern "C" fn wire_boxed_blob(port_: i64, blob: *mut wire_uint_8_list) {
    wire_boxed_blob_impl(port_, blob)
}

#[no_mangle]
pub extern "C" fn wire_use_boxed_blob(port_: i64, blob: *mut wire_Blob) {
    wire_use_boxed_blob_impl(port_, blob)
}

#[no_mangle]
pub extern "C" fn wire_return_boxed_feed_id(port_: i64, id: *mut wire_uint_8_list) {
    wire_return_boxed_feed_id_impl(port_, id)
}

#[no_mangle]
pub extern "C" fn wire_return_boxed_raw_feed_id(port_: i64, id: *mut wire_FeedId) {
    wire_return_boxed_raw_feed_id_impl(port_, id)
}

#[no_mangle]
pub extern "C" fn wire_test_id(port_: i64, id: *mut wire_TestId) {
    wire_test_id_impl(port_, id)
}

#[no_mangle]
pub extern "C" fn wire_last_number(port_: i64, array: *mut wire_float_64_list) {
    wire_last_number_impl(port_, array)
}

#[no_mangle]
pub extern "C" fn wire_nested_id(port_: i64, id: *mut wire_list_test_id) {
    wire_nested_id_impl(port_, id)
}

#[no_mangle]
pub extern "C" fn wire_sync_accept_dart_opaque(
    opaque: wire_DartOpaque,
) -> support::WireSyncReturnStruct {
    wire_sync_accept_dart_opaque_impl(opaque)
}

#[no_mangle]
pub extern "C" fn wire_async_accept_dart_opaque(port_: i64, opaque: wire_DartOpaque) {
    wire_async_accept_dart_opaque_impl(port_, opaque)
}

#[no_mangle]
pub extern "C" fn wire_loop_back(port_: i64, opaque: wire_DartOpaque) {
    wire_loop_back_impl(port_, opaque)
}

#[no_mangle]
pub extern "C" fn wire_loop_back_option(port_: i64, opaque: wire_DartOpaque) {
    wire_loop_back_option_impl(port_, opaque)
}

#[no_mangle]
pub extern "C" fn wire_loop_back_array(port_: i64, opaque: wire_DartOpaque) {
    wire_loop_back_array_impl(port_, opaque)
}

#[no_mangle]
pub extern "C" fn wire_loop_back_vec(port_: i64, opaque: wire_DartOpaque) {
    wire_loop_back_vec_impl(port_, opaque)
}

#[no_mangle]
pub extern "C" fn wire_loop_back_option_get(port_: i64, opaque: *mut wire_DartOpaque) {
    wire_loop_back_option_get_impl(port_, opaque)
}

#[no_mangle]
pub extern "C" fn wire_loop_back_array_get(port_: i64, opaque: *mut wire_list_DartOpaque) {
    wire_loop_back_array_get_impl(port_, opaque)
}

#[no_mangle]
pub extern "C" fn wire_loop_back_vec_get(port_: i64, opaque: *mut wire_list_DartOpaque) {
    wire_loop_back_vec_get_impl(port_, opaque)
}

#[no_mangle]
pub extern "C" fn wire_unwrap_dart_opaque(
    opaque: wire_DartOpaque,
) -> support::WireSyncReturnStruct {
    wire_unwrap_dart_opaque_impl(opaque)
}

#[no_mangle]
pub extern "C" fn wire_panic_unwrap_dart_opaque(port_: i64, opaque: wire_DartOpaque) {
    wire_panic_unwrap_dart_opaque_impl(port_, opaque)
}

#[no_mangle]
pub extern "C" fn wire_create_opaque(port_: i64) {
    wire_create_opaque_impl(port_)
}

#[no_mangle]
pub extern "C" fn wire_create_option_opaque(port_: i64, opaque: *mut wire_HideData) {
    wire_create_option_opaque_impl(port_, opaque)
}

#[no_mangle]
pub extern "C" fn wire_create_array_opaque_enum(port_: i64) {
    wire_create_array_opaque_enum_impl(port_)
}

#[no_mangle]
pub extern "C" fn wire_run_enum_opaque(port_: i64, opaque: *mut wire_EnumOpaque) {
    wire_run_enum_opaque_impl(port_, opaque)
}

#[no_mangle]
pub extern "C" fn wire_run_opaque(port_: i64, opaque: wire_HideData) {
    wire_run_opaque_impl(port_, opaque)
}

#[no_mangle]
pub extern "C" fn wire_run_opaque_with_delay(port_: i64, opaque: wire_HideData) {
    wire_run_opaque_with_delay_impl(port_, opaque)
}

#[no_mangle]
pub extern "C" fn wire_opaque_array(port_: i64) {
    wire_opaque_array_impl(port_)
}

#[no_mangle]
pub extern "C" fn wire_opaque_array_run(port_: i64, data: *mut wire_list_HideData) {
    wire_opaque_array_run_impl(port_, data)
}

#[no_mangle]
pub extern "C" fn wire_opaque_vec(port_: i64) {
    wire_opaque_vec_impl(port_)
}

#[no_mangle]
pub extern "C" fn wire_opaque_vec_run(port_: i64, data: *mut wire_list_HideData) {
    wire_opaque_vec_run_impl(port_, data)
}

#[no_mangle]
pub extern "C" fn wire_create_nested_opaque(port_: i64) {
    wire_create_nested_opaque_impl(port_)
}

#[no_mangle]
pub extern "C" fn wire_run_nested_opaque(port_: i64, opaque: *mut wire_OpaqueNested) {
    wire_run_nested_opaque_impl(port_, opaque)
}

#[no_mangle]
<<<<<<< HEAD
pub extern "C" fn wire_create_nested_dart_opaque(
    port_: i64,
    opaque1: wire_DartOpaque,
    opaque2: wire_DartOpaque,
) {
    wire_create_nested_dart_opaque_impl(port_, opaque1, opaque2)
}

#[no_mangle]
pub extern "C" fn wire_get_nested_dart_opaque(port_: i64, opaque: *mut wire_DartOpaqueNested) {
    wire_get_nested_dart_opaque_impl(port_, opaque)
}

#[no_mangle]
pub extern "C" fn wire_create_enum_dart_opaque(port_: i64, opaque: wire_DartOpaque) {
    wire_create_enum_dart_opaque_impl(port_, opaque)
}

#[no_mangle]
pub extern "C" fn wire_get_enum_dart_opaque(port_: i64, opaque: *mut wire_EnumDartOpaque) {
    wire_get_enum_dart_opaque_impl(port_, opaque)
}

#[no_mangle]
pub extern "C" fn wire_set_static_dart_opaque(port_: i64, opaque: wire_DartOpaque) {
    wire_set_static_dart_opaque_impl(port_, opaque)
}

#[no_mangle]
pub extern "C" fn wire_drop_static_dart_opaque(port_: i64) {
    wire_drop_static_dart_opaque_impl(port_)
=======
pub extern "C" fn wire_frb_generator_test(port_: i64) {
    wire_frb_generator_test_impl(port_)
>>>>>>> ecb1261d
}

#[no_mangle]
pub extern "C" fn wire_sum__method__SumWith(port_: i64, that: *mut wire_SumWith, y: u32, z: u32) {
    wire_sum__method__SumWith_impl(port_, that, y, z)
}

#[no_mangle]
pub extern "C" fn wire_new__static_method__ConcatenateWith(port_: i64, a: *mut wire_uint_8_list) {
    wire_new__static_method__ConcatenateWith_impl(port_, a)
}

#[no_mangle]
pub extern "C" fn wire_concatenate__method__ConcatenateWith(
    port_: i64,
    that: *mut wire_ConcatenateWith,
    b: *mut wire_uint_8_list,
) {
    wire_concatenate__method__ConcatenateWith_impl(port_, that, b)
}

#[no_mangle]
pub extern "C" fn wire_concatenate_static__static_method__ConcatenateWith(
    port_: i64,
    a: *mut wire_uint_8_list,
    b: *mut wire_uint_8_list,
) {
    wire_concatenate_static__static_method__ConcatenateWith_impl(port_, a, b)
}

#[no_mangle]
pub extern "C" fn wire_handle_some_stream_sink__method__ConcatenateWith(
    port_: i64,
    that: *mut wire_ConcatenateWith,
    key: u32,
    max: u32,
) {
    wire_handle_some_stream_sink__method__ConcatenateWith_impl(port_, that, key, max)
}

#[no_mangle]
pub extern "C" fn wire_handle_some_stream_sink_at_1__method__ConcatenateWith(
    port_: i64,
    that: *mut wire_ConcatenateWith,
) {
    wire_handle_some_stream_sink_at_1__method__ConcatenateWith_impl(port_, that)
}

#[no_mangle]
pub extern "C" fn wire_handle_some_static_stream_sink__static_method__ConcatenateWith(
    port_: i64,
    key: u32,
    max: u32,
) {
    wire_handle_some_static_stream_sink__static_method__ConcatenateWith_impl(port_, key, max)
}

#[no_mangle]
pub extern "C" fn wire_handle_some_static_stream_sink_single_arg__static_method__ConcatenateWith(
    port_: i64,
) {
    wire_handle_some_static_stream_sink_single_arg__static_method__ConcatenateWith_impl(port_)
}

// Section: allocate functions

#[no_mangle]
pub extern "C" fn new_BoxDartDebug() -> wire_BoxDartDebug {
    wire_BoxDartDebug::new_with_null_ptr()
}

#[no_mangle]
pub extern "C" fn new_DartOpaque() -> wire_DartOpaque {
    wire_DartOpaque::new_with_null_ptr()
}

#[no_mangle]
pub extern "C" fn new_HideData() -> wire_HideData {
    wire_HideData::new_with_null_ptr()
}

#[no_mangle]
pub extern "C" fn new_I32() -> wire_I32 {
    wire_I32::new_with_null_ptr()
}

#[no_mangle]
pub extern "C" fn new_MutexHideData() -> wire_MutexHideData {
    wire_MutexHideData::new_with_null_ptr()
}

#[no_mangle]
pub extern "C" fn new_RwLockHideData() -> wire_RwLockHideData {
    wire_RwLockHideData::new_with_null_ptr()
}

#[no_mangle]
pub extern "C" fn new_StringList_0(len: i32) -> *mut wire_StringList {
    let wrap = wire_StringList {
        ptr: support::new_leak_vec_ptr(<*mut wire_uint_8_list>::new_with_null_ptr(), len),
        len,
    };
    support::new_leak_box_ptr(wrap)
}

#[no_mangle]
pub extern "C" fn new_box_application_env_0() -> *mut wire_ApplicationEnv {
    support::new_leak_box_ptr(wire_ApplicationEnv::new_with_null_ptr())
}

#[no_mangle]
pub extern "C" fn new_box_autoadd_DartOpaque_0() -> *mut wire_DartOpaque {
    support::new_leak_box_ptr(wire_DartOpaque::new_with_null_ptr())
}

#[no_mangle]
pub extern "C" fn new_box_autoadd_HideData_0() -> *mut wire_HideData {
    support::new_leak_box_ptr(wire_HideData::new_with_null_ptr())
}

#[no_mangle]
pub extern "C" fn new_box_autoadd_application_settings_0() -> *mut wire_ApplicationSettings {
    support::new_leak_box_ptr(wire_ApplicationSettings::new_with_null_ptr())
}

#[no_mangle]
pub extern "C" fn new_box_autoadd_attribute_0() -> *mut wire_Attribute {
    support::new_leak_box_ptr(wire_Attribute::new_with_null_ptr())
}

#[no_mangle]
pub extern "C" fn new_box_autoadd_bool_0(value: bool) -> *mut bool {
    support::new_leak_box_ptr(value)
}

#[no_mangle]
pub extern "C" fn new_box_autoadd_concatenate_with_0() -> *mut wire_ConcatenateWith {
    support::new_leak_box_ptr(wire_ConcatenateWith::new_with_null_ptr())
}

#[no_mangle]
pub extern "C" fn new_box_autoadd_customized_0() -> *mut wire_Customized {
    support::new_leak_box_ptr(wire_Customized::new_with_null_ptr())
}

#[no_mangle]
pub extern "C" fn new_box_autoadd_dart_opaque_nested_0() -> *mut wire_DartOpaqueNested {
    support::new_leak_box_ptr(wire_DartOpaqueNested::new_with_null_ptr())
}

#[no_mangle]
pub extern "C" fn new_box_autoadd_enum_dart_opaque_0() -> *mut wire_EnumDartOpaque {
    support::new_leak_box_ptr(wire_EnumDartOpaque::new_with_null_ptr())
}

#[no_mangle]
pub extern "C" fn new_box_autoadd_enum_opaque_0() -> *mut wire_EnumOpaque {
    support::new_leak_box_ptr(wire_EnumOpaque::new_with_null_ptr())
}

#[no_mangle]
pub extern "C" fn new_box_autoadd_exotic_optionals_0() -> *mut wire_ExoticOptionals {
    support::new_leak_box_ptr(wire_ExoticOptionals::new_with_null_ptr())
}

#[no_mangle]
pub extern "C" fn new_box_autoadd_f64_0(value: f64) -> *mut f64 {
    support::new_leak_box_ptr(value)
}

#[no_mangle]
pub extern "C" fn new_box_autoadd_feature_chrono_0() -> *mut wire_FeatureChrono {
    support::new_leak_box_ptr(wire_FeatureChrono::new_with_null_ptr())
}

#[no_mangle]
pub extern "C" fn new_box_autoadd_feature_uuid_0() -> *mut wire_FeatureUuid {
    support::new_leak_box_ptr(wire_FeatureUuid::new_with_null_ptr())
}

#[no_mangle]
pub extern "C" fn new_box_autoadd_feed_id_0() -> *mut wire_FeedId {
    support::new_leak_box_ptr(wire_FeedId::new_with_null_ptr())
}

#[no_mangle]
pub extern "C" fn new_box_autoadd_i32_0(value: i32) -> *mut i32 {
    support::new_leak_box_ptr(value)
}

#[no_mangle]
pub extern "C" fn new_box_autoadd_i64_0(value: i64) -> *mut i64 {
    support::new_leak_box_ptr(value)
}

#[no_mangle]
pub extern "C" fn new_box_autoadd_kitchen_sink_0() -> *mut wire_KitchenSink {
    support::new_leak_box_ptr(wire_KitchenSink::new_with_null_ptr())
}

#[no_mangle]
pub extern "C" fn new_box_autoadd_measure_0() -> *mut wire_Measure {
    support::new_leak_box_ptr(wire_Measure::new_with_null_ptr())
}

#[no_mangle]
pub extern "C" fn new_box_autoadd_message_id_0() -> *mut wire_MessageId {
    support::new_leak_box_ptr(wire_MessageId::new_with_null_ptr())
}

#[no_mangle]
pub extern "C" fn new_box_autoadd_my_size_0() -> *mut wire_MySize {
    support::new_leak_box_ptr(wire_MySize::new_with_null_ptr())
}

#[no_mangle]
pub extern "C" fn new_box_autoadd_my_struct_0() -> *mut wire_MyStruct {
    support::new_leak_box_ptr(wire_MyStruct::new_with_null_ptr())
}

#[no_mangle]
pub extern "C" fn new_box_autoadd_my_tree_node_0() -> *mut wire_MyTreeNode {
    support::new_leak_box_ptr(wire_MyTreeNode::new_with_null_ptr())
}

#[no_mangle]
pub extern "C" fn new_box_autoadd_new_type_int_0() -> *mut wire_NewTypeInt {
    support::new_leak_box_ptr(wire_NewTypeInt::new_with_null_ptr())
}

#[no_mangle]
pub extern "C" fn new_box_autoadd_note_0() -> *mut wire_Note {
    support::new_leak_box_ptr(wire_Note::new_with_null_ptr())
}

#[no_mangle]
pub extern "C" fn new_box_autoadd_numbers_0() -> *mut wire_Numbers {
    support::new_leak_box_ptr(wire_Numbers::new_with_null_ptr())
}

#[no_mangle]
pub extern "C" fn new_box_autoadd_opaque_nested_0() -> *mut wire_OpaqueNested {
    support::new_leak_box_ptr(wire_OpaqueNested::new_with_null_ptr())
}

#[no_mangle]
pub extern "C" fn new_box_autoadd_sequences_0() -> *mut wire_Sequences {
    support::new_leak_box_ptr(wire_Sequences::new_with_null_ptr())
}

#[no_mangle]
pub extern "C" fn new_box_autoadd_sum_with_0() -> *mut wire_SumWith {
    support::new_leak_box_ptr(wire_SumWith::new_with_null_ptr())
}

#[no_mangle]
pub extern "C" fn new_box_autoadd_test_id_0() -> *mut wire_TestId {
    support::new_leak_box_ptr(wire_TestId::new_with_null_ptr())
}

#[no_mangle]
pub extern "C" fn new_box_autoadd_user_id_0() -> *mut wire_UserId {
    support::new_leak_box_ptr(wire_UserId::new_with_null_ptr())
}

#[no_mangle]
pub extern "C" fn new_box_blob_0() -> *mut wire_Blob {
    support::new_leak_box_ptr(wire_Blob::new_with_null_ptr())
}

#[no_mangle]
pub extern "C" fn new_box_bool_0(value: bool) -> *mut bool {
    support::new_leak_box_ptr(value)
}

#[no_mangle]
pub extern "C" fn new_box_distance_0() -> *mut wire_Distance {
    support::new_leak_box_ptr(wire_Distance::new_with_null_ptr())
}

#[no_mangle]
pub extern "C" fn new_box_exotic_optionals_0() -> *mut wire_ExoticOptionals {
    support::new_leak_box_ptr(wire_ExoticOptionals::new_with_null_ptr())
}

#[no_mangle]
pub extern "C" fn new_box_f64_0(value: f64) -> *mut f64 {
    support::new_leak_box_ptr(value)
}

#[no_mangle]
pub extern "C" fn new_box_i32_0(value: i32) -> *mut i32 {
    support::new_leak_box_ptr(value)
}

#[no_mangle]
pub extern "C" fn new_box_i64_0(value: i64) -> *mut i64 {
    support::new_leak_box_ptr(value)
}

#[no_mangle]
pub extern "C" fn new_box_i8_0(value: i8) -> *mut i8 {
    support::new_leak_box_ptr(value)
}

#[no_mangle]
pub extern "C" fn new_box_kitchen_sink_0() -> *mut wire_KitchenSink {
    support::new_leak_box_ptr(wire_KitchenSink::new_with_null_ptr())
}

#[no_mangle]
pub extern "C" fn new_box_my_size_0() -> *mut wire_MySize {
    support::new_leak_box_ptr(wire_MySize::new_with_null_ptr())
}

#[no_mangle]
pub extern "C" fn new_box_speed_0() -> *mut wire_Speed {
    support::new_leak_box_ptr(wire_Speed::new_with_null_ptr())
}

#[no_mangle]
pub extern "C" fn new_box_u8_0(value: u8) -> *mut u8 {
    support::new_leak_box_ptr(value)
}

#[no_mangle]
pub extern "C" fn new_box_weekdays_0(value: i32) -> *mut i32 {
    support::new_leak_box_ptr(value)
}

#[no_mangle]
pub extern "C" fn new_float_32_list_0(len: i32) -> *mut wire_float_32_list {
    let ans = wire_float_32_list {
        ptr: support::new_leak_vec_ptr(Default::default(), len),
        len,
    };
    support::new_leak_box_ptr(ans)
}

#[no_mangle]
pub extern "C" fn new_float_64_list_0(len: i32) -> *mut wire_float_64_list {
    let ans = wire_float_64_list {
        ptr: support::new_leak_vec_ptr(Default::default(), len),
        len,
    };
    support::new_leak_box_ptr(ans)
}

#[no_mangle]
pub extern "C" fn new_int_32_list_0(len: i32) -> *mut wire_int_32_list {
    let ans = wire_int_32_list {
        ptr: support::new_leak_vec_ptr(Default::default(), len),
        len,
    };
    support::new_leak_box_ptr(ans)
}

#[no_mangle]
pub extern "C" fn new_int_8_list_0(len: i32) -> *mut wire_int_8_list {
    let ans = wire_int_8_list {
        ptr: support::new_leak_vec_ptr(Default::default(), len),
        len,
    };
    support::new_leak_box_ptr(ans)
}

#[no_mangle]
pub extern "C" fn new_list_DartOpaque_0(len: i32) -> *mut wire_list_DartOpaque {
    let wrap = wire_list_DartOpaque {
        ptr: support::new_leak_vec_ptr(<wire_DartOpaque>::new_with_null_ptr(), len),
        len,
    };
    support::new_leak_box_ptr(wrap)
}

#[no_mangle]
pub extern "C" fn new_list_HideData_0(len: i32) -> *mut wire_list_HideData {
    let wrap = wire_list_HideData {
        ptr: support::new_leak_vec_ptr(<wire_HideData>::new_with_null_ptr(), len),
        len,
    };
    support::new_leak_box_ptr(wrap)
}

#[no_mangle]
pub extern "C" fn new_list_application_env_var_0(len: i32) -> *mut wire_list_application_env_var {
    let wrap = wire_list_application_env_var {
        ptr: support::new_leak_vec_ptr(<wire_ApplicationEnvVar>::new_with_null_ptr(), len),
        len,
    };
    support::new_leak_box_ptr(wrap)
}

#[no_mangle]
pub extern "C" fn new_list_attribute_0(len: i32) -> *mut wire_list_attribute {
    let wrap = wire_list_attribute {
        ptr: support::new_leak_vec_ptr(<wire_Attribute>::new_with_null_ptr(), len),
        len,
    };
    support::new_leak_box_ptr(wrap)
}

#[no_mangle]
pub extern "C" fn new_list_my_size_0(len: i32) -> *mut wire_list_my_size {
    let wrap = wire_list_my_size {
        ptr: support::new_leak_vec_ptr(<wire_MySize>::new_with_null_ptr(), len),
        len,
    };
    support::new_leak_box_ptr(wrap)
}

#[no_mangle]
pub extern "C" fn new_list_my_tree_node_0(len: i32) -> *mut wire_list_my_tree_node {
    let wrap = wire_list_my_tree_node {
        ptr: support::new_leak_vec_ptr(<wire_MyTreeNode>::new_with_null_ptr(), len),
        len,
    };
    support::new_leak_box_ptr(wrap)
}

#[no_mangle]
pub extern "C" fn new_list_opt_box_autoadd_attribute_0(
    len: i32,
) -> *mut wire_list_opt_box_autoadd_attribute {
    let wrap = wire_list_opt_box_autoadd_attribute {
        ptr: support::new_leak_vec_ptr(<*mut wire_Attribute>::new_with_null_ptr(), len),
        len,
    };
    support::new_leak_box_ptr(wrap)
}

#[no_mangle]
pub extern "C" fn new_list_test_id_0(len: i32) -> *mut wire_list_test_id {
    let wrap = wire_list_test_id {
        ptr: support::new_leak_vec_ptr(<wire_TestId>::new_with_null_ptr(), len),
        len,
    };
    support::new_leak_box_ptr(wrap)
}

#[no_mangle]
pub extern "C" fn new_uint_8_list_0(len: i32) -> *mut wire_uint_8_list {
    let ans = wire_uint_8_list {
        ptr: support::new_leak_vec_ptr(Default::default(), len),
        len,
    };
    support::new_leak_box_ptr(ans)
}

// Section: related functions

#[no_mangle]
pub extern "C" fn drop_opaque_BoxDartDebug(ptr: *const c_void) {
    unsafe {
        Arc::<Box<dyn DartDebug>>::decrement_strong_count(ptr as _);
    }
}

#[no_mangle]
pub extern "C" fn share_opaque_BoxDartDebug(ptr: *const c_void) -> *const c_void {
    unsafe {
        Arc::<Box<dyn DartDebug>>::increment_strong_count(ptr as _);
        ptr
    }
}

#[no_mangle]
pub extern "C" fn drop_opaque_FrbOpaqueReturn(ptr: *const c_void) {
    unsafe {
        Arc::<FrbOpaqueReturn>::decrement_strong_count(ptr as _);
    }
}

#[no_mangle]
pub extern "C" fn share_opaque_FrbOpaqueReturn(ptr: *const c_void) -> *const c_void {
    unsafe {
        Arc::<FrbOpaqueReturn>::increment_strong_count(ptr as _);
        ptr
    }
}

#[no_mangle]
pub extern "C" fn drop_opaque_HideData(ptr: *const c_void) {
    unsafe {
        Arc::<HideData>::decrement_strong_count(ptr as _);
    }
}

#[no_mangle]
pub extern "C" fn share_opaque_HideData(ptr: *const c_void) -> *const c_void {
    unsafe {
        Arc::<HideData>::increment_strong_count(ptr as _);
        ptr
    }
}

#[no_mangle]
pub extern "C" fn drop_opaque_I32(ptr: *const c_void) {
    unsafe {
        Arc::<i32>::decrement_strong_count(ptr as _);
    }
}

#[no_mangle]
pub extern "C" fn share_opaque_I32(ptr: *const c_void) -> *const c_void {
    unsafe {
        Arc::<i32>::increment_strong_count(ptr as _);
        ptr
    }
}

#[no_mangle]
pub extern "C" fn drop_opaque_MutexHideData(ptr: *const c_void) {
    unsafe {
        Arc::<Mutex<HideData>>::decrement_strong_count(ptr as _);
    }
}

#[no_mangle]
pub extern "C" fn share_opaque_MutexHideData(ptr: *const c_void) -> *const c_void {
    unsafe {
        Arc::<Mutex<HideData>>::increment_strong_count(ptr as _);
        ptr
    }
}

#[no_mangle]
pub extern "C" fn drop_opaque_RwLockHideData(ptr: *const c_void) {
    unsafe {
        Arc::<RwLock<HideData>>::decrement_strong_count(ptr as _);
    }
}

#[no_mangle]
pub extern "C" fn share_opaque_RwLockHideData(ptr: *const c_void) -> *const c_void {
    unsafe {
        Arc::<RwLock<HideData>>::increment_strong_count(ptr as _);
        ptr
    }
}

// Section: impl Wire2Api

impl Wire2Api<RustOpaque<Box<dyn DartDebug>>> for wire_BoxDartDebug {
    fn wire2api(self) -> RustOpaque<Box<dyn DartDebug>> {
        unsafe { support::opaque_from_dart(self.ptr as _) }
    }
}
impl Wire2Api<chrono::Duration> for i64 {
    fn wire2api(self) -> chrono::Duration {
        chrono::Duration::microseconds(self)
    }
}
impl Wire2Api<chrono::DateTime<chrono::Local>> for i64 {
    fn wire2api(self) -> chrono::DateTime<chrono::Local> {
        let Timestamp { s, ns } = wire2api_timestamp(self);
        chrono::DateTime::<chrono::Local>::from(chrono::DateTime::<chrono::Utc>::from_utc(
            chrono::NaiveDateTime::from_timestamp(s, ns),
            chrono::Utc,
        ))
    }
}
impl Wire2Api<chrono::NaiveDateTime> for i64 {
    fn wire2api(self) -> chrono::NaiveDateTime {
        let Timestamp { s, ns } = wire2api_timestamp(self);
        chrono::NaiveDateTime::from_timestamp(s, ns)
    }
}
impl Wire2Api<chrono::DateTime<chrono::Utc>> for i64 {
    fn wire2api(self) -> chrono::DateTime<chrono::Utc> {
        let Timestamp { s, ns } = wire2api_timestamp(self);
        chrono::DateTime::<chrono::Utc>::from_utc(
            chrono::NaiveDateTime::from_timestamp(s, ns),
            chrono::Utc,
        )
    }
}
impl Wire2Api<DartOpaque> for wire_DartOpaque {
    fn wire2api(self) -> DartOpaque {
        DartOpaque::new(self.handle as _, self.port)
    }
}
impl Wire2Api<RustOpaque<HideData>> for wire_HideData {
    fn wire2api(self) -> RustOpaque<HideData> {
        unsafe { support::opaque_from_dart(self.ptr as _) }
    }
}
impl Wire2Api<[RustOpaque<HideData>; 2]> for *mut wire_list_HideData {
    fn wire2api(self) -> [RustOpaque<HideData>; 2] {
        let vec: Vec<RustOpaque<HideData>> = self.wire2api();
        support::from_vec_to_array(vec)
    }
}
impl Wire2Api<RustOpaque<i32>> for wire_I32 {
    fn wire2api(self) -> RustOpaque<i32> {
        unsafe { support::opaque_from_dart(self.ptr as _) }
    }
}
impl Wire2Api<RustOpaque<Mutex<HideData>>> for wire_MutexHideData {
    fn wire2api(self) -> RustOpaque<Mutex<HideData>> {
        unsafe { support::opaque_from_dart(self.ptr as _) }
    }
}
impl Wire2Api<[DartOpaque; 1]> for *mut wire_list_DartOpaque {
    fn wire2api(self) -> [DartOpaque; 1] {
        let vec: Vec<DartOpaque> = self.wire2api();
        support::from_vec_to_array(vec)
    }
}
impl Wire2Api<RustOpaque<RwLock<HideData>>> for wire_RwLockHideData {
    fn wire2api(self) -> RustOpaque<RwLock<HideData>> {
        unsafe { support::opaque_from_dart(self.ptr as _) }
    }
}
impl Wire2Api<String> for *mut wire_uint_8_list {
    fn wire2api(self) -> String {
        let vec: Vec<u8> = self.wire2api();
        String::from_utf8_lossy(&vec).into_owned()
    }
}
impl Wire2Api<Vec<String>> for *mut wire_StringList {
    fn wire2api(self) -> Vec<String> {
        let vec = unsafe {
            let wrap = support::box_from_leak_ptr(self);
            support::vec_from_leak_ptr(wrap.ptr, wrap.len)
        };
        vec.into_iter().map(Wire2Api::wire2api).collect()
    }
}
impl Wire2Api<[TestId; 4]> for *mut wire_list_test_id {
    fn wire2api(self) -> [TestId; 4] {
        let vec: Vec<TestId> = self.wire2api();
        support::from_vec_to_array(vec)
    }
}
impl Wire2Api<uuid::Uuid> for *mut wire_uint_8_list {
    fn wire2api(self) -> uuid::Uuid {
        let single: Vec<u8> = self.wire2api();
        wire2api_uuid_ref(single.as_slice())
    }
}
impl Wire2Api<Vec<uuid::Uuid>> for *mut wire_uint_8_list {
    fn wire2api(self) -> Vec<uuid::Uuid> {
        let multiple: Vec<u8> = self.wire2api();
        wire2api_uuids(multiple)
    }
}
impl Wire2Api<ZeroCopyBuffer<Vec<u8>>> for *mut wire_uint_8_list {
    fn wire2api(self) -> ZeroCopyBuffer<Vec<u8>> {
        ZeroCopyBuffer(self.wire2api())
    }
}
impl Wire2Api<ApplicationEnv> for wire_ApplicationEnv {
    fn wire2api(self) -> ApplicationEnv {
        ApplicationEnv {
            vars: self.vars.wire2api(),
        }
    }
}
impl Wire2Api<ApplicationEnvVar> for wire_ApplicationEnvVar {
    fn wire2api(self) -> ApplicationEnvVar {
        ApplicationEnvVar(self.field0.wire2api(), self.field1.wire2api())
    }
}

impl Wire2Api<ApplicationSettings> for wire_ApplicationSettings {
    fn wire2api(self) -> ApplicationSettings {
        ApplicationSettings {
            name: self.name.wire2api(),
            version: self.version.wire2api(),
            mode: self.mode.wire2api(),
            env: self.env.wire2api(),
        }
    }
}
impl Wire2Api<Attribute> for wire_Attribute {
    fn wire2api(self) -> Attribute {
        Attribute {
            key: self.key.wire2api(),
            value: self.value.wire2api(),
        }
    }
}
impl Wire2Api<Blob> for wire_Blob {
    fn wire2api(self) -> Blob {
        Blob(self.field0.wire2api())
    }
}

impl Wire2Api<Box<ApplicationEnv>> for *mut wire_ApplicationEnv {
    fn wire2api(self) -> Box<ApplicationEnv> {
        let wrap = unsafe { support::box_from_leak_ptr(self) };
        Wire2Api::<ApplicationEnv>::wire2api(*wrap).into()
    }
}
impl Wire2Api<DartOpaque> for *mut wire_DartOpaque {
    fn wire2api(self) -> DartOpaque {
        let wrap = unsafe { support::box_from_leak_ptr(self) };
        Wire2Api::<DartOpaque>::wire2api(*wrap).into()
    }
}
impl Wire2Api<RustOpaque<HideData>> for *mut wire_HideData {
    fn wire2api(self) -> RustOpaque<HideData> {
        let wrap = unsafe { support::box_from_leak_ptr(self) };
        Wire2Api::<RustOpaque<HideData>>::wire2api(*wrap).into()
    }
}
impl Wire2Api<ApplicationSettings> for *mut wire_ApplicationSettings {
    fn wire2api(self) -> ApplicationSettings {
        let wrap = unsafe { support::box_from_leak_ptr(self) };
        Wire2Api::<ApplicationSettings>::wire2api(*wrap).into()
    }
}
impl Wire2Api<Attribute> for *mut wire_Attribute {
    fn wire2api(self) -> Attribute {
        let wrap = unsafe { support::box_from_leak_ptr(self) };
        Wire2Api::<Attribute>::wire2api(*wrap).into()
    }
}

impl Wire2Api<ConcatenateWith> for *mut wire_ConcatenateWith {
    fn wire2api(self) -> ConcatenateWith {
        let wrap = unsafe { support::box_from_leak_ptr(self) };
        Wire2Api::<ConcatenateWith>::wire2api(*wrap).into()
    }
}
impl Wire2Api<Customized> for *mut wire_Customized {
    fn wire2api(self) -> Customized {
        let wrap = unsafe { support::box_from_leak_ptr(self) };
        Wire2Api::<Customized>::wire2api(*wrap).into()
    }
}
impl Wire2Api<DartOpaqueNested> for *mut wire_DartOpaqueNested {
    fn wire2api(self) -> DartOpaqueNested {
        let wrap = unsafe { support::box_from_leak_ptr(self) };
        Wire2Api::<DartOpaqueNested>::wire2api(*wrap).into()
    }
}
impl Wire2Api<EnumDartOpaque> for *mut wire_EnumDartOpaque {
    fn wire2api(self) -> EnumDartOpaque {
        let wrap = unsafe { support::box_from_leak_ptr(self) };
        Wire2Api::<EnumDartOpaque>::wire2api(*wrap).into()
    }
}
impl Wire2Api<EnumOpaque> for *mut wire_EnumOpaque {
    fn wire2api(self) -> EnumOpaque {
        let wrap = unsafe { support::box_from_leak_ptr(self) };
        Wire2Api::<EnumOpaque>::wire2api(*wrap).into()
    }
}
impl Wire2Api<ExoticOptionals> for *mut wire_ExoticOptionals {
    fn wire2api(self) -> ExoticOptionals {
        let wrap = unsafe { support::box_from_leak_ptr(self) };
        Wire2Api::<ExoticOptionals>::wire2api(*wrap).into()
    }
}

impl Wire2Api<FeatureChrono> for *mut wire_FeatureChrono {
    fn wire2api(self) -> FeatureChrono {
        let wrap = unsafe { support::box_from_leak_ptr(self) };
        Wire2Api::<FeatureChrono>::wire2api(*wrap).into()
    }
}
impl Wire2Api<FeatureUuid> for *mut wire_FeatureUuid {
    fn wire2api(self) -> FeatureUuid {
        let wrap = unsafe { support::box_from_leak_ptr(self) };
        Wire2Api::<FeatureUuid>::wire2api(*wrap).into()
    }
}
impl Wire2Api<FeedId> for *mut wire_FeedId {
    fn wire2api(self) -> FeedId {
        let wrap = unsafe { support::box_from_leak_ptr(self) };
        Wire2Api::<FeedId>::wire2api(*wrap).into()
    }
}

impl Wire2Api<KitchenSink> for *mut wire_KitchenSink {
    fn wire2api(self) -> KitchenSink {
        let wrap = unsafe { support::box_from_leak_ptr(self) };
        Wire2Api::<KitchenSink>::wire2api(*wrap).into()
    }
}
impl Wire2Api<Measure> for *mut wire_Measure {
    fn wire2api(self) -> Measure {
        let wrap = unsafe { support::box_from_leak_ptr(self) };
        Wire2Api::<Measure>::wire2api(*wrap).into()
    }
}
impl Wire2Api<MessageId> for *mut wire_MessageId {
    fn wire2api(self) -> MessageId {
        let wrap = unsafe { support::box_from_leak_ptr(self) };
        Wire2Api::<MessageId>::wire2api(*wrap).into()
    }
}
impl Wire2Api<MySize> for *mut wire_MySize {
    fn wire2api(self) -> MySize {
        let wrap = unsafe { support::box_from_leak_ptr(self) };
        Wire2Api::<MySize>::wire2api(*wrap).into()
    }
}
impl Wire2Api<MyStruct> for *mut wire_MyStruct {
    fn wire2api(self) -> MyStruct {
        let wrap = unsafe { support::box_from_leak_ptr(self) };
        Wire2Api::<MyStruct>::wire2api(*wrap).into()
    }
}
impl Wire2Api<MyTreeNode> for *mut wire_MyTreeNode {
    fn wire2api(self) -> MyTreeNode {
        let wrap = unsafe { support::box_from_leak_ptr(self) };
        Wire2Api::<MyTreeNode>::wire2api(*wrap).into()
    }
}
impl Wire2Api<NewTypeInt> for *mut wire_NewTypeInt {
    fn wire2api(self) -> NewTypeInt {
        let wrap = unsafe { support::box_from_leak_ptr(self) };
        Wire2Api::<NewTypeInt>::wire2api(*wrap).into()
    }
}
impl Wire2Api<Note> for *mut wire_Note {
    fn wire2api(self) -> Note {
        let wrap = unsafe { support::box_from_leak_ptr(self) };
        Wire2Api::<Note>::wire2api(*wrap).into()
    }
}
impl Wire2Api<Numbers> for *mut wire_Numbers {
    fn wire2api(self) -> Numbers {
        let wrap = unsafe { support::box_from_leak_ptr(self) };
        Wire2Api::<Numbers>::wire2api(*wrap).into()
    }
}
impl Wire2Api<OpaqueNested> for *mut wire_OpaqueNested {
    fn wire2api(self) -> OpaqueNested {
        let wrap = unsafe { support::box_from_leak_ptr(self) };
        Wire2Api::<OpaqueNested>::wire2api(*wrap).into()
    }
}
impl Wire2Api<Sequences> for *mut wire_Sequences {
    fn wire2api(self) -> Sequences {
        let wrap = unsafe { support::box_from_leak_ptr(self) };
        Wire2Api::<Sequences>::wire2api(*wrap).into()
    }
}
impl Wire2Api<SumWith> for *mut wire_SumWith {
    fn wire2api(self) -> SumWith {
        let wrap = unsafe { support::box_from_leak_ptr(self) };
        Wire2Api::<SumWith>::wire2api(*wrap).into()
    }
}
impl Wire2Api<TestId> for *mut wire_TestId {
    fn wire2api(self) -> TestId {
        let wrap = unsafe { support::box_from_leak_ptr(self) };
        Wire2Api::<TestId>::wire2api(*wrap).into()
    }
}
impl Wire2Api<UserId> for *mut wire_UserId {
    fn wire2api(self) -> UserId {
        let wrap = unsafe { support::box_from_leak_ptr(self) };
        Wire2Api::<UserId>::wire2api(*wrap).into()
    }
}
impl Wire2Api<Box<Blob>> for *mut wire_Blob {
    fn wire2api(self) -> Box<Blob> {
        let wrap = unsafe { support::box_from_leak_ptr(self) };
        Wire2Api::<Blob>::wire2api(*wrap).into()
    }
}

impl Wire2Api<Box<Distance>> for *mut wire_Distance {
    fn wire2api(self) -> Box<Distance> {
        let wrap = unsafe { support::box_from_leak_ptr(self) };
        Wire2Api::<Distance>::wire2api(*wrap).into()
    }
}
impl Wire2Api<Box<ExoticOptionals>> for *mut wire_ExoticOptionals {
    fn wire2api(self) -> Box<ExoticOptionals> {
        let wrap = unsafe { support::box_from_leak_ptr(self) };
        Wire2Api::<ExoticOptionals>::wire2api(*wrap).into()
    }
}

impl Wire2Api<Box<KitchenSink>> for *mut wire_KitchenSink {
    fn wire2api(self) -> Box<KitchenSink> {
        let wrap = unsafe { support::box_from_leak_ptr(self) };
        Wire2Api::<KitchenSink>::wire2api(*wrap).into()
    }
}
impl Wire2Api<Box<MySize>> for *mut wire_MySize {
    fn wire2api(self) -> Box<MySize> {
        let wrap = unsafe { support::box_from_leak_ptr(self) };
        Wire2Api::<MySize>::wire2api(*wrap).into()
    }
}
impl Wire2Api<Box<Speed>> for *mut wire_Speed {
    fn wire2api(self) -> Box<Speed> {
        let wrap = unsafe { support::box_from_leak_ptr(self) };
        Wire2Api::<Speed>::wire2api(*wrap).into()
    }
}

impl Wire2Api<Box<[u8; 1600]>> for *mut wire_uint_8_list {
    fn wire2api(self) -> Box<[u8; 1600]> {
        Wire2Api::<[u8; 1600]>::wire2api(self).into()
    }
}
impl Wire2Api<Box<Weekdays>> for *mut i32 {
    fn wire2api(self) -> Box<Weekdays> {
        let wrap = unsafe { support::box_from_leak_ptr(self) };
        Wire2Api::<Weekdays>::wire2api(*wrap).into()
    }
}
impl Wire2Api<ConcatenateWith> for wire_ConcatenateWith {
    fn wire2api(self) -> ConcatenateWith {
        ConcatenateWith {
            a: self.a.wire2api(),
        }
    }
}
impl Wire2Api<Customized> for wire_Customized {
    fn wire2api(self) -> Customized {
        Customized {
            final_field: self.final_field.wire2api(),
            non_final_field: self.non_final_field.wire2api(),
        }
    }
}
impl Wire2Api<DartOpaqueNested> for wire_DartOpaqueNested {
    fn wire2api(self) -> DartOpaqueNested {
        DartOpaqueNested {
            first: self.first.wire2api(),
            second: self.second.wire2api(),
        }
    }
}
impl Wire2Api<Distance> for wire_Distance {
    fn wire2api(self) -> Distance {
        match self.tag {
            0 => Distance::Unknown,
            1 => unsafe {
                let ans = support::box_from_leak_ptr(self.kind);
                let ans = support::box_from_leak_ptr(ans.Map);
                Distance::Map(ans.field0.wire2api())
            },
            _ => unreachable!(),
        }
    }
}
impl Wire2Api<EnumDartOpaque> for wire_EnumDartOpaque {
    fn wire2api(self) -> EnumDartOpaque {
        match self.tag {
            0 => unsafe {
                let ans = support::box_from_leak_ptr(self.kind);
                let ans = support::box_from_leak_ptr(ans.Primitive);
                EnumDartOpaque::Primitive(ans.field0.wire2api())
            },
            1 => unsafe {
                let ans = support::box_from_leak_ptr(self.kind);
                let ans = support::box_from_leak_ptr(ans.Opaque);
                EnumDartOpaque::Opaque(ans.field0.wire2api())
            },
            _ => unreachable!(),
        }
    }
}
impl Wire2Api<EnumOpaque> for wire_EnumOpaque {
    fn wire2api(self) -> EnumOpaque {
        match self.tag {
            0 => unsafe {
                let ans = support::box_from_leak_ptr(self.kind);
                let ans = support::box_from_leak_ptr(ans.Struct);
                EnumOpaque::Struct(ans.field0.wire2api())
            },
            1 => unsafe {
                let ans = support::box_from_leak_ptr(self.kind);
                let ans = support::box_from_leak_ptr(ans.Primitive);
                EnumOpaque::Primitive(ans.field0.wire2api())
            },
            2 => unsafe {
                let ans = support::box_from_leak_ptr(self.kind);
                let ans = support::box_from_leak_ptr(ans.TraitObj);
                EnumOpaque::TraitObj(ans.field0.wire2api())
            },
            3 => unsafe {
                let ans = support::box_from_leak_ptr(self.kind);
                let ans = support::box_from_leak_ptr(ans.Mutex);
                EnumOpaque::Mutex(ans.field0.wire2api())
            },
            4 => unsafe {
                let ans = support::box_from_leak_ptr(self.kind);
                let ans = support::box_from_leak_ptr(ans.RwLock);
                EnumOpaque::RwLock(ans.field0.wire2api())
            },
            _ => unreachable!(),
        }
    }
}
impl Wire2Api<ExoticOptionals> for wire_ExoticOptionals {
    fn wire2api(self) -> ExoticOptionals {
        ExoticOptionals {
            int32: self.int32.wire2api(),
            int64: self.int64.wire2api(),
            float64: self.float64.wire2api(),
            boolean: self.boolean.wire2api(),
            zerocopy: self.zerocopy.wire2api(),
            int8list: self.int8list.wire2api(),
            uint8list: self.uint8list.wire2api(),
            int32list: self.int32list.wire2api(),
            float32list: self.float32list.wire2api(),
            float64list: self.float64list.wire2api(),
            attributes: self.attributes.wire2api(),
            attributes_nullable: self.attributes_nullable.wire2api(),
            nullable_attributes: self.nullable_attributes.wire2api(),
            newtypeint: self.newtypeint.wire2api(),
        }
    }
}

impl Wire2Api<[f64; 16]> for *mut wire_float_64_list {
    fn wire2api(self) -> [f64; 16] {
        let vec: Vec<f64> = self.wire2api();
        support::from_vec_to_array(vec)
    }
}
impl Wire2Api<FeatureChrono> for wire_FeatureChrono {
    fn wire2api(self) -> FeatureChrono {
        FeatureChrono {
            utc: self.utc.wire2api(),
            local: self.local.wire2api(),
            duration: self.duration.wire2api(),
            naive: self.naive.wire2api(),
        }
    }
}
impl Wire2Api<FeatureUuid> for wire_FeatureUuid {
    fn wire2api(self) -> FeatureUuid {
        FeatureUuid {
            one: self.one.wire2api(),
            many: self.many.wire2api(),
        }
    }
}
impl Wire2Api<FeedId> for wire_FeedId {
    fn wire2api(self) -> FeedId {
        FeedId(self.field0.wire2api())
    }
}
impl Wire2Api<Vec<f32>> for *mut wire_float_32_list {
    fn wire2api(self) -> Vec<f32> {
        unsafe {
            let wrap = support::box_from_leak_ptr(self);
            support::vec_from_leak_ptr(wrap.ptr, wrap.len)
        }
    }
}
impl Wire2Api<Vec<f64>> for *mut wire_float_64_list {
    fn wire2api(self) -> Vec<f64> {
        unsafe {
            let wrap = support::box_from_leak_ptr(self);
            support::vec_from_leak_ptr(wrap.ptr, wrap.len)
        }
    }
}

impl Wire2Api<[i32; 2]> for *mut wire_int_32_list {
    fn wire2api(self) -> [i32; 2] {
        let vec: Vec<i32> = self.wire2api();
        support::from_vec_to_array(vec)
    }
}

impl Wire2Api<Vec<i32>> for *mut wire_int_32_list {
    fn wire2api(self) -> Vec<i32> {
        unsafe {
            let wrap = support::box_from_leak_ptr(self);
            support::vec_from_leak_ptr(wrap.ptr, wrap.len)
        }
    }
}
impl Wire2Api<Vec<i8>> for *mut wire_int_8_list {
    fn wire2api(self) -> Vec<i8> {
        unsafe {
            let wrap = support::box_from_leak_ptr(self);
            support::vec_from_leak_ptr(wrap.ptr, wrap.len)
        }
    }
}
impl Wire2Api<KitchenSink> for wire_KitchenSink {
    fn wire2api(self) -> KitchenSink {
        match self.tag {
            0 => KitchenSink::Empty,
            1 => unsafe {
                let ans = support::box_from_leak_ptr(self.kind);
                let ans = support::box_from_leak_ptr(ans.Primitives);
                KitchenSink::Primitives {
                    int32: ans.int32.wire2api(),
                    float64: ans.float64.wire2api(),
                    boolean: ans.boolean.wire2api(),
                }
            },
            2 => unsafe {
                let ans = support::box_from_leak_ptr(self.kind);
                let ans = support::box_from_leak_ptr(ans.Nested);
                KitchenSink::Nested(ans.field0.wire2api(), ans.field1.wire2api())
            },
            3 => unsafe {
                let ans = support::box_from_leak_ptr(self.kind);
                let ans = support::box_from_leak_ptr(ans.Optional);
                KitchenSink::Optional(ans.field0.wire2api(), ans.field1.wire2api())
            },
            4 => unsafe {
                let ans = support::box_from_leak_ptr(self.kind);
                let ans = support::box_from_leak_ptr(ans.Buffer);
                KitchenSink::Buffer(ans.field0.wire2api())
            },
            5 => unsafe {
                let ans = support::box_from_leak_ptr(self.kind);
                let ans = support::box_from_leak_ptr(ans.Enums);
                KitchenSink::Enums(ans.field0.wire2api())
            },
            _ => unreachable!(),
        }
    }
}
impl Wire2Api<Vec<DartOpaque>> for *mut wire_list_DartOpaque {
    fn wire2api(self) -> Vec<DartOpaque> {
        let vec = unsafe {
            let wrap = support::box_from_leak_ptr(self);
            support::vec_from_leak_ptr(wrap.ptr, wrap.len)
        };
        vec.into_iter().map(Wire2Api::wire2api).collect()
    }
}
impl Wire2Api<Vec<RustOpaque<HideData>>> for *mut wire_list_HideData {
    fn wire2api(self) -> Vec<RustOpaque<HideData>> {
        let vec = unsafe {
            let wrap = support::box_from_leak_ptr(self);
            support::vec_from_leak_ptr(wrap.ptr, wrap.len)
        };
        vec.into_iter().map(Wire2Api::wire2api).collect()
    }
}
impl Wire2Api<Vec<ApplicationEnvVar>> for *mut wire_list_application_env_var {
    fn wire2api(self) -> Vec<ApplicationEnvVar> {
        let vec = unsafe {
            let wrap = support::box_from_leak_ptr(self);
            support::vec_from_leak_ptr(wrap.ptr, wrap.len)
        };
        vec.into_iter().map(Wire2Api::wire2api).collect()
    }
}
impl Wire2Api<Vec<Attribute>> for *mut wire_list_attribute {
    fn wire2api(self) -> Vec<Attribute> {
        let vec = unsafe {
            let wrap = support::box_from_leak_ptr(self);
            support::vec_from_leak_ptr(wrap.ptr, wrap.len)
        };
        vec.into_iter().map(Wire2Api::wire2api).collect()
    }
}
impl Wire2Api<Vec<MySize>> for *mut wire_list_my_size {
    fn wire2api(self) -> Vec<MySize> {
        let vec = unsafe {
            let wrap = support::box_from_leak_ptr(self);
            support::vec_from_leak_ptr(wrap.ptr, wrap.len)
        };
        vec.into_iter().map(Wire2Api::wire2api).collect()
    }
}
impl Wire2Api<Vec<MyTreeNode>> for *mut wire_list_my_tree_node {
    fn wire2api(self) -> Vec<MyTreeNode> {
        let vec = unsafe {
            let wrap = support::box_from_leak_ptr(self);
            support::vec_from_leak_ptr(wrap.ptr, wrap.len)
        };
        vec.into_iter().map(Wire2Api::wire2api).collect()
    }
}
impl Wire2Api<Vec<Option<Attribute>>> for *mut wire_list_opt_box_autoadd_attribute {
    fn wire2api(self) -> Vec<Option<Attribute>> {
        let vec = unsafe {
            let wrap = support::box_from_leak_ptr(self);
            support::vec_from_leak_ptr(wrap.ptr, wrap.len)
        };
        vec.into_iter().map(Wire2Api::wire2api).collect()
    }
}
impl Wire2Api<Vec<TestId>> for *mut wire_list_test_id {
    fn wire2api(self) -> Vec<TestId> {
        let vec = unsafe {
            let wrap = support::box_from_leak_ptr(self);
            support::vec_from_leak_ptr(wrap.ptr, wrap.len)
        };
        vec.into_iter().map(Wire2Api::wire2api).collect()
    }
}
impl Wire2Api<Measure> for wire_Measure {
    fn wire2api(self) -> Measure {
        match self.tag {
            0 => unsafe {
                let ans = support::box_from_leak_ptr(self.kind);
                let ans = support::box_from_leak_ptr(ans.Speed);
                Measure::Speed(ans.field0.wire2api())
            },
            1 => unsafe {
                let ans = support::box_from_leak_ptr(self.kind);
                let ans = support::box_from_leak_ptr(ans.Distance);
                Measure::Distance(ans.field0.wire2api())
            },
            _ => unreachable!(),
        }
    }
}
impl Wire2Api<MessageId> for wire_MessageId {
    fn wire2api(self) -> MessageId {
        MessageId(self.field0.wire2api())
    }
}

impl Wire2Api<MySize> for wire_MySize {
    fn wire2api(self) -> MySize {
        MySize {
            width: self.width.wire2api(),
            height: self.height.wire2api(),
        }
    }
}
impl Wire2Api<MyStruct> for wire_MyStruct {
    fn wire2api(self) -> MyStruct {
        MyStruct {
            content: self.content.wire2api(),
        }
    }
}
impl Wire2Api<MyTreeNode> for wire_MyTreeNode {
    fn wire2api(self) -> MyTreeNode {
        MyTreeNode {
            value_i32: self.value_i32.wire2api(),
            value_vec_u8: self.value_vec_u8.wire2api(),
            value_boolean: self.value_boolean.wire2api(),
            children: self.children.wire2api(),
        }
    }
}
impl Wire2Api<NewTypeInt> for wire_NewTypeInt {
    fn wire2api(self) -> NewTypeInt {
        NewTypeInt(self.field0.wire2api())
    }
}
impl Wire2Api<Note> for wire_Note {
    fn wire2api(self) -> Note {
        Note {
            day: self.day.wire2api(),
            body: self.body.wire2api(),
        }
    }
}
impl Wire2Api<Numbers> for wire_Numbers {
    fn wire2api(self) -> Numbers {
        Numbers(self.field0.wire2api())
    }
}
impl Wire2Api<OpaqueNested> for wire_OpaqueNested {
    fn wire2api(self) -> OpaqueNested {
        OpaqueNested {
            first: self.first.wire2api(),
            second: self.second.wire2api(),
        }
    }
}

impl Wire2Api<Sequences> for wire_Sequences {
    fn wire2api(self) -> Sequences {
        Sequences(self.field0.wire2api())
    }
}
impl Wire2Api<Speed> for wire_Speed {
    fn wire2api(self) -> Speed {
        match self.tag {
            0 => Speed::Unknown,
            1 => unsafe {
                let ans = support::box_from_leak_ptr(self.kind);
                let ans = support::box_from_leak_ptr(ans.GPS);
                Speed::GPS(ans.field0.wire2api())
            },
            _ => unreachable!(),
        }
    }
}
impl Wire2Api<SumWith> for wire_SumWith {
    fn wire2api(self) -> SumWith {
        SumWith {
            x: self.x.wire2api(),
        }
    }
}
impl Wire2Api<TestId> for wire_TestId {
    fn wire2api(self) -> TestId {
        TestId(self.field0.wire2api())
    }
}

impl Wire2Api<[u8; 1600]> for *mut wire_uint_8_list {
    fn wire2api(self) -> [u8; 1600] {
        let vec: Vec<u8> = self.wire2api();
        support::from_vec_to_array(vec)
    }
}
impl Wire2Api<[u8; 32]> for *mut wire_uint_8_list {
    fn wire2api(self) -> [u8; 32] {
        let vec: Vec<u8> = self.wire2api();
        support::from_vec_to_array(vec)
    }
}
impl Wire2Api<[u8; 8]> for *mut wire_uint_8_list {
    fn wire2api(self) -> [u8; 8] {
        let vec: Vec<u8> = self.wire2api();
        support::from_vec_to_array(vec)
    }
}
impl Wire2Api<Vec<u8>> for *mut wire_uint_8_list {
    fn wire2api(self) -> Vec<u8> {
        unsafe {
            let wrap = support::box_from_leak_ptr(self);
            support::vec_from_leak_ptr(wrap.ptr, wrap.len)
        }
    }
}
impl Wire2Api<UserId> for wire_UserId {
    fn wire2api(self) -> UserId {
        UserId {
            value: self.value.wire2api(),
        }
    }
}

// Section: wire structs

#[repr(C)]
#[derive(Clone)]
pub struct wire_BoxDartDebug {
    ptr: *const core::ffi::c_void,
}

#[repr(C)]
#[derive(Clone)]
pub struct wire_DartOpaque {
    port: i64,
    handle: usize,
}

#[repr(C)]
#[derive(Clone)]
pub struct wire_HideData {
    ptr: *const core::ffi::c_void,
}

#[repr(C)]
#[derive(Clone)]
pub struct wire_I32 {
    ptr: *const core::ffi::c_void,
}

#[repr(C)]
#[derive(Clone)]
pub struct wire_MutexHideData {
    ptr: *const core::ffi::c_void,
}

#[repr(C)]
#[derive(Clone)]
pub struct wire_RwLockHideData {
    ptr: *const core::ffi::c_void,
}

#[repr(C)]
#[derive(Clone)]
pub struct wire_StringList {
    ptr: *mut *mut wire_uint_8_list,
    len: i32,
}

#[repr(C)]
#[derive(Clone)]
pub struct wire_ApplicationEnv {
    vars: *mut wire_list_application_env_var,
}

#[repr(C)]
#[derive(Clone)]
pub struct wire_ApplicationEnvVar {
    field0: *mut wire_uint_8_list,
    field1: bool,
}

#[repr(C)]
#[derive(Clone)]
pub struct wire_ApplicationSettings {
    name: *mut wire_uint_8_list,
    version: *mut wire_uint_8_list,
    mode: i32,
    env: *mut wire_ApplicationEnv,
}

#[repr(C)]
#[derive(Clone)]
pub struct wire_Attribute {
    key: *mut wire_uint_8_list,
    value: *mut wire_uint_8_list,
}

#[repr(C)]
#[derive(Clone)]
pub struct wire_Blob {
    field0: *mut wire_uint_8_list,
}

#[repr(C)]
#[derive(Clone)]
pub struct wire_ConcatenateWith {
    a: *mut wire_uint_8_list,
}

#[repr(C)]
#[derive(Clone)]
pub struct wire_Customized {
    final_field: *mut wire_uint_8_list,
    non_final_field: *mut wire_uint_8_list,
}

#[repr(C)]
#[derive(Clone)]
pub struct wire_DartOpaqueNested {
    first: wire_DartOpaque,
    second: wire_DartOpaque,
}

#[repr(C)]
#[derive(Clone)]
pub struct wire_ExoticOptionals {
    int32: *mut i32,
    int64: *mut i64,
    float64: *mut f64,
    boolean: *mut bool,
    zerocopy: *mut wire_uint_8_list,
    int8list: *mut wire_int_8_list,
    uint8list: *mut wire_uint_8_list,
    int32list: *mut wire_int_32_list,
    float32list: *mut wire_float_32_list,
    float64list: *mut wire_float_64_list,
    attributes: *mut wire_list_attribute,
    attributes_nullable: *mut wire_list_opt_box_autoadd_attribute,
    nullable_attributes: *mut wire_list_opt_box_autoadd_attribute,
    newtypeint: *mut wire_NewTypeInt,
}

#[repr(C)]
#[derive(Clone)]
pub struct wire_FeatureChrono {
    utc: i64,
    local: i64,
    duration: i64,
    naive: i64,
}

#[repr(C)]
#[derive(Clone)]
pub struct wire_FeatureUuid {
    one: *mut wire_uint_8_list,
    many: *mut wire_uint_8_list,
}

#[repr(C)]
#[derive(Clone)]
pub struct wire_FeedId {
    field0: *mut wire_uint_8_list,
}

#[repr(C)]
#[derive(Clone)]
pub struct wire_float_32_list {
    ptr: *mut f32,
    len: i32,
}

#[repr(C)]
#[derive(Clone)]
pub struct wire_float_64_list {
    ptr: *mut f64,
    len: i32,
}

#[repr(C)]
#[derive(Clone)]
pub struct wire_int_32_list {
    ptr: *mut i32,
    len: i32,
}

#[repr(C)]
#[derive(Clone)]
pub struct wire_int_8_list {
    ptr: *mut i8,
    len: i32,
}

#[repr(C)]
#[derive(Clone)]
pub struct wire_list_DartOpaque {
    ptr: *mut wire_DartOpaque,
    len: i32,
}

#[repr(C)]
#[derive(Clone)]
pub struct wire_list_HideData {
    ptr: *mut wire_HideData,
    len: i32,
}

#[repr(C)]
#[derive(Clone)]
pub struct wire_list_application_env_var {
    ptr: *mut wire_ApplicationEnvVar,
    len: i32,
}

#[repr(C)]
#[derive(Clone)]
pub struct wire_list_attribute {
    ptr: *mut wire_Attribute,
    len: i32,
}

#[repr(C)]
#[derive(Clone)]
pub struct wire_list_my_size {
    ptr: *mut wire_MySize,
    len: i32,
}

#[repr(C)]
#[derive(Clone)]
pub struct wire_list_my_tree_node {
    ptr: *mut wire_MyTreeNode,
    len: i32,
}

#[repr(C)]
#[derive(Clone)]
pub struct wire_list_opt_box_autoadd_attribute {
    ptr: *mut *mut wire_Attribute,
    len: i32,
}

#[repr(C)]
#[derive(Clone)]
pub struct wire_list_test_id {
    ptr: *mut wire_TestId,
    len: i32,
}

#[repr(C)]
#[derive(Clone)]
pub struct wire_MessageId {
    field0: *mut wire_uint_8_list,
}

#[repr(C)]
#[derive(Clone)]
pub struct wire_MySize {
    width: i32,
    height: i32,
}

#[repr(C)]
#[derive(Clone)]
pub struct wire_MyStruct {
    content: bool,
}

#[repr(C)]
#[derive(Clone)]
pub struct wire_MyTreeNode {
    value_i32: i32,
    value_vec_u8: *mut wire_uint_8_list,
    value_boolean: bool,
    children: *mut wire_list_my_tree_node,
}

#[repr(C)]
#[derive(Clone)]
pub struct wire_NewTypeInt {
    field0: i64,
}

#[repr(C)]
#[derive(Clone)]
pub struct wire_Note {
    day: *mut i32,
    body: *mut wire_uint_8_list,
}

#[repr(C)]
#[derive(Clone)]
pub struct wire_Numbers {
    field0: *mut wire_int_32_list,
}

#[repr(C)]
#[derive(Clone)]
pub struct wire_OpaqueNested {
    first: wire_HideData,
    second: wire_HideData,
}

#[repr(C)]
#[derive(Clone)]
pub struct wire_Sequences {
    field0: *mut wire_int_32_list,
}

#[repr(C)]
#[derive(Clone)]
pub struct wire_SumWith {
    x: u32,
}

#[repr(C)]
#[derive(Clone)]
pub struct wire_TestId {
    field0: *mut wire_int_32_list,
}

#[repr(C)]
#[derive(Clone)]
pub struct wire_uint_8_list {
    ptr: *mut u8,
    len: i32,
}

#[repr(C)]
#[derive(Clone)]
pub struct wire_UserId {
    value: u32,
}

#[repr(C)]
#[derive(Clone)]
pub struct wire_Distance {
    tag: i32,
    kind: *mut DistanceKind,
}

#[repr(C)]
pub union DistanceKind {
    Unknown: *mut wire_Distance_Unknown,
    Map: *mut wire_Distance_Map,
}

#[repr(C)]
#[derive(Clone)]
pub struct wire_Distance_Unknown {}

#[repr(C)]
#[derive(Clone)]
pub struct wire_Distance_Map {
    field0: f64,
}
#[repr(C)]
#[derive(Clone)]
pub struct wire_EnumDartOpaque {
    tag: i32,
    kind: *mut EnumDartOpaqueKind,
}

#[repr(C)]
pub union EnumDartOpaqueKind {
    Primitive: *mut wire_EnumDartOpaque_Primitive,
    Opaque: *mut wire_EnumDartOpaque_Opaque,
}

#[repr(C)]
#[derive(Clone)]
pub struct wire_EnumDartOpaque_Primitive {
    field0: i32,
}

#[repr(C)]
#[derive(Clone)]
pub struct wire_EnumDartOpaque_Opaque {
    field0: wire_DartOpaque,
}
#[repr(C)]
#[derive(Clone)]
pub struct wire_EnumOpaque {
    tag: i32,
    kind: *mut EnumOpaqueKind,
}

#[repr(C)]
pub union EnumOpaqueKind {
    Struct: *mut wire_EnumOpaque_Struct,
    Primitive: *mut wire_EnumOpaque_Primitive,
    TraitObj: *mut wire_EnumOpaque_TraitObj,
    Mutex: *mut wire_EnumOpaque_Mutex,
    RwLock: *mut wire_EnumOpaque_RwLock,
}

#[repr(C)]
#[derive(Clone)]
pub struct wire_EnumOpaque_Struct {
    field0: wire_HideData,
}

#[repr(C)]
#[derive(Clone)]
pub struct wire_EnumOpaque_Primitive {
    field0: wire_I32,
}

#[repr(C)]
#[derive(Clone)]
pub struct wire_EnumOpaque_TraitObj {
    field0: wire_BoxDartDebug,
}

#[repr(C)]
#[derive(Clone)]
pub struct wire_EnumOpaque_Mutex {
    field0: wire_MutexHideData,
}

#[repr(C)]
#[derive(Clone)]
pub struct wire_EnumOpaque_RwLock {
    field0: wire_RwLockHideData,
}

#[repr(C)]
#[derive(Clone)]
pub struct wire_KitchenSink {
    tag: i32,
    kind: *mut KitchenSinkKind,
}

#[repr(C)]
pub union KitchenSinkKind {
    Empty: *mut wire_KitchenSink_Empty,
    Primitives: *mut wire_KitchenSink_Primitives,
    Nested: *mut wire_KitchenSink_Nested,
    Optional: *mut wire_KitchenSink_Optional,
    Buffer: *mut wire_KitchenSink_Buffer,
    Enums: *mut wire_KitchenSink_Enums,
}

#[repr(C)]
#[derive(Clone)]
pub struct wire_KitchenSink_Empty {}

#[repr(C)]
#[derive(Clone)]
pub struct wire_KitchenSink_Primitives {
    int32: i32,
    float64: f64,
    boolean: bool,
}

#[repr(C)]
#[derive(Clone)]
pub struct wire_KitchenSink_Nested {
    field0: *mut wire_KitchenSink,
    field1: i32,
}

#[repr(C)]
#[derive(Clone)]
pub struct wire_KitchenSink_Optional {
    field0: *mut i32,
    field1: *mut i32,
}

#[repr(C)]
#[derive(Clone)]
pub struct wire_KitchenSink_Buffer {
    field0: *mut wire_uint_8_list,
}

#[repr(C)]
#[derive(Clone)]
pub struct wire_KitchenSink_Enums {
    field0: i32,
}

#[repr(C)]
#[derive(Clone)]
pub struct wire_Measure {
    tag: i32,
    kind: *mut MeasureKind,
}

#[repr(C)]
pub union MeasureKind {
    Speed: *mut wire_Measure_Speed,
    Distance: *mut wire_Measure_Distance,
}

#[repr(C)]
#[derive(Clone)]
pub struct wire_Measure_Speed {
    field0: *mut wire_Speed,
}

#[repr(C)]
#[derive(Clone)]
pub struct wire_Measure_Distance {
    field0: *mut wire_Distance,
}

#[repr(C)]
#[derive(Clone)]
pub struct wire_Speed {
    tag: i32,
    kind: *mut SpeedKind,
}

#[repr(C)]
pub union SpeedKind {
    Unknown: *mut wire_Speed_Unknown,
    GPS: *mut wire_Speed_GPS,
}

#[repr(C)]
#[derive(Clone)]
pub struct wire_Speed_Unknown {}

#[repr(C)]
#[derive(Clone)]
pub struct wire_Speed_GPS {
    field0: f64,
}

// Section: impl NewWithNullPtr

pub trait NewWithNullPtr {
    fn new_with_null_ptr() -> Self;
}

impl<T> NewWithNullPtr for *mut T {
    fn new_with_null_ptr() -> Self {
        std::ptr::null_mut()
    }
}

impl NewWithNullPtr for wire_BoxDartDebug {
    fn new_with_null_ptr() -> Self {
        Self {
            ptr: core::ptr::null(),
        }
    }
}

impl NewWithNullPtr for wire_DartOpaque {
    fn new_with_null_ptr() -> Self {
        Self { port: 0, handle: 0 }
    }
}
impl NewWithNullPtr for wire_HideData {
    fn new_with_null_ptr() -> Self {
        Self {
            ptr: core::ptr::null(),
        }
    }
}

impl NewWithNullPtr for wire_I32 {
    fn new_with_null_ptr() -> Self {
        Self {
            ptr: core::ptr::null(),
        }
    }
}
impl NewWithNullPtr for wire_MutexHideData {
    fn new_with_null_ptr() -> Self {
        Self {
            ptr: core::ptr::null(),
        }
    }
}

impl NewWithNullPtr for wire_RwLockHideData {
    fn new_with_null_ptr() -> Self {
        Self {
            ptr: core::ptr::null(),
        }
    }
}

impl NewWithNullPtr for wire_ApplicationEnv {
    fn new_with_null_ptr() -> Self {
        Self {
            vars: core::ptr::null_mut(),
        }
    }
}

impl NewWithNullPtr for wire_ApplicationEnvVar {
    fn new_with_null_ptr() -> Self {
        Self {
            field0: core::ptr::null_mut(),
            field1: Default::default(),
        }
    }
}

impl NewWithNullPtr for wire_ApplicationSettings {
    fn new_with_null_ptr() -> Self {
        Self {
            name: core::ptr::null_mut(),
            version: core::ptr::null_mut(),
            mode: Default::default(),
            env: core::ptr::null_mut(),
        }
    }
}

impl NewWithNullPtr for wire_Attribute {
    fn new_with_null_ptr() -> Self {
        Self {
            key: core::ptr::null_mut(),
            value: core::ptr::null_mut(),
        }
    }
}

impl NewWithNullPtr for wire_Blob {
    fn new_with_null_ptr() -> Self {
        Self {
            field0: core::ptr::null_mut(),
        }
    }
}

impl NewWithNullPtr for wire_ConcatenateWith {
    fn new_with_null_ptr() -> Self {
        Self {
            a: core::ptr::null_mut(),
        }
    }
}

impl NewWithNullPtr for wire_Customized {
    fn new_with_null_ptr() -> Self {
        Self {
            final_field: core::ptr::null_mut(),
            non_final_field: core::ptr::null_mut(),
        }
    }
}

impl NewWithNullPtr for wire_DartOpaqueNested {
    fn new_with_null_ptr() -> Self {
        Self {
            first: wire_DartOpaque::new_with_null_ptr(),
            second: wire_DartOpaque::new_with_null_ptr(),
        }
    }
}

impl NewWithNullPtr for wire_Distance {
    fn new_with_null_ptr() -> Self {
        Self {
            tag: -1,
            kind: core::ptr::null_mut(),
        }
    }
}

#[no_mangle]
pub extern "C" fn inflate_Distance_Map() -> *mut DistanceKind {
    support::new_leak_box_ptr(DistanceKind {
        Map: support::new_leak_box_ptr(wire_Distance_Map {
            field0: Default::default(),
        }),
    })
}

impl NewWithNullPtr for wire_EnumDartOpaque {
    fn new_with_null_ptr() -> Self {
        Self {
            tag: -1,
            kind: core::ptr::null_mut(),
        }
    }
}

#[no_mangle]
pub extern "C" fn inflate_EnumDartOpaque_Primitive() -> *mut EnumDartOpaqueKind {
    support::new_leak_box_ptr(EnumDartOpaqueKind {
        Primitive: support::new_leak_box_ptr(wire_EnumDartOpaque_Primitive {
            field0: Default::default(),
        }),
    })
}

#[no_mangle]
pub extern "C" fn inflate_EnumDartOpaque_Opaque() -> *mut EnumDartOpaqueKind {
    support::new_leak_box_ptr(EnumDartOpaqueKind {
        Opaque: support::new_leak_box_ptr(wire_EnumDartOpaque_Opaque {
            field0: wire_DartOpaque::new_with_null_ptr(),
        }),
    })
}

impl NewWithNullPtr for wire_EnumOpaque {
    fn new_with_null_ptr() -> Self {
        Self {
            tag: -1,
            kind: core::ptr::null_mut(),
        }
    }
}

#[no_mangle]
pub extern "C" fn inflate_EnumOpaque_Struct() -> *mut EnumOpaqueKind {
    support::new_leak_box_ptr(EnumOpaqueKind {
        Struct: support::new_leak_box_ptr(wire_EnumOpaque_Struct {
            field0: wire_HideData::new_with_null_ptr(),
        }),
    })
}

#[no_mangle]
pub extern "C" fn inflate_EnumOpaque_Primitive() -> *mut EnumOpaqueKind {
    support::new_leak_box_ptr(EnumOpaqueKind {
        Primitive: support::new_leak_box_ptr(wire_EnumOpaque_Primitive {
            field0: wire_I32::new_with_null_ptr(),
        }),
    })
}

#[no_mangle]
pub extern "C" fn inflate_EnumOpaque_TraitObj() -> *mut EnumOpaqueKind {
    support::new_leak_box_ptr(EnumOpaqueKind {
        TraitObj: support::new_leak_box_ptr(wire_EnumOpaque_TraitObj {
            field0: wire_BoxDartDebug::new_with_null_ptr(),
        }),
    })
}

#[no_mangle]
pub extern "C" fn inflate_EnumOpaque_Mutex() -> *mut EnumOpaqueKind {
    support::new_leak_box_ptr(EnumOpaqueKind {
        Mutex: support::new_leak_box_ptr(wire_EnumOpaque_Mutex {
            field0: wire_MutexHideData::new_with_null_ptr(),
        }),
    })
}

#[no_mangle]
pub extern "C" fn inflate_EnumOpaque_RwLock() -> *mut EnumOpaqueKind {
    support::new_leak_box_ptr(EnumOpaqueKind {
        RwLock: support::new_leak_box_ptr(wire_EnumOpaque_RwLock {
            field0: wire_RwLockHideData::new_with_null_ptr(),
        }),
    })
}

impl NewWithNullPtr for wire_ExoticOptionals {
    fn new_with_null_ptr() -> Self {
        Self {
            int32: core::ptr::null_mut(),
            int64: core::ptr::null_mut(),
            float64: core::ptr::null_mut(),
            boolean: core::ptr::null_mut(),
            zerocopy: core::ptr::null_mut(),
            int8list: core::ptr::null_mut(),
            uint8list: core::ptr::null_mut(),
            int32list: core::ptr::null_mut(),
            float32list: core::ptr::null_mut(),
            float64list: core::ptr::null_mut(),
            attributes: core::ptr::null_mut(),
            attributes_nullable: core::ptr::null_mut(),
            nullable_attributes: core::ptr::null_mut(),
            newtypeint: core::ptr::null_mut(),
        }
    }
}

impl NewWithNullPtr for wire_FeatureChrono {
    fn new_with_null_ptr() -> Self {
        Self {
            utc: Default::default(),
            local: Default::default(),
            duration: Default::default(),
            naive: Default::default(),
        }
    }
}

impl NewWithNullPtr for wire_FeatureUuid {
    fn new_with_null_ptr() -> Self {
        Self {
            one: core::ptr::null_mut(),
            many: core::ptr::null_mut(),
        }
    }
}

impl NewWithNullPtr for wire_FeedId {
    fn new_with_null_ptr() -> Self {
        Self {
            field0: core::ptr::null_mut(),
        }
    }
}

impl NewWithNullPtr for wire_KitchenSink {
    fn new_with_null_ptr() -> Self {
        Self {
            tag: -1,
            kind: core::ptr::null_mut(),
        }
    }
}

#[no_mangle]
pub extern "C" fn inflate_KitchenSink_Primitives() -> *mut KitchenSinkKind {
    support::new_leak_box_ptr(KitchenSinkKind {
        Primitives: support::new_leak_box_ptr(wire_KitchenSink_Primitives {
            int32: Default::default(),
            float64: Default::default(),
            boolean: Default::default(),
        }),
    })
}

#[no_mangle]
pub extern "C" fn inflate_KitchenSink_Nested() -> *mut KitchenSinkKind {
    support::new_leak_box_ptr(KitchenSinkKind {
        Nested: support::new_leak_box_ptr(wire_KitchenSink_Nested {
            field0: core::ptr::null_mut(),
            field1: Default::default(),
        }),
    })
}

#[no_mangle]
pub extern "C" fn inflate_KitchenSink_Optional() -> *mut KitchenSinkKind {
    support::new_leak_box_ptr(KitchenSinkKind {
        Optional: support::new_leak_box_ptr(wire_KitchenSink_Optional {
            field0: core::ptr::null_mut(),
            field1: core::ptr::null_mut(),
        }),
    })
}

#[no_mangle]
pub extern "C" fn inflate_KitchenSink_Buffer() -> *mut KitchenSinkKind {
    support::new_leak_box_ptr(KitchenSinkKind {
        Buffer: support::new_leak_box_ptr(wire_KitchenSink_Buffer {
            field0: core::ptr::null_mut(),
        }),
    })
}

#[no_mangle]
pub extern "C" fn inflate_KitchenSink_Enums() -> *mut KitchenSinkKind {
    support::new_leak_box_ptr(KitchenSinkKind {
        Enums: support::new_leak_box_ptr(wire_KitchenSink_Enums {
            field0: Default::default(),
        }),
    })
}

impl NewWithNullPtr for wire_Measure {
    fn new_with_null_ptr() -> Self {
        Self {
            tag: -1,
            kind: core::ptr::null_mut(),
        }
    }
}

#[no_mangle]
pub extern "C" fn inflate_Measure_Speed() -> *mut MeasureKind {
    support::new_leak_box_ptr(MeasureKind {
        Speed: support::new_leak_box_ptr(wire_Measure_Speed {
            field0: core::ptr::null_mut(),
        }),
    })
}

#[no_mangle]
pub extern "C" fn inflate_Measure_Distance() -> *mut MeasureKind {
    support::new_leak_box_ptr(MeasureKind {
        Distance: support::new_leak_box_ptr(wire_Measure_Distance {
            field0: core::ptr::null_mut(),
        }),
    })
}

impl NewWithNullPtr for wire_MessageId {
    fn new_with_null_ptr() -> Self {
        Self {
            field0: core::ptr::null_mut(),
        }
    }
}

impl NewWithNullPtr for wire_MySize {
    fn new_with_null_ptr() -> Self {
        Self {
            width: Default::default(),
            height: Default::default(),
        }
    }
}

impl NewWithNullPtr for wire_MyStruct {
    fn new_with_null_ptr() -> Self {
        Self {
            content: Default::default(),
        }
    }
}

impl NewWithNullPtr for wire_MyTreeNode {
    fn new_with_null_ptr() -> Self {
        Self {
            value_i32: Default::default(),
            value_vec_u8: core::ptr::null_mut(),
            value_boolean: Default::default(),
            children: core::ptr::null_mut(),
        }
    }
}

impl NewWithNullPtr for wire_NewTypeInt {
    fn new_with_null_ptr() -> Self {
        Self {
            field0: Default::default(),
        }
    }
}

impl NewWithNullPtr for wire_Note {
    fn new_with_null_ptr() -> Self {
        Self {
            day: core::ptr::null_mut(),
            body: core::ptr::null_mut(),
        }
    }
}

impl NewWithNullPtr for wire_Numbers {
    fn new_with_null_ptr() -> Self {
        Self {
            field0: core::ptr::null_mut(),
        }
    }
}

impl NewWithNullPtr for wire_OpaqueNested {
    fn new_with_null_ptr() -> Self {
        Self {
            first: wire_HideData::new_with_null_ptr(),
            second: wire_HideData::new_with_null_ptr(),
        }
    }
}

impl NewWithNullPtr for wire_Sequences {
    fn new_with_null_ptr() -> Self {
        Self {
            field0: core::ptr::null_mut(),
        }
    }
}

impl NewWithNullPtr for wire_Speed {
    fn new_with_null_ptr() -> Self {
        Self {
            tag: -1,
            kind: core::ptr::null_mut(),
        }
    }
}

#[no_mangle]
pub extern "C" fn inflate_Speed_GPS() -> *mut SpeedKind {
    support::new_leak_box_ptr(SpeedKind {
        GPS: support::new_leak_box_ptr(wire_Speed_GPS {
            field0: Default::default(),
        }),
    })
}

impl NewWithNullPtr for wire_SumWith {
    fn new_with_null_ptr() -> Self {
        Self {
            x: Default::default(),
        }
    }
}

impl NewWithNullPtr for wire_TestId {
    fn new_with_null_ptr() -> Self {
        Self {
            field0: core::ptr::null_mut(),
        }
    }
}

impl NewWithNullPtr for wire_UserId {
    fn new_with_null_ptr() -> Self {
        Self {
            value: Default::default(),
        }
    }
}

// Section: sync execution mode utility

#[no_mangle]
pub extern "C" fn free_WireSyncReturnStruct(val: support::WireSyncReturnStruct) {
    unsafe {
        let _ = support::vec_from_leak_ptr(val.ptr, val.len);
    }
}<|MERGE_RESOLUTION|>--- conflicted
+++ resolved
@@ -556,7 +556,6 @@
 }
 
 #[no_mangle]
-<<<<<<< HEAD
 pub extern "C" fn wire_create_nested_dart_opaque(
     port_: i64,
     opaque1: wire_DartOpaque,
@@ -588,10 +587,11 @@
 #[no_mangle]
 pub extern "C" fn wire_drop_static_dart_opaque(port_: i64) {
     wire_drop_static_dart_opaque_impl(port_)
-=======
+}
+
+#[no_mangle]
 pub extern "C" fn wire_frb_generator_test(port_: i64) {
     wire_frb_generator_test_impl(port_)
->>>>>>> ecb1261d
 }
 
 #[no_mangle]
