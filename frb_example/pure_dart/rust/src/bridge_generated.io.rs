use super::*;
// Section: wire functions

#[no_mangle]
pub extern "C" fn wire_simple_adder(port_: i64, a: i32, b: i32) {
    wire_simple_adder_impl(port_, a, b)
}

#[no_mangle]
pub extern "C" fn wire_primitive_types(
    port_: i64,
    my_i32: i32,
    my_i64: i64,
    my_f64: f64,
    my_bool: bool,
) {
    wire_primitive_types_impl(port_, my_i32, my_i64, my_f64, my_bool)
}

#[no_mangle]
pub extern "C" fn wire_primitive_u32(port_: i64, my_u32: u32) {
    wire_primitive_u32_impl(port_, my_u32)
}

#[no_mangle]
pub extern "C" fn wire_handle_string(port_: i64, s: *mut wire_uint_8_list) {
    wire_handle_string_impl(port_, s)
}

#[no_mangle]
pub extern "C" fn wire_handle_return_unit(port_: i64) {
    wire_handle_return_unit_impl(port_)
}

#[no_mangle]
pub extern "C" fn wire_handle_vec_u8(port_: i64, v: *mut wire_uint_8_list) {
    wire_handle_vec_u8_impl(port_, v)
}

#[no_mangle]
pub extern "C" fn wire_handle_vec_of_primitive(port_: i64, n: i32) {
    wire_handle_vec_of_primitive_impl(port_, n)
}

#[no_mangle]
pub extern "C" fn wire_handle_zero_copy_vec_of_primitive(port_: i64, n: i32) {
    wire_handle_zero_copy_vec_of_primitive_impl(port_, n)
}

#[no_mangle]
pub extern "C" fn wire_handle_struct(port_: i64, arg: *mut wire_MySize, boxed: *mut wire_MySize) {
    wire_handle_struct_impl(port_, arg, boxed)
}

#[no_mangle]
pub extern "C" fn wire_handle_newtype(port_: i64, arg: *mut wire_NewTypeInt) {
    wire_handle_newtype_impl(port_, arg)
}

#[no_mangle]
pub extern "C" fn wire_handle_list_of_struct(port_: i64, l: *mut wire_list_my_size) {
    wire_handle_list_of_struct_impl(port_, l)
}

#[no_mangle]
pub extern "C" fn wire_handle_string_list(port_: i64, names: *mut wire_StringList) {
    wire_handle_string_list_impl(port_, names)
}

#[no_mangle]
pub extern "C" fn wire_handle_complex_struct(port_: i64, s: *mut wire_MyTreeNode) {
    wire_handle_complex_struct_impl(port_, s)
}

#[no_mangle]
pub extern "C" fn wire_handle_sync_return(
    mode: *mut wire_uint_8_list,
) -> support::WireSyncReturnStruct {
    wire_handle_sync_return_impl(mode)
}

#[no_mangle]
pub extern "C" fn wire_handle_sync_bool(input: bool) -> support::WireSyncReturnStruct {
    wire_handle_sync_bool_impl(input)
}

#[no_mangle]
pub extern "C" fn wire_handle_sync_u8(input: u8) -> support::WireSyncReturnStruct {
    wire_handle_sync_u8_impl(input)
}

#[no_mangle]
pub extern "C" fn wire_handle_sync_u16(input: u16) -> support::WireSyncReturnStruct {
    wire_handle_sync_u16_impl(input)
}

#[no_mangle]
pub extern "C" fn wire_handle_sync_u32(input: u32) -> support::WireSyncReturnStruct {
    wire_handle_sync_u32_impl(input)
}

#[no_mangle]
pub extern "C" fn wire_handle_sync_u64(input: u64) -> support::WireSyncReturnStruct {
    wire_handle_sync_u64_impl(input)
}

#[no_mangle]
pub extern "C" fn wire_handle_sync_i8(input: i8) -> support::WireSyncReturnStruct {
    wire_handle_sync_i8_impl(input)
}

#[no_mangle]
pub extern "C" fn wire_handle_sync_i16(input: i16) -> support::WireSyncReturnStruct {
    wire_handle_sync_i16_impl(input)
}

#[no_mangle]
pub extern "C" fn wire_handle_sync_i32(input: i32) -> support::WireSyncReturnStruct {
    wire_handle_sync_i32_impl(input)
}

#[no_mangle]
pub extern "C" fn wire_handle_sync_i64(input: i64) -> support::WireSyncReturnStruct {
    wire_handle_sync_i64_impl(input)
}

#[no_mangle]
pub extern "C" fn wire_handle_sync_f32(input: f32) -> support::WireSyncReturnStruct {
    wire_handle_sync_f32_impl(input)
}

#[no_mangle]
pub extern "C" fn wire_handle_sync_f64(input: f64) -> support::WireSyncReturnStruct {
    wire_handle_sync_f64_impl(input)
}

#[no_mangle]
pub extern "C" fn wire_handle_sync_string(
    input: *mut wire_uint_8_list,
) -> support::WireSyncReturnStruct {
    wire_handle_sync_string_impl(input)
}

#[no_mangle]
pub extern "C" fn wire_handle_stream(port_: i64, arg: *mut wire_uint_8_list) {
    wire_handle_stream_impl(port_, arg)
}

#[no_mangle]
pub extern "C" fn wire_handle_stream_of_struct(port_: i64) {
    wire_handle_stream_of_struct_impl(port_)
}

#[no_mangle]
pub extern "C" fn wire_return_err(port_: i64) {
    wire_return_err_impl(port_)
}

#[no_mangle]
pub extern "C" fn wire_return_panic(port_: i64) {
    wire_return_panic_impl(port_)
}

#[no_mangle]
pub extern "C" fn wire_handle_optional_return(port_: i64, left: f64, right: f64) {
    wire_handle_optional_return_impl(port_, left, right)
}

#[no_mangle]
pub extern "C" fn wire_handle_optional_struct(port_: i64, document: *mut wire_uint_8_list) {
    wire_handle_optional_struct_impl(port_, document)
}

#[no_mangle]
pub extern "C" fn wire_handle_optional_increment(port_: i64, opt: *mut wire_ExoticOptionals) {
    wire_handle_optional_increment_impl(port_, opt)
}

#[no_mangle]
pub extern "C" fn wire_handle_increment_boxed_optional(port_: i64, opt: *mut f64) {
    wire_handle_increment_boxed_optional_impl(port_, opt)
}

#[no_mangle]
pub extern "C" fn wire_handle_option_box_arguments(
    port_: i64,
    i8box: *mut i8,
    u8box: *mut u8,
    i32box: *mut i32,
    i64box: *mut i64,
    f64box: *mut f64,
    boolbox: *mut bool,
    structbox: *mut wire_ExoticOptionals,
) {
    wire_handle_option_box_arguments_impl(
        port_, i8box, u8box, i32box, i64box, f64box, boolbox, structbox,
    )
}

#[no_mangle]
pub extern "C" fn wire_print_note(port_: i64, note: *mut wire_Note) {
    wire_print_note_impl(port_, note)
}

#[no_mangle]
pub extern "C" fn wire_handle_return_enum(port_: i64, input: *mut wire_uint_8_list) {
    wire_handle_return_enum_impl(port_, input)
}

#[no_mangle]
pub extern "C" fn wire_handle_enum_parameter(port_: i64, weekday: i32) {
    wire_handle_enum_parameter_impl(port_, weekday)
}

#[no_mangle]
pub extern "C" fn wire_handle_customized_struct(port_: i64, val: *mut wire_Customized) {
    wire_handle_customized_struct_impl(port_, val)
}

#[no_mangle]
pub extern "C" fn wire_handle_enum_struct(port_: i64, val: *mut wire_KitchenSink) {
    wire_handle_enum_struct_impl(port_, val)
}

#[no_mangle]
pub extern "C" fn wire_use_imported_struct(port_: i64, my_struct: *mut wire_MyStruct) {
    wire_use_imported_struct_impl(port_, my_struct)
}

#[no_mangle]
pub extern "C" fn wire_use_imported_enum(port_: i64, my_enum: i32) {
    wire_use_imported_enum_impl(port_, my_enum)
}

#[no_mangle]
pub extern "C" fn wire_get_app_settings(port_: i64) {
    wire_get_app_settings_impl(port_)
}

#[no_mangle]
pub extern "C" fn wire_is_app_embedded(port_: i64, app_settings: *mut wire_ApplicationSettings) {
    wire_is_app_embedded_impl(port_, app_settings)
}

#[no_mangle]
pub extern "C" fn wire_get_message(port_: i64) {
    wire_get_message_impl(port_)
}

#[no_mangle]
pub extern "C" fn wire_repeat_number(port_: i64, num: i32, times: usize) {
    wire_repeat_number_impl(port_, num, times)
}

#[no_mangle]
pub extern "C" fn wire_repeat_sequence(port_: i64, seq: i32, times: usize) {
    wire_repeat_sequence_impl(port_, seq, times)
}

#[no_mangle]
pub extern "C" fn wire_first_number(port_: i64, nums: *mut wire_Numbers) {
    wire_first_number_impl(port_, nums)
}

#[no_mangle]
pub extern "C" fn wire_first_sequence(port_: i64, seqs: *mut wire_Sequences) {
    wire_first_sequence_impl(port_, seqs)
}

#[no_mangle]
pub extern "C" fn wire_get_array(port_: i64) {
    wire_get_array_impl(port_)
}

#[no_mangle]
pub extern "C" fn wire_get_complex_array(port_: i64) {
    wire_get_complex_array_impl(port_)
}

#[no_mangle]
pub extern "C" fn wire_get_usize(port_: i64, u: usize) {
    wire_get_usize_impl(port_, u)
}

#[no_mangle]
pub extern "C" fn wire_next_user_id(port_: i64, user_id: *mut wire_UserId) {
    wire_next_user_id_impl(port_, user_id)
}

#[no_mangle]
pub extern "C" fn wire_register_event_listener(port_: i64) {
    wire_register_event_listener_impl(port_)
}

#[no_mangle]
pub extern "C" fn wire_close_event_listener(port_: i64) {
    wire_close_event_listener_impl(port_)
}

#[no_mangle]
pub extern "C" fn wire_create_event(
    port_: i64,
    address: *mut wire_uint_8_list,
    payload: *mut wire_uint_8_list,
) {
    wire_create_event_impl(port_, address, payload)
}

#[no_mangle]
pub extern "C" fn wire_handle_stream_sink_at_1(port_: i64, key: u32, max: u32) {
    wire_handle_stream_sink_at_1_impl(port_, key, max)
}

#[no_mangle]
pub extern "C" fn wire_handle_stream_sink_at_2(port_: i64, key: u32, max: u32) {
    wire_handle_stream_sink_at_2_impl(port_, key, max)
}

#[no_mangle]
pub extern "C" fn wire_handle_stream_sink_at_3(port_: i64, key: u32, max: u32) {
    wire_handle_stream_sink_at_3_impl(port_, key, max)
}

#[no_mangle]
pub extern "C" fn wire_get_sum_struct(port_: i64) {
    wire_get_sum_struct_impl(port_)
}

#[no_mangle]
pub extern "C" fn wire_get_sum_array(port_: i64, a: u32, b: u32, c: u32) {
    wire_get_sum_array_impl(port_, a, b, c)
}

#[no_mangle]
pub extern "C" fn wire_multiply_by_ten(port_: i64, measure: *mut wire_Measure) {
    wire_multiply_by_ten_impl(port_, measure)
}

#[no_mangle]
pub extern "C" fn wire_call_old_module_system(port_: i64) {
    wire_call_old_module_system_impl(port_)
}

#[no_mangle]
pub extern "C" fn wire_call_new_module_system(port_: i64) {
    wire_call_new_module_system_impl(port_)
}

#[no_mangle]
pub extern "C" fn wire_handle_big_buffers(port_: i64) {
    wire_handle_big_buffers_impl(port_)
}

#[no_mangle]
pub extern "C" fn wire_datetime_utc(port_: i64, d: i64) {
    wire_datetime_utc_impl(port_, d)
}

#[no_mangle]
pub extern "C" fn wire_datetime_local(port_: i64, d: i64) {
    wire_datetime_local_impl(port_, d)
}

#[no_mangle]
pub extern "C" fn wire_naivedatetime(port_: i64, d: i64) {
    wire_naivedatetime_impl(port_, d)
}

#[no_mangle]
pub extern "C" fn wire_duration(port_: i64, d: i64) {
    wire_duration_impl(port_, d)
}

#[no_mangle]
pub extern "C" fn wire_how_long_does_it_take(port_: i64, mine: *mut wire_FeatureChrono) {
    wire_how_long_does_it_take_impl(port_, mine)
}

#[no_mangle]
pub extern "C" fn wire_handle_uuid(port_: i64, id: *mut wire_uint_8_list) {
    wire_handle_uuid_impl(port_, id)
}

#[no_mangle]
pub extern "C" fn wire_handle_uuids(port_: i64, ids: *mut wire_uint_8_list) {
    wire_handle_uuids_impl(port_, ids)
}

#[no_mangle]
pub extern "C" fn wire_handle_nested_uuids(port_: i64, ids: *mut wire_FeatureUuid) {
    wire_handle_nested_uuids_impl(port_, ids)
}

#[no_mangle]
pub extern "C" fn wire_new_msgid(port_: i64, id: *mut wire_uint_8_list) {
    wire_new_msgid_impl(port_, id)
}

#[no_mangle]
pub extern "C" fn wire_use_msgid(port_: i64, id: *mut wire_MessageId) {
    wire_use_msgid_impl(port_, id)
}

#[no_mangle]
pub extern "C" fn wire_boxed_blob(port_: i64, blob: *mut wire_uint_8_list) {
    wire_boxed_blob_impl(port_, blob)
}

#[no_mangle]
pub extern "C" fn wire_use_boxed_blob(port_: i64, blob: *mut wire_Blob) {
    wire_use_boxed_blob_impl(port_, blob)
}

#[no_mangle]
pub extern "C" fn wire_return_boxed_feed_id(port_: i64, id: *mut wire_uint_8_list) {
    wire_return_boxed_feed_id_impl(port_, id)
}

#[no_mangle]
pub extern "C" fn wire_return_boxed_raw_feed_id(port_: i64, id: *mut wire_FeedId) {
    wire_return_boxed_raw_feed_id_impl(port_, id)
}

#[no_mangle]
pub extern "C" fn wire_test_id(port_: i64, id: *mut wire_TestId) {
    wire_test_id_impl(port_, id)
}

#[no_mangle]
pub extern "C" fn wire_last_number(port_: i64, array: *mut wire_float_64_list) {
    wire_last_number_impl(port_, array)
}

#[no_mangle]
pub extern "C" fn wire_nested_id(port_: i64, id: *mut wire_list_test_id) {
    wire_nested_id_impl(port_, id)
}

#[no_mangle]
pub extern "C" fn wire_create_opaque(port_: i64) {
    wire_create_opaque_impl(port_)
}

#[no_mangle]
pub extern "C" fn wire_sync_create_opaque() -> support::WireSyncReturnStruct {
    wire_sync_create_opaque_impl()
}

#[no_mangle]
pub extern "C" fn wire_create_array_opaque_enum(port_: i64) {
    wire_create_array_opaque_enum_impl(port_)
}

#[no_mangle]
pub extern "C" fn wire_run_enum_opaque(port_: i64, opaque: *mut wire_EnumOpaque) {
    wire_run_enum_opaque_impl(port_, opaque)
}

#[no_mangle]
pub extern "C" fn wire_run_opaque(port_: i64, opaque: *mut wire_OpaqueStruct) {
    wire_run_opaque_impl(port_, opaque)
}

#[no_mangle]
pub extern "C" fn wire_run_opaque_with_delay(port_: i64, opaque: *mut wire_OpaqueStruct) {
    wire_run_opaque_with_delay_impl(port_, opaque)
}

#[no_mangle]
pub extern "C" fn wire_opaque_array(port_: i64) {
    wire_opaque_array_impl(port_)
}

#[no_mangle]
<<<<<<< HEAD
pub extern "C" fn wire_create_sync_opaque(port_: i64) {
    wire_create_sync_opaque_impl(port_)
}

#[no_mangle]
pub extern "C" fn wire_sync_create_sync_opaque() -> support::WireSyncReturnStruct {
    wire_sync_create_sync_opaque_impl()
}

#[no_mangle]
pub extern "C" fn wire_sync_run_opaque(
    opaque: *mut wire_OpaqueSyncStruct,
) -> support::WireSyncReturnStruct {
    wire_sync_run_opaque_impl(opaque)
=======
pub extern "C" fn wire_create_nested_opaque(port_: i64) {
    wire_create_nested_opaque_impl(port_)
}

#[no_mangle]
pub extern "C" fn wire_run_nested_opaque(port_: i64, opaque: *mut wire_OpaqueNested) {
    wire_run_nested_opaque_impl(port_, opaque)
>>>>>>> 30a6284d
}

#[no_mangle]
pub extern "C" fn wire_sum__method__SumWith(port_: i64, that: *mut wire_SumWith, y: u32, z: u32) {
    wire_sum__method__SumWith_impl(port_, that, y, z)
}

#[no_mangle]
pub extern "C" fn wire_new__static_method__ConcatenateWith(port_: i64, a: *mut wire_uint_8_list) {
    wire_new__static_method__ConcatenateWith_impl(port_, a)
}

#[no_mangle]
pub extern "C" fn wire_concatenate__method__ConcatenateWith(
    port_: i64,
    that: *mut wire_ConcatenateWith,
    b: *mut wire_uint_8_list,
) {
    wire_concatenate__method__ConcatenateWith_impl(port_, that, b)
}

#[no_mangle]
pub extern "C" fn wire_concatenate_static__static_method__ConcatenateWith(
    port_: i64,
    a: *mut wire_uint_8_list,
    b: *mut wire_uint_8_list,
) {
    wire_concatenate_static__static_method__ConcatenateWith_impl(port_, a, b)
}

#[no_mangle]
pub extern "C" fn wire_handle_some_stream_sink__method__ConcatenateWith(
    port_: i64,
    that: *mut wire_ConcatenateWith,
    key: u32,
    max: u32,
) {
    wire_handle_some_stream_sink__method__ConcatenateWith_impl(port_, that, key, max)
}

#[no_mangle]
pub extern "C" fn wire_handle_some_stream_sink_at_1__method__ConcatenateWith(
    port_: i64,
    that: *mut wire_ConcatenateWith,
) {
    wire_handle_some_stream_sink_at_1__method__ConcatenateWith_impl(port_, that)
}

#[no_mangle]
pub extern "C" fn wire_handle_some_static_stream_sink__static_method__ConcatenateWith(
    port_: i64,
    key: u32,
    max: u32,
) {
    wire_handle_some_static_stream_sink__static_method__ConcatenateWith_impl(port_, key, max)
}

#[no_mangle]
pub extern "C" fn wire_handle_some_static_stream_sink_single_arg__static_method__ConcatenateWith(
    port_: i64,
) {
    wire_handle_some_static_stream_sink_single_arg__static_method__ConcatenateWith_impl(port_)
}

// Section: allocate functions

#[no_mangle]
pub extern "C" fn new_BoxDartDebug() -> *mut wire_BoxDartDebug {
    support::new_leak_box_ptr(wire_BoxDartDebug::new_with_null_ptr())
}

#[no_mangle]
pub extern "C" fn new_I32() -> *mut wire_I32 {
    support::new_leak_box_ptr(wire_I32::new_with_null_ptr())
}

#[no_mangle]
pub extern "C" fn new_MutexOpaqueStruct() -> *mut wire_MutexOpaqueStruct {
    support::new_leak_box_ptr(wire_MutexOpaqueStruct::new_with_null_ptr())
}

#[no_mangle]
pub extern "C" fn new_OpaqueStruct() -> *mut wire_OpaqueStruct {
    support::new_leak_box_ptr(wire_OpaqueStruct::new_with_null_ptr())
}

#[no_mangle]
pub extern "C" fn new_OpaqueSyncStruct() -> *mut wire_OpaqueSyncStruct {
    support::new_leak_box_ptr(wire_OpaqueSyncStruct::new_with_null_ptr())
}

#[no_mangle]
pub extern "C" fn new_RwLockOpaqueStruct() -> *mut wire_RwLockOpaqueStruct {
    support::new_leak_box_ptr(wire_RwLockOpaqueStruct::new_with_null_ptr())
}

#[no_mangle]
pub extern "C" fn new_StringList_0(len: i32) -> *mut wire_StringList {
    let wrap = wire_StringList {
        ptr: support::new_leak_vec_ptr(<*mut wire_uint_8_list>::new_with_null_ptr(), len),
        len,
    };
    support::new_leak_box_ptr(wrap)
}

#[no_mangle]
pub extern "C" fn new_box_application_env_0() -> *mut wire_ApplicationEnv {
    support::new_leak_box_ptr(wire_ApplicationEnv::new_with_null_ptr())
}

#[no_mangle]
pub extern "C" fn new_box_autoadd_application_settings_0() -> *mut wire_ApplicationSettings {
    support::new_leak_box_ptr(wire_ApplicationSettings::new_with_null_ptr())
}

#[no_mangle]
pub extern "C" fn new_box_autoadd_attribute_0() -> *mut wire_Attribute {
    support::new_leak_box_ptr(wire_Attribute::new_with_null_ptr())
}

#[no_mangle]
pub extern "C" fn new_box_autoadd_bool_0(value: bool) -> *mut bool {
    support::new_leak_box_ptr(value)
}

#[no_mangle]
pub extern "C" fn new_box_autoadd_concatenate_with_0() -> *mut wire_ConcatenateWith {
    support::new_leak_box_ptr(wire_ConcatenateWith::new_with_null_ptr())
}

#[no_mangle]
pub extern "C" fn new_box_autoadd_customized_0() -> *mut wire_Customized {
    support::new_leak_box_ptr(wire_Customized::new_with_null_ptr())
}

#[no_mangle]
pub extern "C" fn new_box_autoadd_enum_opaque_0() -> *mut wire_EnumOpaque {
    support::new_leak_box_ptr(wire_EnumOpaque::new_with_null_ptr())
}

#[no_mangle]
pub extern "C" fn new_box_autoadd_exotic_optionals_0() -> *mut wire_ExoticOptionals {
    support::new_leak_box_ptr(wire_ExoticOptionals::new_with_null_ptr())
}

#[no_mangle]
pub extern "C" fn new_box_autoadd_f64_0(value: f64) -> *mut f64 {
    support::new_leak_box_ptr(value)
}

#[no_mangle]
pub extern "C" fn new_box_autoadd_feature_chrono_0() -> *mut wire_FeatureChrono {
    support::new_leak_box_ptr(wire_FeatureChrono::new_with_null_ptr())
}

#[no_mangle]
pub extern "C" fn new_box_autoadd_feature_uuid_0() -> *mut wire_FeatureUuid {
    support::new_leak_box_ptr(wire_FeatureUuid::new_with_null_ptr())
}

#[no_mangle]
pub extern "C" fn new_box_autoadd_feed_id_0() -> *mut wire_FeedId {
    support::new_leak_box_ptr(wire_FeedId::new_with_null_ptr())
}

#[no_mangle]
pub extern "C" fn new_box_autoadd_i32_0(value: i32) -> *mut i32 {
    support::new_leak_box_ptr(value)
}

#[no_mangle]
pub extern "C" fn new_box_autoadd_i64_0(value: i64) -> *mut i64 {
    support::new_leak_box_ptr(value)
}

#[no_mangle]
pub extern "C" fn new_box_autoadd_kitchen_sink_0() -> *mut wire_KitchenSink {
    support::new_leak_box_ptr(wire_KitchenSink::new_with_null_ptr())
}

#[no_mangle]
pub extern "C" fn new_box_autoadd_measure_0() -> *mut wire_Measure {
    support::new_leak_box_ptr(wire_Measure::new_with_null_ptr())
}

#[no_mangle]
pub extern "C" fn new_box_autoadd_message_id_0() -> *mut wire_MessageId {
    support::new_leak_box_ptr(wire_MessageId::new_with_null_ptr())
}

#[no_mangle]
pub extern "C" fn new_box_autoadd_my_size_0() -> *mut wire_MySize {
    support::new_leak_box_ptr(wire_MySize::new_with_null_ptr())
}

#[no_mangle]
pub extern "C" fn new_box_autoadd_my_struct_0() -> *mut wire_MyStruct {
    support::new_leak_box_ptr(wire_MyStruct::new_with_null_ptr())
}

#[no_mangle]
pub extern "C" fn new_box_autoadd_my_tree_node_0() -> *mut wire_MyTreeNode {
    support::new_leak_box_ptr(wire_MyTreeNode::new_with_null_ptr())
}

#[no_mangle]
pub extern "C" fn new_box_autoadd_new_type_int_0() -> *mut wire_NewTypeInt {
    support::new_leak_box_ptr(wire_NewTypeInt::new_with_null_ptr())
}

#[no_mangle]
pub extern "C" fn new_box_autoadd_note_0() -> *mut wire_Note {
    support::new_leak_box_ptr(wire_Note::new_with_null_ptr())
}

#[no_mangle]
pub extern "C" fn new_box_autoadd_numbers_0() -> *mut wire_Numbers {
    support::new_leak_box_ptr(wire_Numbers::new_with_null_ptr())
}

#[no_mangle]
pub extern "C" fn new_box_autoadd_opaque_nested_0() -> *mut wire_OpaqueNested {
    support::new_leak_box_ptr(wire_OpaqueNested::new_with_null_ptr())
}

#[no_mangle]
pub extern "C" fn new_box_autoadd_sequences_0() -> *mut wire_Sequences {
    support::new_leak_box_ptr(wire_Sequences::new_with_null_ptr())
}

#[no_mangle]
pub extern "C" fn new_box_autoadd_sum_with_0() -> *mut wire_SumWith {
    support::new_leak_box_ptr(wire_SumWith::new_with_null_ptr())
}

#[no_mangle]
pub extern "C" fn new_box_autoadd_test_id_0() -> *mut wire_TestId {
    support::new_leak_box_ptr(wire_TestId::new_with_null_ptr())
}

#[no_mangle]
pub extern "C" fn new_box_autoadd_user_id_0() -> *mut wire_UserId {
    support::new_leak_box_ptr(wire_UserId::new_with_null_ptr())
}

#[no_mangle]
pub extern "C" fn new_box_blob_0() -> *mut wire_Blob {
    support::new_leak_box_ptr(wire_Blob::new_with_null_ptr())
}

#[no_mangle]
pub extern "C" fn new_box_bool_0(value: bool) -> *mut bool {
    support::new_leak_box_ptr(value)
}

#[no_mangle]
pub extern "C" fn new_box_distance_0() -> *mut wire_Distance {
    support::new_leak_box_ptr(wire_Distance::new_with_null_ptr())
}

#[no_mangle]
pub extern "C" fn new_box_exotic_optionals_0() -> *mut wire_ExoticOptionals {
    support::new_leak_box_ptr(wire_ExoticOptionals::new_with_null_ptr())
}

#[no_mangle]
pub extern "C" fn new_box_f64_0(value: f64) -> *mut f64 {
    support::new_leak_box_ptr(value)
}

#[no_mangle]
pub extern "C" fn new_box_i32_0(value: i32) -> *mut i32 {
    support::new_leak_box_ptr(value)
}

#[no_mangle]
pub extern "C" fn new_box_i64_0(value: i64) -> *mut i64 {
    support::new_leak_box_ptr(value)
}

#[no_mangle]
pub extern "C" fn new_box_i8_0(value: i8) -> *mut i8 {
    support::new_leak_box_ptr(value)
}

#[no_mangle]
pub extern "C" fn new_box_kitchen_sink_0() -> *mut wire_KitchenSink {
    support::new_leak_box_ptr(wire_KitchenSink::new_with_null_ptr())
}

#[no_mangle]
pub extern "C" fn new_box_my_size_0() -> *mut wire_MySize {
    support::new_leak_box_ptr(wire_MySize::new_with_null_ptr())
}

#[no_mangle]
pub extern "C" fn new_box_speed_0() -> *mut wire_Speed {
    support::new_leak_box_ptr(wire_Speed::new_with_null_ptr())
}

#[no_mangle]
pub extern "C" fn new_box_u8_0(value: u8) -> *mut u8 {
    support::new_leak_box_ptr(value)
}

#[no_mangle]
pub extern "C" fn new_box_weekdays_0(value: i32) -> *mut i32 {
    support::new_leak_box_ptr(value)
}

#[no_mangle]
pub extern "C" fn new_float_32_list_0(len: i32) -> *mut wire_float_32_list {
    let ans = wire_float_32_list {
        ptr: support::new_leak_vec_ptr(Default::default(), len),
        len,
    };
    support::new_leak_box_ptr(ans)
}

#[no_mangle]
pub extern "C" fn new_float_64_list_0(len: i32) -> *mut wire_float_64_list {
    let ans = wire_float_64_list {
        ptr: support::new_leak_vec_ptr(Default::default(), len),
        len,
    };
    support::new_leak_box_ptr(ans)
}

#[no_mangle]
pub extern "C" fn new_int_32_list_0(len: i32) -> *mut wire_int_32_list {
    let ans = wire_int_32_list {
        ptr: support::new_leak_vec_ptr(Default::default(), len),
        len,
    };
    support::new_leak_box_ptr(ans)
}

#[no_mangle]
pub extern "C" fn new_int_8_list_0(len: i32) -> *mut wire_int_8_list {
    let ans = wire_int_8_list {
        ptr: support::new_leak_vec_ptr(Default::default(), len),
        len,
    };
    support::new_leak_box_ptr(ans)
}

#[no_mangle]
pub extern "C" fn new_list_application_env_var_0(len: i32) -> *mut wire_list_application_env_var {
    let wrap = wire_list_application_env_var {
        ptr: support::new_leak_vec_ptr(<wire_ApplicationEnvVar>::new_with_null_ptr(), len),
        len,
    };
    support::new_leak_box_ptr(wrap)
}

#[no_mangle]
pub extern "C" fn new_list_attribute_0(len: i32) -> *mut wire_list_attribute {
    let wrap = wire_list_attribute {
        ptr: support::new_leak_vec_ptr(<wire_Attribute>::new_with_null_ptr(), len),
        len,
    };
    support::new_leak_box_ptr(wrap)
}

#[no_mangle]
pub extern "C" fn new_list_my_size_0(len: i32) -> *mut wire_list_my_size {
    let wrap = wire_list_my_size {
        ptr: support::new_leak_vec_ptr(<wire_MySize>::new_with_null_ptr(), len),
        len,
    };
    support::new_leak_box_ptr(wrap)
}

#[no_mangle]
pub extern "C" fn new_list_my_tree_node_0(len: i32) -> *mut wire_list_my_tree_node {
    let wrap = wire_list_my_tree_node {
        ptr: support::new_leak_vec_ptr(<wire_MyTreeNode>::new_with_null_ptr(), len),
        len,
    };
    support::new_leak_box_ptr(wrap)
}

#[no_mangle]
pub extern "C" fn new_list_opt_box_autoadd_attribute_0(
    len: i32,
) -> *mut wire_list_opt_box_autoadd_attribute {
    let wrap = wire_list_opt_box_autoadd_attribute {
        ptr: support::new_leak_vec_ptr(<*mut wire_Attribute>::new_with_null_ptr(), len),
        len,
    };
    support::new_leak_box_ptr(wrap)
}

#[no_mangle]
pub extern "C" fn new_list_test_id_0(len: i32) -> *mut wire_list_test_id {
    let wrap = wire_list_test_id {
        ptr: support::new_leak_vec_ptr(<wire_TestId>::new_with_null_ptr(), len),
        len,
    };
    support::new_leak_box_ptr(wrap)
}

#[no_mangle]
pub extern "C" fn new_uint_8_list_0(len: i32) -> *mut wire_uint_8_list {
    let ans = wire_uint_8_list {
        ptr: support::new_leak_vec_ptr(Default::default(), len),
        len,
    };
    support::new_leak_box_ptr(ans)
}

// Section: deallocate functions

#[no_mangle]
pub extern "C" fn drop_box_application_env_0(raw: *mut wire_ApplicationEnv) {
    unsafe {
        {
            support::box_from_leak_ptr(raw);
        }
    }
}

#[no_mangle]
pub extern "C" fn drop_box_autoadd_application_settings_0(raw: *mut wire_ApplicationSettings) {
    unsafe {
        {
            support::box_from_leak_ptr(raw);
        }
    }
}

#[no_mangle]
pub extern "C" fn drop_box_autoadd_attribute_0(raw: *mut wire_Attribute) {
    unsafe {
        {
            support::box_from_leak_ptr(raw);
        }
    }
}

#[no_mangle]
pub extern "C" fn drop_box_autoadd_bool_0(raw: *mut bool) {
    unsafe {
        {
            support::box_from_leak_ptr(raw);
        }
    }
}

#[no_mangle]
pub extern "C" fn drop_box_autoadd_concatenate_with_0(raw: *mut wire_ConcatenateWith) {
    unsafe {
        {
            support::box_from_leak_ptr(raw);
        }
    }
}

#[no_mangle]
pub extern "C" fn drop_box_autoadd_customized_0(raw: *mut wire_Customized) {
    unsafe {
        {
            support::box_from_leak_ptr(raw);
        }
    }
}

#[no_mangle]
pub extern "C" fn drop_box_autoadd_enum_opaque_0(raw: *mut wire_EnumOpaque) {
    unsafe {
        {
            support::box_from_leak_ptr(raw);
        }
    }
}

#[no_mangle]
pub extern "C" fn drop_box_autoadd_exotic_optionals_0(raw: *mut wire_ExoticOptionals) {
    unsafe {
        {
            support::box_from_leak_ptr(raw);
        }
    }
}

#[no_mangle]
pub extern "C" fn drop_box_autoadd_f64_0(raw: *mut f64) {
    unsafe {
        {
            support::box_from_leak_ptr(raw);
        }
    }
}

#[no_mangle]
pub extern "C" fn drop_box_autoadd_feature_chrono_0(raw: *mut wire_FeatureChrono) {
    unsafe {
        {
            support::box_from_leak_ptr(raw);
        }
    }
}

#[no_mangle]
pub extern "C" fn drop_box_autoadd_feature_uuid_0(raw: *mut wire_FeatureUuid) {
    unsafe {
        {
            support::box_from_leak_ptr(raw);
        }
    }
}

#[no_mangle]
pub extern "C" fn drop_box_autoadd_feed_id_0(raw: *mut wire_FeedId) {
    unsafe {
        {
            support::box_from_leak_ptr(raw);
        }
    }
}

#[no_mangle]
pub extern "C" fn drop_box_autoadd_i32_0(raw: *mut i32) {
    unsafe {
        {
            support::box_from_leak_ptr(raw);
        }
    }
}

#[no_mangle]
pub extern "C" fn drop_box_autoadd_i64_0(raw: *mut i64) {
    unsafe {
        {
            support::box_from_leak_ptr(raw);
        }
    }
}

#[no_mangle]
pub extern "C" fn drop_box_autoadd_kitchen_sink_0(raw: *mut wire_KitchenSink) {
    unsafe {
        {
            support::box_from_leak_ptr(raw);
        }
    }
}

#[no_mangle]
pub extern "C" fn drop_box_autoadd_measure_0(raw: *mut wire_Measure) {
    unsafe {
        {
            support::box_from_leak_ptr(raw);
        }
    }
}

#[no_mangle]
pub extern "C" fn drop_box_autoadd_message_id_0(raw: *mut wire_MessageId) {
    unsafe {
        {
            support::box_from_leak_ptr(raw);
        }
    }
}

#[no_mangle]
pub extern "C" fn drop_box_autoadd_my_size_0(raw: *mut wire_MySize) {
    unsafe {
        {
            support::box_from_leak_ptr(raw);
        }
    }
}

#[no_mangle]
pub extern "C" fn drop_box_autoadd_my_struct_0(raw: *mut wire_MyStruct) {
    unsafe {
        {
            support::box_from_leak_ptr(raw);
        }
    }
}

#[no_mangle]
pub extern "C" fn drop_box_autoadd_my_tree_node_0(raw: *mut wire_MyTreeNode) {
    unsafe {
        {
            support::box_from_leak_ptr(raw);
        }
    }
}

#[no_mangle]
pub extern "C" fn drop_box_autoadd_new_type_int_0(raw: *mut wire_NewTypeInt) {
    unsafe {
        {
            support::box_from_leak_ptr(raw);
        }
    }
}

#[no_mangle]
pub extern "C" fn drop_box_autoadd_note_0(raw: *mut wire_Note) {
    unsafe {
        {
            support::box_from_leak_ptr(raw);
        }
    }
}

#[no_mangle]
pub extern "C" fn drop_box_autoadd_numbers_0(raw: *mut wire_Numbers) {
    unsafe {
        {
            support::box_from_leak_ptr(raw);
        }
    }
}

#[no_mangle]
pub extern "C" fn drop_box_autoadd_opaque_nested_0(raw: *mut wire_OpaqueNested) {
    unsafe {
        {
            support::box_from_leak_ptr(raw);
        }
    }
}

#[no_mangle]
pub extern "C" fn drop_box_autoadd_sequences_0(raw: *mut wire_Sequences) {
    unsafe {
        {
            support::box_from_leak_ptr(raw);
        }
    }
}

#[no_mangle]
pub extern "C" fn drop_box_autoadd_sum_with_0(raw: *mut wire_SumWith) {
    unsafe {
        {
            support::box_from_leak_ptr(raw);
        }
    }
}

#[no_mangle]
pub extern "C" fn drop_box_autoadd_test_id_0(raw: *mut wire_TestId) {
    unsafe {
        {
            support::box_from_leak_ptr(raw);
        }
    }
}

#[no_mangle]
pub extern "C" fn drop_box_autoadd_user_id_0(raw: *mut wire_UserId) {
    unsafe {
        {
            support::box_from_leak_ptr(raw);
        }
    }
}

#[no_mangle]
pub extern "C" fn drop_box_blob_0(raw: *mut wire_Blob) {
    unsafe {
        {
            support::box_from_leak_ptr(raw);
        }
    }
}

#[no_mangle]
pub extern "C" fn drop_box_bool_0(raw: *mut bool) {
    unsafe {
        {
            support::box_from_leak_ptr(raw);
        }
    }
}

#[no_mangle]
pub extern "C" fn drop_box_distance_0(raw: *mut wire_Distance) {
    unsafe {
        {
            support::box_from_leak_ptr(raw);
        }
    }
}

#[no_mangle]
pub extern "C" fn drop_box_exotic_optionals_0(raw: *mut wire_ExoticOptionals) {
    unsafe {
        {
            support::box_from_leak_ptr(raw);
        }
    }
}

#[no_mangle]
pub extern "C" fn drop_box_f64_0(raw: *mut f64) {
    unsafe {
        {
            support::box_from_leak_ptr(raw);
        }
    }
}

#[no_mangle]
pub extern "C" fn drop_box_i32_0(raw: *mut i32) {
    unsafe {
        {
            support::box_from_leak_ptr(raw);
        }
    }
}

#[no_mangle]
pub extern "C" fn drop_box_i64_0(raw: *mut i64) {
    unsafe {
        {
            support::box_from_leak_ptr(raw);
        }
    }
}

#[no_mangle]
pub extern "C" fn drop_box_i8_0(raw: *mut i8) {
    unsafe {
        {
            support::box_from_leak_ptr(raw);
        }
    }
}

#[no_mangle]
pub extern "C" fn drop_box_kitchen_sink_0(raw: *mut wire_KitchenSink) {
    unsafe {
        {
            support::box_from_leak_ptr(raw);
        }
    }
}

#[no_mangle]
pub extern "C" fn drop_box_my_size_0(raw: *mut wire_MySize) {
    unsafe {
        {
            support::box_from_leak_ptr(raw);
        }
    }
}

#[no_mangle]
pub extern "C" fn drop_box_speed_0(raw: *mut wire_Speed) {
    unsafe {
        {
            support::box_from_leak_ptr(raw);
        }
    }
}

#[no_mangle]
pub extern "C" fn drop_box_u8_0(raw: *mut u8) {
    unsafe {
        {
            support::box_from_leak_ptr(raw);
        }
    }
}

#[no_mangle]
pub extern "C" fn drop_box_weekdays_0(raw: *mut i32) {
    unsafe {
        {
            support::box_from_leak_ptr(raw);
        }
    }
}

// Section: impl Wire2Api

impl Wire2Api<Opaque<Box<dyn DartDebug>>> for *mut wire_BoxDartDebug {
    fn wire2api(self) -> Opaque<Box<dyn DartDebug>> {
        unsafe {
            let ans = support::box_from_leak_ptr(self);
            support::opaque_from_dart(ans.ptr as _)
        }
    }
}
impl Wire2Api<chrono::Duration> for i64 {
    fn wire2api(self) -> chrono::Duration {
        chrono::Duration::microseconds(self)
    }
}
impl Wire2Api<chrono::DateTime<chrono::Local>> for i64 {
    fn wire2api(self) -> chrono::DateTime<chrono::Local> {
        let Timestamp { s, ns } = wire2api_timestamp(self);
        chrono::DateTime::<chrono::Local>::from(chrono::DateTime::<chrono::Utc>::from_utc(
            chrono::NaiveDateTime::from_timestamp(s, ns),
            chrono::Utc,
        ))
    }
}
impl Wire2Api<chrono::NaiveDateTime> for i64 {
    fn wire2api(self) -> chrono::NaiveDateTime {
        let Timestamp { s, ns } = wire2api_timestamp(self);
        chrono::NaiveDateTime::from_timestamp(s, ns)
    }
}
impl Wire2Api<chrono::DateTime<chrono::Utc>> for i64 {
    fn wire2api(self) -> chrono::DateTime<chrono::Utc> {
        let Timestamp { s, ns } = wire2api_timestamp(self);
        chrono::DateTime::<chrono::Utc>::from_utc(
            chrono::NaiveDateTime::from_timestamp(s, ns),
            chrono::Utc,
        )
    }
}
impl Wire2Api<Opaque<i32>> for *mut wire_I32 {
    fn wire2api(self) -> Opaque<i32> {
        unsafe {
            let ans = support::box_from_leak_ptr(self);
            support::opaque_from_dart(ans.ptr as _)
        }
    }
}
impl Wire2Api<Opaque<Mutex<OpaqueStruct>>> for *mut wire_MutexOpaqueStruct {
    fn wire2api(self) -> Opaque<Mutex<OpaqueStruct>> {
        unsafe {
            let ans = support::box_from_leak_ptr(self);
            support::opaque_from_dart(ans.ptr as _)
        }
    }
}
impl Wire2Api<Opaque<OpaqueStruct>> for *mut wire_OpaqueStruct {
    fn wire2api(self) -> Opaque<OpaqueStruct> {
        unsafe {
            let ans = support::box_from_leak_ptr(self);
            support::opaque_from_dart(ans.ptr as _)
        }
    }
}
impl Wire2Api<Opaque<OpaqueSyncStruct>> for *mut wire_OpaqueSyncStruct {
    fn wire2api(self) -> Opaque<OpaqueSyncStruct> {
        unsafe {
            let ans = support::box_from_leak_ptr(self);
            support::opaque_from_dart(ans.ptr as _)
        }
    }
}
impl Wire2Api<Opaque<RwLock<OpaqueStruct>>> for *mut wire_RwLockOpaqueStruct {
    fn wire2api(self) -> Opaque<RwLock<OpaqueStruct>> {
        unsafe {
            let ans = support::box_from_leak_ptr(self);
            support::opaque_from_dart(ans.ptr as _)
        }
    }
}
impl Wire2Api<String> for *mut wire_uint_8_list {
    fn wire2api(self) -> String {
        let vec: Vec<u8> = self.wire2api();
        String::from_utf8_lossy(&vec).into_owned()
    }
}
impl Wire2Api<Vec<String>> for *mut wire_StringList {
    fn wire2api(self) -> Vec<String> {
        let vec = unsafe {
            let wrap = support::box_from_leak_ptr(self);
            support::vec_from_leak_ptr(wrap.ptr, wrap.len)
        };
        vec.into_iter().map(Wire2Api::wire2api).collect()
    }
}
impl Wire2Api<[TestId; 4]> for *mut wire_list_test_id {
    fn wire2api(self) -> [TestId; 4] {
        let vec: Vec<TestId> = self.wire2api();
        support::from_vec_to_array(vec)
    }
}
impl Wire2Api<uuid::Uuid> for *mut wire_uint_8_list {
    fn wire2api(self) -> uuid::Uuid {
        let single: Vec<u8> = self.wire2api();
        wire2api_uuid_ref(single.as_slice())
    }
}
impl Wire2Api<Vec<uuid::Uuid>> for *mut wire_uint_8_list {
    fn wire2api(self) -> Vec<uuid::Uuid> {
        let multiple: Vec<u8> = self.wire2api();
        wire2api_uuids(multiple)
    }
}
impl Wire2Api<ZeroCopyBuffer<Vec<u8>>> for *mut wire_uint_8_list {
    fn wire2api(self) -> ZeroCopyBuffer<Vec<u8>> {
        ZeroCopyBuffer(self.wire2api())
    }
}
impl Wire2Api<ApplicationEnv> for wire_ApplicationEnv {
    fn wire2api(self) -> ApplicationEnv {
        ApplicationEnv {
            vars: self.vars.wire2api(),
        }
    }
}
impl Wire2Api<ApplicationEnvVar> for wire_ApplicationEnvVar {
    fn wire2api(self) -> ApplicationEnvVar {
        ApplicationEnvVar(self.field0.wire2api(), self.field1.wire2api())
    }
}

impl Wire2Api<ApplicationSettings> for wire_ApplicationSettings {
    fn wire2api(self) -> ApplicationSettings {
        ApplicationSettings {
            name: self.name.wire2api(),
            version: self.version.wire2api(),
            mode: self.mode.wire2api(),
            env: self.env.wire2api(),
        }
    }
}
impl Wire2Api<Attribute> for wire_Attribute {
    fn wire2api(self) -> Attribute {
        Attribute {
            key: self.key.wire2api(),
            value: self.value.wire2api(),
        }
    }
}
impl Wire2Api<Blob> for wire_Blob {
    fn wire2api(self) -> Blob {
        Blob(self.field0.wire2api())
    }
}

impl Wire2Api<Box<ApplicationEnv>> for *mut wire_ApplicationEnv {
    fn wire2api(self) -> Box<ApplicationEnv> {
        let wrap = unsafe { support::box_from_leak_ptr(self) };
        Wire2Api::<ApplicationEnv>::wire2api(*wrap).into()
    }
}
impl Wire2Api<ApplicationSettings> for *mut wire_ApplicationSettings {
    fn wire2api(self) -> ApplicationSettings {
        let wrap = unsafe { support::box_from_leak_ptr(self) };
        Wire2Api::<ApplicationSettings>::wire2api(*wrap).into()
    }
}
impl Wire2Api<Attribute> for *mut wire_Attribute {
    fn wire2api(self) -> Attribute {
        let wrap = unsafe { support::box_from_leak_ptr(self) };
        Wire2Api::<Attribute>::wire2api(*wrap).into()
    }
}

impl Wire2Api<ConcatenateWith> for *mut wire_ConcatenateWith {
    fn wire2api(self) -> ConcatenateWith {
        let wrap = unsafe { support::box_from_leak_ptr(self) };
        Wire2Api::<ConcatenateWith>::wire2api(*wrap).into()
    }
}
impl Wire2Api<Customized> for *mut wire_Customized {
    fn wire2api(self) -> Customized {
        let wrap = unsafe { support::box_from_leak_ptr(self) };
        Wire2Api::<Customized>::wire2api(*wrap).into()
    }
}
impl Wire2Api<EnumOpaque> for *mut wire_EnumOpaque {
    fn wire2api(self) -> EnumOpaque {
        let wrap = unsafe { support::box_from_leak_ptr(self) };
        Wire2Api::<EnumOpaque>::wire2api(*wrap).into()
    }
}
impl Wire2Api<ExoticOptionals> for *mut wire_ExoticOptionals {
    fn wire2api(self) -> ExoticOptionals {
        let wrap = unsafe { support::box_from_leak_ptr(self) };
        Wire2Api::<ExoticOptionals>::wire2api(*wrap).into()
    }
}

impl Wire2Api<FeatureChrono> for *mut wire_FeatureChrono {
    fn wire2api(self) -> FeatureChrono {
        let wrap = unsafe { support::box_from_leak_ptr(self) };
        Wire2Api::<FeatureChrono>::wire2api(*wrap).into()
    }
}
impl Wire2Api<FeatureUuid> for *mut wire_FeatureUuid {
    fn wire2api(self) -> FeatureUuid {
        let wrap = unsafe { support::box_from_leak_ptr(self) };
        Wire2Api::<FeatureUuid>::wire2api(*wrap).into()
    }
}
impl Wire2Api<FeedId> for *mut wire_FeedId {
    fn wire2api(self) -> FeedId {
        let wrap = unsafe { support::box_from_leak_ptr(self) };
        Wire2Api::<FeedId>::wire2api(*wrap).into()
    }
}

impl Wire2Api<KitchenSink> for *mut wire_KitchenSink {
    fn wire2api(self) -> KitchenSink {
        let wrap = unsafe { support::box_from_leak_ptr(self) };
        Wire2Api::<KitchenSink>::wire2api(*wrap).into()
    }
}
impl Wire2Api<Measure> for *mut wire_Measure {
    fn wire2api(self) -> Measure {
        let wrap = unsafe { support::box_from_leak_ptr(self) };
        Wire2Api::<Measure>::wire2api(*wrap).into()
    }
}
impl Wire2Api<MessageId> for *mut wire_MessageId {
    fn wire2api(self) -> MessageId {
        let wrap = unsafe { support::box_from_leak_ptr(self) };
        Wire2Api::<MessageId>::wire2api(*wrap).into()
    }
}
impl Wire2Api<MySize> for *mut wire_MySize {
    fn wire2api(self) -> MySize {
        let wrap = unsafe { support::box_from_leak_ptr(self) };
        Wire2Api::<MySize>::wire2api(*wrap).into()
    }
}
impl Wire2Api<MyStruct> for *mut wire_MyStruct {
    fn wire2api(self) -> MyStruct {
        let wrap = unsafe { support::box_from_leak_ptr(self) };
        Wire2Api::<MyStruct>::wire2api(*wrap).into()
    }
}
impl Wire2Api<MyTreeNode> for *mut wire_MyTreeNode {
    fn wire2api(self) -> MyTreeNode {
        let wrap = unsafe { support::box_from_leak_ptr(self) };
        Wire2Api::<MyTreeNode>::wire2api(*wrap).into()
    }
}
impl Wire2Api<NewTypeInt> for *mut wire_NewTypeInt {
    fn wire2api(self) -> NewTypeInt {
        let wrap = unsafe { support::box_from_leak_ptr(self) };
        Wire2Api::<NewTypeInt>::wire2api(*wrap).into()
    }
}
impl Wire2Api<Note> for *mut wire_Note {
    fn wire2api(self) -> Note {
        let wrap = unsafe { support::box_from_leak_ptr(self) };
        Wire2Api::<Note>::wire2api(*wrap).into()
    }
}
impl Wire2Api<Numbers> for *mut wire_Numbers {
    fn wire2api(self) -> Numbers {
        let wrap = unsafe { support::box_from_leak_ptr(self) };
        Wire2Api::<Numbers>::wire2api(*wrap).into()
    }
}
impl Wire2Api<OpaqueNested> for *mut wire_OpaqueNested {
    fn wire2api(self) -> OpaqueNested {
        let wrap = unsafe { support::box_from_leak_ptr(self) };
        Wire2Api::<OpaqueNested>::wire2api(*wrap).into()
    }
}
impl Wire2Api<Sequences> for *mut wire_Sequences {
    fn wire2api(self) -> Sequences {
        let wrap = unsafe { support::box_from_leak_ptr(self) };
        Wire2Api::<Sequences>::wire2api(*wrap).into()
    }
}
impl Wire2Api<SumWith> for *mut wire_SumWith {
    fn wire2api(self) -> SumWith {
        let wrap = unsafe { support::box_from_leak_ptr(self) };
        Wire2Api::<SumWith>::wire2api(*wrap).into()
    }
}
impl Wire2Api<TestId> for *mut wire_TestId {
    fn wire2api(self) -> TestId {
        let wrap = unsafe { support::box_from_leak_ptr(self) };
        Wire2Api::<TestId>::wire2api(*wrap).into()
    }
}
impl Wire2Api<UserId> for *mut wire_UserId {
    fn wire2api(self) -> UserId {
        let wrap = unsafe { support::box_from_leak_ptr(self) };
        Wire2Api::<UserId>::wire2api(*wrap).into()
    }
}
impl Wire2Api<Box<Blob>> for *mut wire_Blob {
    fn wire2api(self) -> Box<Blob> {
        let wrap = unsafe { support::box_from_leak_ptr(self) };
        Wire2Api::<Blob>::wire2api(*wrap).into()
    }
}

impl Wire2Api<Box<Distance>> for *mut wire_Distance {
    fn wire2api(self) -> Box<Distance> {
        let wrap = unsafe { support::box_from_leak_ptr(self) };
        Wire2Api::<Distance>::wire2api(*wrap).into()
    }
}
impl Wire2Api<Box<ExoticOptionals>> for *mut wire_ExoticOptionals {
    fn wire2api(self) -> Box<ExoticOptionals> {
        let wrap = unsafe { support::box_from_leak_ptr(self) };
        Wire2Api::<ExoticOptionals>::wire2api(*wrap).into()
    }
}

impl Wire2Api<Box<KitchenSink>> for *mut wire_KitchenSink {
    fn wire2api(self) -> Box<KitchenSink> {
        let wrap = unsafe { support::box_from_leak_ptr(self) };
        Wire2Api::<KitchenSink>::wire2api(*wrap).into()
    }
}
impl Wire2Api<Box<MySize>> for *mut wire_MySize {
    fn wire2api(self) -> Box<MySize> {
        let wrap = unsafe { support::box_from_leak_ptr(self) };
        Wire2Api::<MySize>::wire2api(*wrap).into()
    }
}
impl Wire2Api<Box<Speed>> for *mut wire_Speed {
    fn wire2api(self) -> Box<Speed> {
        let wrap = unsafe { support::box_from_leak_ptr(self) };
        Wire2Api::<Speed>::wire2api(*wrap).into()
    }
}

impl Wire2Api<Box<[u8; 1600]>> for *mut wire_uint_8_list {
    fn wire2api(self) -> Box<[u8; 1600]> {
        Wire2Api::<[u8; 1600]>::wire2api(self).into()
    }
}
impl Wire2Api<Box<Weekdays>> for *mut i32 {
    fn wire2api(self) -> Box<Weekdays> {
        let wrap = unsafe { support::box_from_leak_ptr(self) };
        Wire2Api::<Weekdays>::wire2api(*wrap).into()
    }
}
impl Wire2Api<ConcatenateWith> for wire_ConcatenateWith {
    fn wire2api(self) -> ConcatenateWith {
        ConcatenateWith {
            a: self.a.wire2api(),
        }
    }
}
impl Wire2Api<Customized> for wire_Customized {
    fn wire2api(self) -> Customized {
        Customized {
            final_field: self.final_field.wire2api(),
            non_final_field: self.non_final_field.wire2api(),
        }
    }
}
impl Wire2Api<Distance> for wire_Distance {
    fn wire2api(self) -> Distance {
        match self.tag {
            0 => Distance::Unknown,
            1 => unsafe {
                let ans = support::box_from_leak_ptr(self.kind);
                let ans = support::box_from_leak_ptr(ans.Map);
                Distance::Map(ans.field0.wire2api())
            },
            _ => unreachable!(),
        }
    }
}
impl Wire2Api<EnumOpaque> for wire_EnumOpaque {
    fn wire2api(self) -> EnumOpaque {
        match self.tag {
            0 => unsafe {
                let ans = support::box_from_leak_ptr(self.kind);
                let ans = support::box_from_leak_ptr(ans.Struct);
                EnumOpaque::Struct(ans.field0.wire2api())
            },
            1 => unsafe {
                let ans = support::box_from_leak_ptr(self.kind);
                let ans = support::box_from_leak_ptr(ans.Primitive);
                EnumOpaque::Primitive(ans.field0.wire2api())
            },
            2 => unsafe {
                let ans = support::box_from_leak_ptr(self.kind);
                let ans = support::box_from_leak_ptr(ans.TraitObj);
                EnumOpaque::TraitObj(ans.field0.wire2api())
            },
            3 => unsafe {
                let ans = support::box_from_leak_ptr(self.kind);
                let ans = support::box_from_leak_ptr(ans.Mutex);
                EnumOpaque::Mutex(ans.field0.wire2api())
            },
            4 => unsafe {
                let ans = support::box_from_leak_ptr(self.kind);
                let ans = support::box_from_leak_ptr(ans.RwLock);
                EnumOpaque::RwLock(ans.field0.wire2api())
            },
            _ => unreachable!(),
        }
    }
}
impl Wire2Api<ExoticOptionals> for wire_ExoticOptionals {
    fn wire2api(self) -> ExoticOptionals {
        ExoticOptionals {
            int32: self.int32.wire2api(),
            int64: self.int64.wire2api(),
            float64: self.float64.wire2api(),
            boolean: self.boolean.wire2api(),
            zerocopy: self.zerocopy.wire2api(),
            int8list: self.int8list.wire2api(),
            uint8list: self.uint8list.wire2api(),
            int32list: self.int32list.wire2api(),
            float32list: self.float32list.wire2api(),
            float64list: self.float64list.wire2api(),
            attributes: self.attributes.wire2api(),
            attributes_nullable: self.attributes_nullable.wire2api(),
            nullable_attributes: self.nullable_attributes.wire2api(),
            newtypeint: self.newtypeint.wire2api(),
        }
    }
}

impl Wire2Api<[f64; 16]> for *mut wire_float_64_list {
    fn wire2api(self) -> [f64; 16] {
        let vec: Vec<f64> = self.wire2api();
        support::from_vec_to_array(vec)
    }
}
impl Wire2Api<FeatureChrono> for wire_FeatureChrono {
    fn wire2api(self) -> FeatureChrono {
        FeatureChrono {
            utc: self.utc.wire2api(),
            local: self.local.wire2api(),
            duration: self.duration.wire2api(),
            naive: self.naive.wire2api(),
        }
    }
}
impl Wire2Api<FeatureUuid> for wire_FeatureUuid {
    fn wire2api(self) -> FeatureUuid {
        FeatureUuid {
            one: self.one.wire2api(),
            many: self.many.wire2api(),
        }
    }
}
impl Wire2Api<FeedId> for wire_FeedId {
    fn wire2api(self) -> FeedId {
        FeedId(self.field0.wire2api())
    }
}
impl Wire2Api<Vec<f32>> for *mut wire_float_32_list {
    fn wire2api(self) -> Vec<f32> {
        unsafe {
            let wrap = support::box_from_leak_ptr(self);
            support::vec_from_leak_ptr(wrap.ptr, wrap.len)
        }
    }
}
impl Wire2Api<Vec<f64>> for *mut wire_float_64_list {
    fn wire2api(self) -> Vec<f64> {
        unsafe {
            let wrap = support::box_from_leak_ptr(self);
            support::vec_from_leak_ptr(wrap.ptr, wrap.len)
        }
    }
}

impl Wire2Api<[i32; 2]> for *mut wire_int_32_list {
    fn wire2api(self) -> [i32; 2] {
        let vec: Vec<i32> = self.wire2api();
        support::from_vec_to_array(vec)
    }
}

impl Wire2Api<Vec<i32>> for *mut wire_int_32_list {
    fn wire2api(self) -> Vec<i32> {
        unsafe {
            let wrap = support::box_from_leak_ptr(self);
            support::vec_from_leak_ptr(wrap.ptr, wrap.len)
        }
    }
}
impl Wire2Api<Vec<i8>> for *mut wire_int_8_list {
    fn wire2api(self) -> Vec<i8> {
        unsafe {
            let wrap = support::box_from_leak_ptr(self);
            support::vec_from_leak_ptr(wrap.ptr, wrap.len)
        }
    }
}
impl Wire2Api<KitchenSink> for wire_KitchenSink {
    fn wire2api(self) -> KitchenSink {
        match self.tag {
            0 => KitchenSink::Empty,
            1 => unsafe {
                let ans = support::box_from_leak_ptr(self.kind);
                let ans = support::box_from_leak_ptr(ans.Primitives);
                KitchenSink::Primitives {
                    int32: ans.int32.wire2api(),
                    float64: ans.float64.wire2api(),
                    boolean: ans.boolean.wire2api(),
                }
            },
            2 => unsafe {
                let ans = support::box_from_leak_ptr(self.kind);
                let ans = support::box_from_leak_ptr(ans.Nested);
                KitchenSink::Nested(ans.field0.wire2api(), ans.field1.wire2api())
            },
            3 => unsafe {
                let ans = support::box_from_leak_ptr(self.kind);
                let ans = support::box_from_leak_ptr(ans.Optional);
                KitchenSink::Optional(ans.field0.wire2api(), ans.field1.wire2api())
            },
            4 => unsafe {
                let ans = support::box_from_leak_ptr(self.kind);
                let ans = support::box_from_leak_ptr(ans.Buffer);
                KitchenSink::Buffer(ans.field0.wire2api())
            },
            5 => unsafe {
                let ans = support::box_from_leak_ptr(self.kind);
                let ans = support::box_from_leak_ptr(ans.Enums);
                KitchenSink::Enums(ans.field0.wire2api())
            },
            _ => unreachable!(),
        }
    }
}
impl Wire2Api<Vec<ApplicationEnvVar>> for *mut wire_list_application_env_var {
    fn wire2api(self) -> Vec<ApplicationEnvVar> {
        let vec = unsafe {
            let wrap = support::box_from_leak_ptr(self);
            support::vec_from_leak_ptr(wrap.ptr, wrap.len)
        };
        vec.into_iter().map(Wire2Api::wire2api).collect()
    }
}
impl Wire2Api<Vec<Attribute>> for *mut wire_list_attribute {
    fn wire2api(self) -> Vec<Attribute> {
        let vec = unsafe {
            let wrap = support::box_from_leak_ptr(self);
            support::vec_from_leak_ptr(wrap.ptr, wrap.len)
        };
        vec.into_iter().map(Wire2Api::wire2api).collect()
    }
}
impl Wire2Api<Vec<MySize>> for *mut wire_list_my_size {
    fn wire2api(self) -> Vec<MySize> {
        let vec = unsafe {
            let wrap = support::box_from_leak_ptr(self);
            support::vec_from_leak_ptr(wrap.ptr, wrap.len)
        };
        vec.into_iter().map(Wire2Api::wire2api).collect()
    }
}
impl Wire2Api<Vec<MyTreeNode>> for *mut wire_list_my_tree_node {
    fn wire2api(self) -> Vec<MyTreeNode> {
        let vec = unsafe {
            let wrap = support::box_from_leak_ptr(self);
            support::vec_from_leak_ptr(wrap.ptr, wrap.len)
        };
        vec.into_iter().map(Wire2Api::wire2api).collect()
    }
}
impl Wire2Api<Vec<Option<Attribute>>> for *mut wire_list_opt_box_autoadd_attribute {
    fn wire2api(self) -> Vec<Option<Attribute>> {
        let vec = unsafe {
            let wrap = support::box_from_leak_ptr(self);
            support::vec_from_leak_ptr(wrap.ptr, wrap.len)
        };
        vec.into_iter().map(Wire2Api::wire2api).collect()
    }
}
impl Wire2Api<Vec<TestId>> for *mut wire_list_test_id {
    fn wire2api(self) -> Vec<TestId> {
        let vec = unsafe {
            let wrap = support::box_from_leak_ptr(self);
            support::vec_from_leak_ptr(wrap.ptr, wrap.len)
        };
        vec.into_iter().map(Wire2Api::wire2api).collect()
    }
}
impl Wire2Api<Measure> for wire_Measure {
    fn wire2api(self) -> Measure {
        match self.tag {
            0 => unsafe {
                let ans = support::box_from_leak_ptr(self.kind);
                let ans = support::box_from_leak_ptr(ans.Speed);
                Measure::Speed(ans.field0.wire2api())
            },
            1 => unsafe {
                let ans = support::box_from_leak_ptr(self.kind);
                let ans = support::box_from_leak_ptr(ans.Distance);
                Measure::Distance(ans.field0.wire2api())
            },
            _ => unreachable!(),
        }
    }
}
impl Wire2Api<MessageId> for wire_MessageId {
    fn wire2api(self) -> MessageId {
        MessageId(self.field0.wire2api())
    }
}

impl Wire2Api<MySize> for wire_MySize {
    fn wire2api(self) -> MySize {
        MySize {
            width: self.width.wire2api(),
            height: self.height.wire2api(),
        }
    }
}
impl Wire2Api<MyStruct> for wire_MyStruct {
    fn wire2api(self) -> MyStruct {
        MyStruct {
            content: self.content.wire2api(),
        }
    }
}
impl Wire2Api<MyTreeNode> for wire_MyTreeNode {
    fn wire2api(self) -> MyTreeNode {
        MyTreeNode {
            value_i32: self.value_i32.wire2api(),
            value_vec_u8: self.value_vec_u8.wire2api(),
            value_boolean: self.value_boolean.wire2api(),
            children: self.children.wire2api(),
        }
    }
}
impl Wire2Api<NewTypeInt> for wire_NewTypeInt {
    fn wire2api(self) -> NewTypeInt {
        NewTypeInt(self.field0.wire2api())
    }
}
impl Wire2Api<Note> for wire_Note {
    fn wire2api(self) -> Note {
        Note {
            day: self.day.wire2api(),
            body: self.body.wire2api(),
        }
    }
}
impl Wire2Api<Numbers> for wire_Numbers {
    fn wire2api(self) -> Numbers {
        Numbers(self.field0.wire2api())
    }
}
impl Wire2Api<OpaqueNested> for wire_OpaqueNested {
    fn wire2api(self) -> OpaqueNested {
        OpaqueNested {
            first: self.first.wire2api(),
            second: self.second.wire2api(),
        }
    }
}

impl Wire2Api<Sequences> for wire_Sequences {
    fn wire2api(self) -> Sequences {
        Sequences(self.field0.wire2api())
    }
}
impl Wire2Api<Speed> for wire_Speed {
    fn wire2api(self) -> Speed {
        match self.tag {
            0 => Speed::Unknown,
            1 => unsafe {
                let ans = support::box_from_leak_ptr(self.kind);
                let ans = support::box_from_leak_ptr(ans.GPS);
                Speed::GPS(ans.field0.wire2api())
            },
            _ => unreachable!(),
        }
    }
}
impl Wire2Api<SumWith> for wire_SumWith {
    fn wire2api(self) -> SumWith {
        SumWith {
            x: self.x.wire2api(),
        }
    }
}
impl Wire2Api<TestId> for wire_TestId {
    fn wire2api(self) -> TestId {
        TestId(self.field0.wire2api())
    }
}

impl Wire2Api<[u8; 1600]> for *mut wire_uint_8_list {
    fn wire2api(self) -> [u8; 1600] {
        let vec: Vec<u8> = self.wire2api();
        support::from_vec_to_array(vec)
    }
}
impl Wire2Api<[u8; 32]> for *mut wire_uint_8_list {
    fn wire2api(self) -> [u8; 32] {
        let vec: Vec<u8> = self.wire2api();
        support::from_vec_to_array(vec)
    }
}
impl Wire2Api<[u8; 8]> for *mut wire_uint_8_list {
    fn wire2api(self) -> [u8; 8] {
        let vec: Vec<u8> = self.wire2api();
        support::from_vec_to_array(vec)
    }
}
impl Wire2Api<Vec<u8>> for *mut wire_uint_8_list {
    fn wire2api(self) -> Vec<u8> {
        unsafe {
            let wrap = support::box_from_leak_ptr(self);
            support::vec_from_leak_ptr(wrap.ptr, wrap.len)
        }
    }
}
impl Wire2Api<UserId> for wire_UserId {
    fn wire2api(self) -> UserId {
        UserId {
            value: self.value.wire2api(),
        }
    }
}

// Section: wire structs

#[repr(C)]
#[derive(Clone)]
pub struct wire_BoxDartDebug {
    ptr: *const core::ffi::c_void,
}

#[repr(C)]
#[derive(Clone)]
pub struct wire_I32 {
    ptr: *const core::ffi::c_void,
}

#[repr(C)]
#[derive(Clone)]
pub struct wire_MutexOpaqueStruct {
    ptr: *const core::ffi::c_void,
}

#[repr(C)]
#[derive(Clone)]
pub struct wire_OpaqueStruct {
    ptr: *const core::ffi::c_void,
}

#[repr(C)]
#[derive(Clone)]
pub struct wire_OpaqueSyncStruct {
    ptr: *const core::ffi::c_void,
}

#[repr(C)]
#[derive(Clone)]
pub struct wire_RwLockOpaqueStruct {
    ptr: *const core::ffi::c_void,
}

#[repr(C)]
#[derive(Clone)]
pub struct wire_StringList {
    ptr: *mut *mut wire_uint_8_list,
    len: i32,
}

#[repr(C)]
#[derive(Clone)]
pub struct wire_ApplicationEnv {
    vars: *mut wire_list_application_env_var,
}

#[repr(C)]
#[derive(Clone)]
pub struct wire_ApplicationEnvVar {
    field0: *mut wire_uint_8_list,
    field1: bool,
}

#[repr(C)]
#[derive(Clone)]
pub struct wire_ApplicationSettings {
    name: *mut wire_uint_8_list,
    version: *mut wire_uint_8_list,
    mode: i32,
    env: *mut wire_ApplicationEnv,
}

#[repr(C)]
#[derive(Clone)]
pub struct wire_Attribute {
    key: *mut wire_uint_8_list,
    value: *mut wire_uint_8_list,
}

#[repr(C)]
#[derive(Clone)]
pub struct wire_Blob {
    field0: *mut wire_uint_8_list,
}

#[repr(C)]
#[derive(Clone)]
pub struct wire_ConcatenateWith {
    a: *mut wire_uint_8_list,
}

#[repr(C)]
#[derive(Clone)]
pub struct wire_Customized {
    final_field: *mut wire_uint_8_list,
    non_final_field: *mut wire_uint_8_list,
}

#[repr(C)]
#[derive(Clone)]
pub struct wire_ExoticOptionals {
    int32: *mut i32,
    int64: *mut i64,
    float64: *mut f64,
    boolean: *mut bool,
    zerocopy: *mut wire_uint_8_list,
    int8list: *mut wire_int_8_list,
    uint8list: *mut wire_uint_8_list,
    int32list: *mut wire_int_32_list,
    float32list: *mut wire_float_32_list,
    float64list: *mut wire_float_64_list,
    attributes: *mut wire_list_attribute,
    attributes_nullable: *mut wire_list_opt_box_autoadd_attribute,
    nullable_attributes: *mut wire_list_opt_box_autoadd_attribute,
    newtypeint: *mut wire_NewTypeInt,
}

#[repr(C)]
#[derive(Clone)]
pub struct wire_FeatureChrono {
    utc: i64,
    local: i64,
    duration: i64,
    naive: i64,
}

#[repr(C)]
#[derive(Clone)]
pub struct wire_FeatureUuid {
    one: *mut wire_uint_8_list,
    many: *mut wire_uint_8_list,
}

#[repr(C)]
#[derive(Clone)]
pub struct wire_FeedId {
    field0: *mut wire_uint_8_list,
}

#[repr(C)]
#[derive(Clone)]
pub struct wire_float_32_list {
    ptr: *mut f32,
    len: i32,
}

#[repr(C)]
#[derive(Clone)]
pub struct wire_float_64_list {
    ptr: *mut f64,
    len: i32,
}

#[repr(C)]
#[derive(Clone)]
pub struct wire_int_32_list {
    ptr: *mut i32,
    len: i32,
}

#[repr(C)]
#[derive(Clone)]
pub struct wire_int_8_list {
    ptr: *mut i8,
    len: i32,
}

#[repr(C)]
#[derive(Clone)]
pub struct wire_list_application_env_var {
    ptr: *mut wire_ApplicationEnvVar,
    len: i32,
}

#[repr(C)]
#[derive(Clone)]
pub struct wire_list_attribute {
    ptr: *mut wire_Attribute,
    len: i32,
}

#[repr(C)]
#[derive(Clone)]
pub struct wire_list_my_size {
    ptr: *mut wire_MySize,
    len: i32,
}

#[repr(C)]
#[derive(Clone)]
pub struct wire_list_my_tree_node {
    ptr: *mut wire_MyTreeNode,
    len: i32,
}

#[repr(C)]
#[derive(Clone)]
pub struct wire_list_opt_box_autoadd_attribute {
    ptr: *mut *mut wire_Attribute,
    len: i32,
}

#[repr(C)]
#[derive(Clone)]
pub struct wire_list_test_id {
    ptr: *mut wire_TestId,
    len: i32,
}

#[repr(C)]
#[derive(Clone)]
pub struct wire_MessageId {
    field0: *mut wire_uint_8_list,
}

#[repr(C)]
#[derive(Clone)]
pub struct wire_MySize {
    width: i32,
    height: i32,
}

#[repr(C)]
#[derive(Clone)]
pub struct wire_MyStruct {
    content: bool,
}

#[repr(C)]
#[derive(Clone)]
pub struct wire_MyTreeNode {
    value_i32: i32,
    value_vec_u8: *mut wire_uint_8_list,
    value_boolean: bool,
    children: *mut wire_list_my_tree_node,
}

#[repr(C)]
#[derive(Clone)]
pub struct wire_NewTypeInt {
    field0: i64,
}

#[repr(C)]
#[derive(Clone)]
pub struct wire_Note {
    day: *mut i32,
    body: *mut wire_uint_8_list,
}

#[repr(C)]
#[derive(Clone)]
pub struct wire_Numbers {
    field0: *mut wire_int_32_list,
}

#[repr(C)]
#[derive(Clone)]
pub struct wire_OpaqueNested {
    first: *mut wire_OpaqueStruct,
    second: *mut wire_OpaqueStruct,
}

#[repr(C)]
#[derive(Clone)]
pub struct wire_Sequences {
    field0: *mut wire_int_32_list,
}

#[repr(C)]
#[derive(Clone)]
pub struct wire_SumWith {
    x: u32,
}

#[repr(C)]
#[derive(Clone)]
pub struct wire_TestId {
    field0: *mut wire_int_32_list,
}

#[repr(C)]
#[derive(Clone)]
pub struct wire_uint_8_list {
    ptr: *mut u8,
    len: i32,
}

#[repr(C)]
#[derive(Clone)]
pub struct wire_UserId {
    value: u32,
}

#[repr(C)]
#[derive(Clone)]
pub struct wire_Distance {
    tag: i32,
    kind: *mut DistanceKind,
}

#[repr(C)]
pub union DistanceKind {
    Unknown: *mut wire_Distance_Unknown,
    Map: *mut wire_Distance_Map,
}

#[repr(C)]
#[derive(Clone)]
pub struct wire_Distance_Unknown {}

#[repr(C)]
#[derive(Clone)]
pub struct wire_Distance_Map {
    field0: f64,
}
#[repr(C)]
#[derive(Clone)]
pub struct wire_EnumOpaque {
    tag: i32,
    kind: *mut EnumOpaqueKind,
}

#[repr(C)]
pub union EnumOpaqueKind {
    Struct: *mut wire_EnumOpaque_Struct,
    Primitive: *mut wire_EnumOpaque_Primitive,
    TraitObj: *mut wire_EnumOpaque_TraitObj,
    Mutex: *mut wire_EnumOpaque_Mutex,
    RwLock: *mut wire_EnumOpaque_RwLock,
}

#[repr(C)]
#[derive(Clone)]
pub struct wire_EnumOpaque_Struct {
    field0: *mut wire_OpaqueStruct,
}

#[repr(C)]
#[derive(Clone)]
pub struct wire_EnumOpaque_Primitive {
    field0: *mut wire_I32,
}

#[repr(C)]
#[derive(Clone)]
pub struct wire_EnumOpaque_TraitObj {
    field0: *mut wire_BoxDartDebug,
}

#[repr(C)]
#[derive(Clone)]
pub struct wire_EnumOpaque_Mutex {
    field0: *mut wire_MutexOpaqueStruct,
}

#[repr(C)]
#[derive(Clone)]
pub struct wire_EnumOpaque_RwLock {
    field0: *mut wire_RwLockOpaqueStruct,
}

#[repr(C)]
#[derive(Clone)]
pub struct wire_KitchenSink {
    tag: i32,
    kind: *mut KitchenSinkKind,
}

#[repr(C)]
pub union KitchenSinkKind {
    Empty: *mut wire_KitchenSink_Empty,
    Primitives: *mut wire_KitchenSink_Primitives,
    Nested: *mut wire_KitchenSink_Nested,
    Optional: *mut wire_KitchenSink_Optional,
    Buffer: *mut wire_KitchenSink_Buffer,
    Enums: *mut wire_KitchenSink_Enums,
}

#[repr(C)]
#[derive(Clone)]
pub struct wire_KitchenSink_Empty {}

#[repr(C)]
#[derive(Clone)]
pub struct wire_KitchenSink_Primitives {
    int32: i32,
    float64: f64,
    boolean: bool,
}

#[repr(C)]
#[derive(Clone)]
pub struct wire_KitchenSink_Nested {
    field0: *mut wire_KitchenSink,
    field1: i32,
}

#[repr(C)]
#[derive(Clone)]
pub struct wire_KitchenSink_Optional {
    field0: *mut i32,
    field1: *mut i32,
}

#[repr(C)]
#[derive(Clone)]
pub struct wire_KitchenSink_Buffer {
    field0: *mut wire_uint_8_list,
}

#[repr(C)]
#[derive(Clone)]
pub struct wire_KitchenSink_Enums {
    field0: i32,
}

#[repr(C)]
#[derive(Clone)]
pub struct wire_Measure {
    tag: i32,
    kind: *mut MeasureKind,
}

#[repr(C)]
pub union MeasureKind {
    Speed: *mut wire_Measure_Speed,
    Distance: *mut wire_Measure_Distance,
}

#[repr(C)]
#[derive(Clone)]
pub struct wire_Measure_Speed {
    field0: *mut wire_Speed,
}

#[repr(C)]
#[derive(Clone)]
pub struct wire_Measure_Distance {
    field0: *mut wire_Distance,
}

#[repr(C)]
#[derive(Clone)]
pub struct wire_Speed {
    tag: i32,
    kind: *mut SpeedKind,
}

#[repr(C)]
pub union SpeedKind {
    Unknown: *mut wire_Speed_Unknown,
    GPS: *mut wire_Speed_GPS,
}

#[repr(C)]
#[derive(Clone)]
pub struct wire_Speed_Unknown {}

#[repr(C)]
#[derive(Clone)]
pub struct wire_Speed_GPS {
    field0: f64,
}

// Section: impl NewWithNullPtr

pub trait NewWithNullPtr {
    fn new_with_null_ptr() -> Self;
}

impl<T> NewWithNullPtr for *mut T {
    fn new_with_null_ptr() -> Self {
        std::ptr::null_mut()
    }
}

impl NewWithNullPtr for wire_BoxDartDebug {
    fn new_with_null_ptr() -> Self {
        Self {
            ptr: core::ptr::null(),
        }
    }
}

impl NewWithNullPtr for wire_I32 {
    fn new_with_null_ptr() -> Self {
        Self {
            ptr: core::ptr::null(),
        }
    }
}
impl NewWithNullPtr for wire_MutexOpaqueStruct {
    fn new_with_null_ptr() -> Self {
        Self {
            ptr: core::ptr::null(),
        }
    }
}
impl NewWithNullPtr for wire_OpaqueStruct {
    fn new_with_null_ptr() -> Self {
        Self {
            ptr: core::ptr::null(),
        }
    }
}
impl NewWithNullPtr for wire_OpaqueSyncStruct {
    fn new_with_null_ptr() -> Self {
        Self {
            ptr: core::ptr::null(),
        }
    }
}
impl NewWithNullPtr for wire_RwLockOpaqueStruct {
    fn new_with_null_ptr() -> Self {
        Self {
            ptr: core::ptr::null(),
        }
    }
}

impl NewWithNullPtr for wire_ApplicationEnv {
    fn new_with_null_ptr() -> Self {
        Self {
            vars: core::ptr::null_mut(),
        }
    }
}

impl NewWithNullPtr for wire_ApplicationEnvVar {
    fn new_with_null_ptr() -> Self {
        Self {
            field0: core::ptr::null_mut(),
            field1: Default::default(),
        }
    }
}

impl NewWithNullPtr for wire_ApplicationSettings {
    fn new_with_null_ptr() -> Self {
        Self {
            name: core::ptr::null_mut(),
            version: core::ptr::null_mut(),
            mode: Default::default(),
            env: core::ptr::null_mut(),
        }
    }
}

impl NewWithNullPtr for wire_Attribute {
    fn new_with_null_ptr() -> Self {
        Self {
            key: core::ptr::null_mut(),
            value: core::ptr::null_mut(),
        }
    }
}

impl NewWithNullPtr for wire_Blob {
    fn new_with_null_ptr() -> Self {
        Self {
            field0: core::ptr::null_mut(),
        }
    }
}

impl NewWithNullPtr for wire_ConcatenateWith {
    fn new_with_null_ptr() -> Self {
        Self {
            a: core::ptr::null_mut(),
        }
    }
}

impl NewWithNullPtr for wire_Customized {
    fn new_with_null_ptr() -> Self {
        Self {
            final_field: core::ptr::null_mut(),
            non_final_field: core::ptr::null_mut(),
        }
    }
}

impl NewWithNullPtr for wire_Distance {
    fn new_with_null_ptr() -> Self {
        Self {
            tag: -1,
            kind: core::ptr::null_mut(),
        }
    }
}

#[no_mangle]
pub extern "C" fn inflate_Distance_Map() -> *mut DistanceKind {
    support::new_leak_box_ptr(DistanceKind {
        Map: support::new_leak_box_ptr(wire_Distance_Map {
            field0: Default::default(),
        }),
    })
}

impl NewWithNullPtr for wire_EnumOpaque {
    fn new_with_null_ptr() -> Self {
        Self {
            tag: -1,
            kind: core::ptr::null_mut(),
        }
    }
}

#[no_mangle]
pub extern "C" fn inflate_EnumOpaque_Struct() -> *mut EnumOpaqueKind {
    support::new_leak_box_ptr(EnumOpaqueKind {
        Struct: support::new_leak_box_ptr(wire_EnumOpaque_Struct {
            field0: core::ptr::null_mut(),
        }),
    })
}

#[no_mangle]
pub extern "C" fn inflate_EnumOpaque_Primitive() -> *mut EnumOpaqueKind {
    support::new_leak_box_ptr(EnumOpaqueKind {
        Primitive: support::new_leak_box_ptr(wire_EnumOpaque_Primitive {
            field0: core::ptr::null_mut(),
        }),
    })
}

#[no_mangle]
pub extern "C" fn inflate_EnumOpaque_TraitObj() -> *mut EnumOpaqueKind {
    support::new_leak_box_ptr(EnumOpaqueKind {
        TraitObj: support::new_leak_box_ptr(wire_EnumOpaque_TraitObj {
            field0: core::ptr::null_mut(),
        }),
    })
}

#[no_mangle]
pub extern "C" fn inflate_EnumOpaque_Mutex() -> *mut EnumOpaqueKind {
    support::new_leak_box_ptr(EnumOpaqueKind {
        Mutex: support::new_leak_box_ptr(wire_EnumOpaque_Mutex {
            field0: core::ptr::null_mut(),
        }),
    })
}

#[no_mangle]
pub extern "C" fn inflate_EnumOpaque_RwLock() -> *mut EnumOpaqueKind {
    support::new_leak_box_ptr(EnumOpaqueKind {
        RwLock: support::new_leak_box_ptr(wire_EnumOpaque_RwLock {
            field0: core::ptr::null_mut(),
        }),
    })
}

impl NewWithNullPtr for wire_ExoticOptionals {
    fn new_with_null_ptr() -> Self {
        Self {
            int32: core::ptr::null_mut(),
            int64: core::ptr::null_mut(),
            float64: core::ptr::null_mut(),
            boolean: core::ptr::null_mut(),
            zerocopy: core::ptr::null_mut(),
            int8list: core::ptr::null_mut(),
            uint8list: core::ptr::null_mut(),
            int32list: core::ptr::null_mut(),
            float32list: core::ptr::null_mut(),
            float64list: core::ptr::null_mut(),
            attributes: core::ptr::null_mut(),
            attributes_nullable: core::ptr::null_mut(),
            nullable_attributes: core::ptr::null_mut(),
            newtypeint: core::ptr::null_mut(),
        }
    }
}

impl NewWithNullPtr for wire_FeatureChrono {
    fn new_with_null_ptr() -> Self {
        Self {
            utc: Default::default(),
            local: Default::default(),
            duration: Default::default(),
            naive: Default::default(),
        }
    }
}

impl NewWithNullPtr for wire_FeatureUuid {
    fn new_with_null_ptr() -> Self {
        Self {
            one: core::ptr::null_mut(),
            many: core::ptr::null_mut(),
        }
    }
}

impl NewWithNullPtr for wire_FeedId {
    fn new_with_null_ptr() -> Self {
        Self {
            field0: core::ptr::null_mut(),
        }
    }
}

impl NewWithNullPtr for wire_KitchenSink {
    fn new_with_null_ptr() -> Self {
        Self {
            tag: -1,
            kind: core::ptr::null_mut(),
        }
    }
}

#[no_mangle]
pub extern "C" fn inflate_KitchenSink_Primitives() -> *mut KitchenSinkKind {
    support::new_leak_box_ptr(KitchenSinkKind {
        Primitives: support::new_leak_box_ptr(wire_KitchenSink_Primitives {
            int32: Default::default(),
            float64: Default::default(),
            boolean: Default::default(),
        }),
    })
}

#[no_mangle]
pub extern "C" fn inflate_KitchenSink_Nested() -> *mut KitchenSinkKind {
    support::new_leak_box_ptr(KitchenSinkKind {
        Nested: support::new_leak_box_ptr(wire_KitchenSink_Nested {
            field0: core::ptr::null_mut(),
            field1: Default::default(),
        }),
    })
}

#[no_mangle]
pub extern "C" fn inflate_KitchenSink_Optional() -> *mut KitchenSinkKind {
    support::new_leak_box_ptr(KitchenSinkKind {
        Optional: support::new_leak_box_ptr(wire_KitchenSink_Optional {
            field0: core::ptr::null_mut(),
            field1: core::ptr::null_mut(),
        }),
    })
}

#[no_mangle]
pub extern "C" fn inflate_KitchenSink_Buffer() -> *mut KitchenSinkKind {
    support::new_leak_box_ptr(KitchenSinkKind {
        Buffer: support::new_leak_box_ptr(wire_KitchenSink_Buffer {
            field0: core::ptr::null_mut(),
        }),
    })
}

#[no_mangle]
pub extern "C" fn inflate_KitchenSink_Enums() -> *mut KitchenSinkKind {
    support::new_leak_box_ptr(KitchenSinkKind {
        Enums: support::new_leak_box_ptr(wire_KitchenSink_Enums {
            field0: Default::default(),
        }),
    })
}

impl NewWithNullPtr for wire_Measure {
    fn new_with_null_ptr() -> Self {
        Self {
            tag: -1,
            kind: core::ptr::null_mut(),
        }
    }
}

#[no_mangle]
pub extern "C" fn inflate_Measure_Speed() -> *mut MeasureKind {
    support::new_leak_box_ptr(MeasureKind {
        Speed: support::new_leak_box_ptr(wire_Measure_Speed {
            field0: core::ptr::null_mut(),
        }),
    })
}

#[no_mangle]
pub extern "C" fn inflate_Measure_Distance() -> *mut MeasureKind {
    support::new_leak_box_ptr(MeasureKind {
        Distance: support::new_leak_box_ptr(wire_Measure_Distance {
            field0: core::ptr::null_mut(),
        }),
    })
}

impl NewWithNullPtr for wire_MessageId {
    fn new_with_null_ptr() -> Self {
        Self {
            field0: core::ptr::null_mut(),
        }
    }
}

impl NewWithNullPtr for wire_MySize {
    fn new_with_null_ptr() -> Self {
        Self {
            width: Default::default(),
            height: Default::default(),
        }
    }
}

impl NewWithNullPtr for wire_MyStruct {
    fn new_with_null_ptr() -> Self {
        Self {
            content: Default::default(),
        }
    }
}

impl NewWithNullPtr for wire_MyTreeNode {
    fn new_with_null_ptr() -> Self {
        Self {
            value_i32: Default::default(),
            value_vec_u8: core::ptr::null_mut(),
            value_boolean: Default::default(),
            children: core::ptr::null_mut(),
        }
    }
}

impl NewWithNullPtr for wire_NewTypeInt {
    fn new_with_null_ptr() -> Self {
        Self {
            field0: Default::default(),
        }
    }
}

impl NewWithNullPtr for wire_Note {
    fn new_with_null_ptr() -> Self {
        Self {
            day: core::ptr::null_mut(),
            body: core::ptr::null_mut(),
        }
    }
}

impl NewWithNullPtr for wire_Numbers {
    fn new_with_null_ptr() -> Self {
        Self {
            field0: core::ptr::null_mut(),
        }
    }
}

impl NewWithNullPtr for wire_OpaqueNested {
    fn new_with_null_ptr() -> Self {
        Self {
            first: core::ptr::null_mut(),
            second: core::ptr::null_mut(),
        }
    }
}

impl NewWithNullPtr for wire_Sequences {
    fn new_with_null_ptr() -> Self {
        Self {
            field0: core::ptr::null_mut(),
        }
    }
}

impl NewWithNullPtr for wire_Speed {
    fn new_with_null_ptr() -> Self {
        Self {
            tag: -1,
            kind: core::ptr::null_mut(),
        }
    }
}

#[no_mangle]
pub extern "C" fn inflate_Speed_GPS() -> *mut SpeedKind {
    support::new_leak_box_ptr(SpeedKind {
        GPS: support::new_leak_box_ptr(wire_Speed_GPS {
            field0: Default::default(),
        }),
    })
}

impl NewWithNullPtr for wire_SumWith {
    fn new_with_null_ptr() -> Self {
        Self {
            x: Default::default(),
        }
    }
}

impl NewWithNullPtr for wire_TestId {
    fn new_with_null_ptr() -> Self {
        Self {
            field0: core::ptr::null_mut(),
        }
    }
}

impl NewWithNullPtr for wire_UserId {
    fn new_with_null_ptr() -> Self {
        Self {
            value: Default::default(),
        }
    }
}

// Section: sync execution mode utility

#[no_mangle]
pub extern "C" fn free_WireSyncReturnStruct(val: support::WireSyncReturnStruct) {
    unsafe {
        let _ = support::vec_from_leak_ptr(val.ptr, val.len);
    }
}<|MERGE_RESOLUTION|>--- conflicted
+++ resolved
@@ -472,7 +472,6 @@
 }
 
 #[no_mangle]
-<<<<<<< HEAD
 pub extern "C" fn wire_create_sync_opaque(port_: i64) {
     wire_create_sync_opaque_impl(port_)
 }
@@ -487,7 +486,9 @@
     opaque: *mut wire_OpaqueSyncStruct,
 ) -> support::WireSyncReturnStruct {
     wire_sync_run_opaque_impl(opaque)
-=======
+}
+
+#[no_mangle]
 pub extern "C" fn wire_create_nested_opaque(port_: i64) {
     wire_create_nested_opaque_impl(port_)
 }
@@ -495,7 +496,6 @@
 #[no_mangle]
 pub extern "C" fn wire_run_nested_opaque(port_: i64, opaque: *mut wire_OpaqueNested) {
     wire_run_nested_opaque_impl(port_, opaque)
->>>>>>> 30a6284d
 }
 
 #[no_mangle]
