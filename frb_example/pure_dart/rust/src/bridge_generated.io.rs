use super::*;
// Section: wire functions

#[no_mangle]
pub extern "C" fn wire_simple_adder(port_: i64, a: i32, b: i32) {
    wire_simple_adder_impl(port_, a, b)
}

#[no_mangle]
pub extern "C" fn wire_simple_adder_sync(a: i32, b: i32) -> support::WireSyncReturn {
    wire_simple_adder_sync_impl(a, b)
}

#[no_mangle]
pub extern "C" fn wire_primitive_types(
    port_: i64,
    my_i32: i32,
    my_i64: i64,
    my_f64: f64,
    my_bool: bool,
) {
    wire_primitive_types_impl(port_, my_i32, my_i64, my_f64, my_bool)
}

#[no_mangle]
pub extern "C" fn wire_primitive_optional_types(
    port_: i64,
    my_i32: *mut i32,
    my_i64: *mut i64,
    my_f64: *mut f64,
    my_bool: *mut bool,
) {
    wire_primitive_optional_types_impl(port_, my_i32, my_i64, my_f64, my_bool)
}

#[no_mangle]
pub extern "C" fn wire_primitive_types_sync(
    my_i32: i32,
    my_i64: i64,
    my_f64: f64,
    my_bool: bool,
) -> support::WireSyncReturn {
    wire_primitive_types_sync_impl(my_i32, my_i64, my_f64, my_bool)
}

#[no_mangle]
pub extern "C" fn wire_primitive_u32(port_: i64, my_u32: u32) {
    wire_primitive_u32_impl(port_, my_u32)
}

#[no_mangle]
pub extern "C" fn wire_primitive_u32_sync(my_u32: u32) -> support::WireSyncReturn {
    wire_primitive_u32_sync_impl(my_u32)
}

#[no_mangle]
pub extern "C" fn wire_handle_string(port_: i64, s: *mut wire_uint_8_list) {
    wire_handle_string_impl(port_, s)
}

#[no_mangle]
pub extern "C" fn wire_handle_string_sync(s: *mut wire_uint_8_list) -> support::WireSyncReturn {
    wire_handle_string_sync_impl(s)
}

#[no_mangle]
pub extern "C" fn wire_handle_return_unit(port_: i64) {
    wire_handle_return_unit_impl(port_)
}

#[no_mangle]
pub extern "C" fn wire_handle_return_unit_sync() -> support::WireSyncReturn {
    wire_handle_return_unit_sync_impl()
}

#[no_mangle]
pub extern "C" fn wire_handle_vec_u8(port_: i64, v: *mut wire_uint_8_list) {
    wire_handle_vec_u8_impl(port_, v)
}

#[no_mangle]
pub extern "C" fn wire_handle_vec_u8_sync(v: *mut wire_uint_8_list) -> support::WireSyncReturn {
    wire_handle_vec_u8_sync_impl(v)
}

#[no_mangle]
pub extern "C" fn wire_handle_vec_of_primitive(port_: i64, n: i32) {
    wire_handle_vec_of_primitive_impl(port_, n)
}

#[no_mangle]
pub extern "C" fn wire_handle_vec_of_primitive_sync(n: i32) -> support::WireSyncReturn {
    wire_handle_vec_of_primitive_sync_impl(n)
}

#[no_mangle]
pub extern "C" fn wire_handle_zero_copy_vec_of_primitive(port_: i64, n: i32) {
    wire_handle_zero_copy_vec_of_primitive_impl(port_, n)
}

#[no_mangle]
pub extern "C" fn wire_handle_zero_copy_vec_of_primitive_sync(n: i32) -> support::WireSyncReturn {
    wire_handle_zero_copy_vec_of_primitive_sync_impl(n)
}

#[no_mangle]
pub extern "C" fn wire_handle_struct(port_: i64, arg: *mut wire_MySize, boxed: *mut wire_MySize) {
    wire_handle_struct_impl(port_, arg, boxed)
}

#[no_mangle]
pub extern "C" fn wire_handle_struct_sync(
    arg: *mut wire_MySize,
    boxed: *mut wire_MySize,
) -> support::WireSyncReturn {
    wire_handle_struct_sync_impl(arg, boxed)
}

#[no_mangle]
pub extern "C" fn wire_handle_newtype(port_: i64, arg: *mut wire_NewTypeInt) {
    wire_handle_newtype_impl(port_, arg)
}

#[no_mangle]
pub extern "C" fn wire_handle_newtype_sync(arg: *mut wire_NewTypeInt) -> support::WireSyncReturn {
    wire_handle_newtype_sync_impl(arg)
}

#[no_mangle]
pub extern "C" fn wire_handle_list_of_struct(port_: i64, l: *mut wire_list_my_size) {
    wire_handle_list_of_struct_impl(port_, l)
}

#[no_mangle]
pub extern "C" fn wire_handle_list_of_struct_sync(
    l: *mut wire_list_my_size,
) -> support::WireSyncReturn {
    wire_handle_list_of_struct_sync_impl(l)
}

#[no_mangle]
pub extern "C" fn wire_handle_string_list(port_: i64, names: *mut wire_StringList) {
    wire_handle_string_list_impl(port_, names)
}

#[no_mangle]
pub extern "C" fn wire_handle_string_list_sync(
    names: *mut wire_StringList,
) -> support::WireSyncReturn {
    wire_handle_string_list_sync_impl(names)
}

#[no_mangle]
pub extern "C" fn wire_handle_complex_struct(port_: i64, s: *mut wire_MyTreeNode) {
    wire_handle_complex_struct_impl(port_, s)
}

#[no_mangle]
pub extern "C" fn wire_handle_complex_struct_sync(
    s: *mut wire_MyTreeNode,
) -> support::WireSyncReturn {
    wire_handle_complex_struct_sync_impl(s)
}

#[no_mangle]
pub extern "C" fn wire_handle_nested_struct(port_: i64, s: *mut wire_MyNestedStruct) {
    wire_handle_nested_struct_impl(port_, s)
}

#[no_mangle]
pub extern "C" fn wire_handle_sync_return(mode: *mut wire_uint_8_list) -> support::WireSyncReturn {
    wire_handle_sync_return_impl(mode)
}

#[no_mangle]
pub extern "C" fn wire_handle_stream(port_: i64, arg: *mut wire_uint_8_list) {
    wire_handle_stream_impl(port_, arg)
}

#[no_mangle]
pub extern "C" fn wire_handle_stream_of_struct(port_: i64) {
    wire_handle_stream_of_struct_impl(port_)
}

#[no_mangle]
pub extern "C" fn wire_return_err(port_: i64) {
    wire_return_err_impl(port_)
}

#[no_mangle]
pub extern "C" fn wire_return_panic(port_: i64) {
    wire_return_panic_impl(port_)
}

#[no_mangle]
pub extern "C" fn wire_handle_optional_return(port_: i64, left: f64, right: f64) {
    wire_handle_optional_return_impl(port_, left, right)
}

#[no_mangle]
pub extern "C" fn wire_handle_optional_struct(port_: i64, document: *mut wire_uint_8_list) {
    wire_handle_optional_struct_impl(port_, document)
}

#[no_mangle]
pub extern "C" fn wire_handle_optional_increment(port_: i64, opt: *mut wire_ExoticOptionals) {
    wire_handle_optional_increment_impl(port_, opt)
}

#[no_mangle]
pub extern "C" fn wire_handle_increment_boxed_optional(port_: i64, opt: *mut f64) {
    wire_handle_increment_boxed_optional_impl(port_, opt)
}

#[no_mangle]
pub extern "C" fn wire_handle_option_box_arguments(
    port_: i64,
    i8box: *mut i8,
    u8box: *mut u8,
    i32box: *mut i32,
    i64box: *mut i64,
    f64box: *mut f64,
    boolbox: *mut bool,
    structbox: *mut wire_ExoticOptionals,
) {
    wire_handle_option_box_arguments_impl(
        port_, i8box, u8box, i32box, i64box, f64box, boolbox, structbox,
    )
}

#[no_mangle]
pub extern "C" fn wire_print_note(port_: i64, note: *mut wire_Note) {
    wire_print_note_impl(port_, note)
}

#[no_mangle]
pub extern "C" fn wire_handle_return_enum(port_: i64, input: *mut wire_uint_8_list) {
    wire_handle_return_enum_impl(port_, input)
}

#[no_mangle]
pub extern "C" fn wire_handle_enum_parameter(port_: i64, weekday: i32) {
    wire_handle_enum_parameter_impl(port_, weekday)
}

#[no_mangle]
pub extern "C" fn wire_handle_customized_struct(port_: i64, val: *mut wire_Customized) {
    wire_handle_customized_struct_impl(port_, val)
}

#[no_mangle]
pub extern "C" fn wire_handle_enum_struct(port_: i64, val: *mut wire_KitchenSink) {
    wire_handle_enum_struct_impl(port_, val)
}

#[no_mangle]
pub extern "C" fn wire_use_imported_struct(port_: i64, my_struct: *mut wire_MyStruct) {
    wire_use_imported_struct_impl(port_, my_struct)
}

#[no_mangle]
pub extern "C" fn wire_use_imported_enum(port_: i64, my_enum: i32) {
    wire_use_imported_enum_impl(port_, my_enum)
}

#[no_mangle]
pub extern "C" fn wire_get_app_settings(port_: i64) {
    wire_get_app_settings_impl(port_)
}

#[no_mangle]
pub extern "C" fn wire_get_fallible_app_settings(port_: i64) {
    wire_get_fallible_app_settings_impl(port_)
}

#[no_mangle]
pub extern "C" fn wire_is_app_embedded(port_: i64, app_settings: *mut wire_ApplicationSettings) {
    wire_is_app_embedded_impl(port_, app_settings)
}

#[no_mangle]
pub extern "C" fn wire_get_message(port_: i64) {
    wire_get_message_impl(port_)
}

#[no_mangle]
pub extern "C" fn wire_repeat_number(port_: i64, num: i32, times: usize) {
    wire_repeat_number_impl(port_, num, times)
}

#[no_mangle]
pub extern "C" fn wire_repeat_sequence(port_: i64, seq: i32, times: usize) {
    wire_repeat_sequence_impl(port_, seq, times)
}

#[no_mangle]
pub extern "C" fn wire_first_number(port_: i64, nums: *mut wire_Numbers) {
    wire_first_number_impl(port_, nums)
}

#[no_mangle]
pub extern "C" fn wire_first_sequence(port_: i64, seqs: *mut wire_Sequences) {
    wire_first_sequence_impl(port_, seqs)
}

#[no_mangle]
pub extern "C" fn wire_get_array(port_: i64) {
    wire_get_array_impl(port_)
}

#[no_mangle]
pub extern "C" fn wire_get_complex_array(port_: i64) {
    wire_get_complex_array_impl(port_)
}

#[no_mangle]
pub extern "C" fn wire_get_usize(port_: i64, u: usize) {
    wire_get_usize_impl(port_, u)
}

#[no_mangle]
pub extern "C" fn wire_next_user_id(port_: i64, user_id: *mut wire_UserId) {
    wire_next_user_id_impl(port_, user_id)
}

#[no_mangle]
pub extern "C" fn wire_register_event_listener(port_: i64) {
    wire_register_event_listener_impl(port_)
}

#[no_mangle]
pub extern "C" fn wire_close_event_listener(port_: i64) {
    wire_close_event_listener_impl(port_)
}

#[no_mangle]
pub extern "C" fn wire_create_event(
    port_: i64,
    address: *mut wire_uint_8_list,
    payload: *mut wire_uint_8_list,
) {
    wire_create_event_impl(port_, address, payload)
}

#[no_mangle]
pub extern "C" fn wire_handle_stream_sink_at_1(port_: i64, key: u32, max: u32) {
    wire_handle_stream_sink_at_1_impl(port_, key, max)
}

#[no_mangle]
pub extern "C" fn wire_handle_stream_sink_at_2(port_: i64, key: u32, max: u32) {
    wire_handle_stream_sink_at_2_impl(port_, key, max)
}

#[no_mangle]
pub extern "C" fn wire_handle_stream_sink_at_3(port_: i64, key: u32, max: u32) {
    wire_handle_stream_sink_at_3_impl(port_, key, max)
}

#[no_mangle]
pub extern "C" fn wire_get_sum_struct(port_: i64) {
    wire_get_sum_struct_impl(port_)
}

#[no_mangle]
pub extern "C" fn wire_get_sum_array(port_: i64, a: u32, b: u32, c: u32) {
    wire_get_sum_array_impl(port_, a, b, c)
}

#[no_mangle]
pub extern "C" fn wire_multiply_by_ten(port_: i64, measure: *mut wire_Measure) {
    wire_multiply_by_ten_impl(port_, measure)
}

#[no_mangle]
pub extern "C" fn wire_call_old_module_system(port_: i64) {
    wire_call_old_module_system_impl(port_)
}

#[no_mangle]
pub extern "C" fn wire_call_new_module_system(port_: i64) {
    wire_call_new_module_system_impl(port_)
}

#[no_mangle]
pub extern "C" fn wire_handle_big_buffers(port_: i64) {
    wire_handle_big_buffers_impl(port_)
}

#[no_mangle]
pub extern "C" fn wire_datetime_utc(port_: i64, d: i64) {
    wire_datetime_utc_impl(port_, d)
}

#[no_mangle]
pub extern "C" fn wire_datetime_local(port_: i64, d: i64) {
    wire_datetime_local_impl(port_, d)
}

#[no_mangle]
pub extern "C" fn wire_naivedatetime(port_: i64, d: i64) {
    wire_naivedatetime_impl(port_, d)
}

#[no_mangle]
pub extern "C" fn wire_optional_empty_datetime_utc(port_: i64, d: *mut i64) {
    wire_optional_empty_datetime_utc_impl(port_, d)
}

#[no_mangle]
pub extern "C" fn wire_duration(port_: i64, d: i64) {
    wire_duration_impl(port_, d)
}

#[no_mangle]
pub extern "C" fn wire_handle_timestamps(
    port_: i64,
    timestamps: *mut wire_int_64_list,
    epoch: i64,
) {
    wire_handle_timestamps_impl(port_, timestamps, epoch)
}

#[no_mangle]
pub extern "C" fn wire_handle_durations(port_: i64, durations: *mut wire_int_64_list, since: i64) {
    wire_handle_durations_impl(port_, durations, since)
}

#[no_mangle]
pub extern "C" fn wire_test_chrono(port_: i64) {
    wire_test_chrono_impl(port_)
}

#[no_mangle]
pub extern "C" fn wire_test_precise_chrono(port_: i64) {
    wire_test_precise_chrono_impl(port_)
}

#[no_mangle]
pub extern "C" fn wire_how_long_does_it_take(port_: i64, mine: *mut wire_FeatureChrono) {
    wire_how_long_does_it_take_impl(port_, mine)
}

#[no_mangle]
pub extern "C" fn wire_handle_uuid(port_: i64, id: *mut wire_uint_8_list) {
    wire_handle_uuid_impl(port_, id)
}

#[no_mangle]
pub extern "C" fn wire_handle_uuids(port_: i64, ids: *mut wire_uint_8_list) {
    wire_handle_uuids_impl(port_, ids)
}

#[no_mangle]
pub extern "C" fn wire_handle_nested_uuids(port_: i64, ids: *mut wire_FeatureUuid) {
    wire_handle_nested_uuids_impl(port_, ids)
}

#[no_mangle]
pub extern "C" fn wire_new_msgid(port_: i64, id: *mut wire_uint_8_list) {
    wire_new_msgid_impl(port_, id)
}

#[no_mangle]
pub extern "C" fn wire_use_msgid(port_: i64, id: *mut wire_MessageId) {
    wire_use_msgid_impl(port_, id)
}

#[no_mangle]
pub extern "C" fn wire_boxed_blob(port_: i64, blob: *mut wire_uint_8_list) {
    wire_boxed_blob_impl(port_, blob)
}

#[no_mangle]
pub extern "C" fn wire_use_boxed_blob(port_: i64, blob: *mut wire_Blob) {
    wire_use_boxed_blob_impl(port_, blob)
}

#[no_mangle]
pub extern "C" fn wire_return_boxed_feed_id(port_: i64, id: *mut wire_uint_8_list) {
    wire_return_boxed_feed_id_impl(port_, id)
}

#[no_mangle]
pub extern "C" fn wire_return_boxed_raw_feed_id(port_: i64, id: *mut wire_FeedId) {
    wire_return_boxed_raw_feed_id_impl(port_, id)
}

#[no_mangle]
pub extern "C" fn wire_test_id(port_: i64, id: *mut wire_TestId) {
    wire_test_id_impl(port_, id)
}

#[no_mangle]
pub extern "C" fn wire_last_number(port_: i64, array: *mut wire_float_64_list) {
    wire_last_number_impl(port_, array)
}

#[no_mangle]
pub extern "C" fn wire_nested_id(port_: i64, id: *mut wire_list_test_id) {
    wire_nested_id_impl(port_, id)
}

#[no_mangle]
pub extern "C" fn wire_sync_accept_dart_opaque(opaque: wire_DartOpaque) -> support::WireSyncReturn {
    wire_sync_accept_dart_opaque_impl(opaque)
}

#[no_mangle]
pub extern "C" fn wire_async_accept_dart_opaque(port_: i64, opaque: wire_DartOpaque) {
    wire_async_accept_dart_opaque_impl(port_, opaque)
}

#[no_mangle]
pub extern "C" fn wire_loop_back(port_: i64, opaque: wire_DartOpaque) {
    wire_loop_back_impl(port_, opaque)
}

#[no_mangle]
pub extern "C" fn wire_loop_back_option(port_: i64, opaque: wire_DartOpaque) {
    wire_loop_back_option_impl(port_, opaque)
}

#[no_mangle]
pub extern "C" fn wire_loop_back_array(port_: i64, opaque: wire_DartOpaque) {
    wire_loop_back_array_impl(port_, opaque)
}

#[no_mangle]
pub extern "C" fn wire_loop_back_vec(port_: i64, opaque: wire_DartOpaque) {
    wire_loop_back_vec_impl(port_, opaque)
}

#[no_mangle]
pub extern "C" fn wire_loop_back_option_get(port_: i64, opaque: *mut wire_DartOpaque) {
    wire_loop_back_option_get_impl(port_, opaque)
}

#[no_mangle]
pub extern "C" fn wire_loop_back_array_get(port_: i64, opaque: *mut wire_list_DartOpaque) {
    wire_loop_back_array_get_impl(port_, opaque)
}

#[no_mangle]
pub extern "C" fn wire_loop_back_vec_get(port_: i64, opaque: *mut wire_list_DartOpaque) {
    wire_loop_back_vec_get_impl(port_, opaque)
}

#[no_mangle]
pub extern "C" fn wire_unwrap_dart_opaque(opaque: wire_DartOpaque) -> support::WireSyncReturn {
    wire_unwrap_dart_opaque_impl(opaque)
}

#[no_mangle]
pub extern "C" fn wire_panic_unwrap_dart_opaque(port_: i64, opaque: wire_DartOpaque) {
    wire_panic_unwrap_dart_opaque_impl(port_, opaque)
}

#[no_mangle]
pub extern "C" fn wire_create_opaque(port_: i64) {
    wire_create_opaque_impl(port_)
}

#[no_mangle]
pub extern "C" fn wire_create_option_opaque(port_: i64, opaque: *mut wire_HideData) {
    wire_create_option_opaque_impl(port_, opaque)
}

#[no_mangle]
pub extern "C" fn wire_sync_create_opaque() -> support::WireSyncReturn {
    wire_sync_create_opaque_impl()
}

#[no_mangle]
pub extern "C" fn wire_create_array_opaque_enum(port_: i64) {
    wire_create_array_opaque_enum_impl(port_)
}

#[no_mangle]
pub extern "C" fn wire_run_enum_opaque(port_: i64, opaque: *mut wire_EnumOpaque) {
    wire_run_enum_opaque_impl(port_, opaque)
}

#[no_mangle]
pub extern "C" fn wire_run_opaque(port_: i64, opaque: wire_HideData) {
    wire_run_opaque_impl(port_, opaque)
}

#[no_mangle]
pub extern "C" fn wire_run_opaque_with_delay(port_: i64, opaque: wire_HideData) {
    wire_run_opaque_with_delay_impl(port_, opaque)
}

#[no_mangle]
pub extern "C" fn wire_opaque_array(port_: i64) {
    wire_opaque_array_impl(port_)
}

#[no_mangle]
pub extern "C" fn wire_sync_create_non_clone() -> support::WireSyncReturn {
    wire_sync_create_non_clone_impl()
}

#[no_mangle]
pub extern "C" fn wire_run_non_clone(port_: i64, clone: wire_NonCloneData) {
    wire_run_non_clone_impl(port_, clone)
}

#[no_mangle]
pub extern "C" fn wire_create_sync_opaque(port_: i64) {
    wire_create_sync_opaque_impl(port_)
}

#[no_mangle]
pub extern "C" fn wire_sync_create_sync_opaque() -> support::WireSyncReturn {
    wire_sync_create_sync_opaque_impl()
}

#[no_mangle]
pub extern "C" fn wire_sync_run_opaque(opaque: wire_NonSendHideData) -> support::WireSyncReturn {
    wire_sync_run_opaque_impl(opaque)
}

#[no_mangle]
pub extern "C" fn wire_opaque_array_run(port_: i64, data: *mut wire_list_HideData) {
    wire_opaque_array_run_impl(port_, data)
}

#[no_mangle]
pub extern "C" fn wire_opaque_vec(port_: i64) {
    wire_opaque_vec_impl(port_)
}

#[no_mangle]
pub extern "C" fn wire_opaque_vec_run(port_: i64, data: *mut wire_list_HideData) {
    wire_opaque_vec_run_impl(port_, data)
}

#[no_mangle]
pub extern "C" fn wire_create_nested_opaque(port_: i64) {
    wire_create_nested_opaque_impl(port_)
}

#[no_mangle]
pub extern "C" fn wire_sync_loopback(opaque: wire_DartOpaque) -> support::WireSyncReturn {
    wire_sync_loopback_impl(opaque)
}

#[no_mangle]
pub extern "C" fn wire_sync_option_loopback(
    opaque: *mut wire_DartOpaque,
) -> support::WireSyncReturn {
    wire_sync_option_loopback_impl(opaque)
}

#[no_mangle]
pub extern "C" fn wire_sync_option() -> support::WireSyncReturn {
    wire_sync_option_impl()
}

#[no_mangle]
pub extern "C" fn wire_sync_option_null() -> support::WireSyncReturn {
    wire_sync_option_null_impl()
}

#[no_mangle]
pub extern "C" fn wire_sync_option_rust_opaque() -> support::WireSyncReturn {
    wire_sync_option_rust_opaque_impl()
}

#[no_mangle]
pub extern "C" fn wire_sync_option_dart_opaque(opaque: wire_DartOpaque) -> support::WireSyncReturn {
    wire_sync_option_dart_opaque_impl(opaque)
}

#[no_mangle]
pub extern "C" fn wire_sync_void() -> support::WireSyncReturn {
    wire_sync_void_impl()
}

#[no_mangle]
pub extern "C" fn wire_run_nested_opaque(port_: i64, opaque: *mut wire_OpaqueNested) {
    wire_run_nested_opaque_impl(port_, opaque)
}

#[no_mangle]
pub extern "C" fn wire_create_nested_dart_opaque(
    port_: i64,
    opaque1: wire_DartOpaque,
    opaque2: wire_DartOpaque,
) {
    wire_create_nested_dart_opaque_impl(port_, opaque1, opaque2)
}

#[no_mangle]
pub extern "C" fn wire_get_nested_dart_opaque(port_: i64, opaque: *mut wire_DartOpaqueNested) {
    wire_get_nested_dart_opaque_impl(port_, opaque)
}

#[no_mangle]
pub extern "C" fn wire_create_enum_dart_opaque(port_: i64, opaque: wire_DartOpaque) {
    wire_create_enum_dart_opaque_impl(port_, opaque)
}

#[no_mangle]
pub extern "C" fn wire_get_enum_dart_opaque(port_: i64, opaque: *mut wire_EnumDartOpaque) {
    wire_get_enum_dart_opaque_impl(port_, opaque)
}

#[no_mangle]
pub extern "C" fn wire_set_static_dart_opaque(port_: i64, opaque: wire_DartOpaque) {
    wire_set_static_dart_opaque_impl(port_, opaque)
}

#[no_mangle]
pub extern "C" fn wire_drop_static_dart_opaque(port_: i64) {
    wire_drop_static_dart_opaque_impl(port_)
}

#[no_mangle]
pub extern "C" fn wire_unwrap_rust_opaque(port_: i64, opaque: wire_HideData) {
    wire_unwrap_rust_opaque_impl(port_, opaque)
}

#[no_mangle]
pub extern "C" fn wire_return_non_droppable_dart_opaque(
    opaque: wire_DartOpaque,
) -> support::WireSyncReturn {
    wire_return_non_droppable_dart_opaque_impl(opaque)
}

#[no_mangle]
pub extern "C" fn wire_frb_generator_test(port_: i64) {
    wire_frb_generator_test_impl(port_)
}

#[no_mangle]
pub extern "C" fn wire_frb_sync_generator_test() -> support::WireSyncReturn {
    wire_frb_sync_generator_test_impl()
}

#[no_mangle]
pub extern "C" fn wire_handle_type_alias_id(port_: i64, input: u64) {
    wire_handle_type_alias_id_impl(port_, input)
}

#[no_mangle]
pub extern "C" fn wire_handle_type_nest_alias_id(port_: i64, input: u64) {
    wire_handle_type_nest_alias_id_impl(port_, input)
}

#[no_mangle]
pub extern "C" fn wire_handle_type_alias_model(port_: i64, input: u64) {
    wire_handle_type_alias_model_impl(port_, input)
}

#[no_mangle]
pub extern "C" fn wire_empty_struct(port_: i64, empty: *mut wire_Empty) {
    wire_empty_struct_impl(port_, empty)
}

#[no_mangle]
pub extern "C" fn wire_return_dart_dynamic(port_: i64) {
    wire_return_dart_dynamic_impl(port_)
}

#[no_mangle]
pub extern "C" fn wire_test_raw_string_item_struct(port_: i64) {
    wire_test_raw_string_item_struct_impl(port_)
}

#[no_mangle]
pub extern "C" fn wire_test_more_than_just_one_raw_string_struct(port_: i64) {
    wire_test_more_than_just_one_raw_string_struct_impl(port_)
}

#[no_mangle]
pub extern "C" fn wire_test_raw_string_mirrored(port_: i64) {
    wire_test_raw_string_mirrored_impl(port_)
}

#[no_mangle]
pub extern "C" fn wire_test_nested_raw_string_mirrored(port_: i64) {
    wire_test_nested_raw_string_mirrored_impl(port_)
}

#[no_mangle]
pub extern "C" fn wire_test_raw_string_enum_mirrored(port_: i64, nested: bool) {
    wire_test_raw_string_enum_mirrored_impl(port_, nested)
}

#[no_mangle]
pub extern "C" fn wire_test_list_of_raw_nested_string_mirrored(port_: i64) {
    wire_test_list_of_raw_nested_string_mirrored_impl(port_)
}

#[no_mangle]
pub extern "C" fn wire_test_fallible_of_raw_string_mirrored(port_: i64) {
    wire_test_fallible_of_raw_string_mirrored_impl(port_)
}

#[no_mangle]
pub extern "C" fn wire_list_of_primitive_enums(port_: i64, weekdays: *mut wire_list_weekdays) {
    wire_list_of_primitive_enums_impl(port_, weekdays)
}

#[no_mangle]
pub extern "C" fn wire_test_abc_enum(port_: i64, abc: *mut wire_Abc) {
    wire_test_abc_enum_impl(port_, abc)
}

#[no_mangle]
pub extern "C" fn wire_test_contains_mirrored_sub_struct(port_: i64) {
    wire_test_contains_mirrored_sub_struct_impl(port_)
}

#[no_mangle]
pub extern "C" fn wire_as_string__method__Event(port_: i64, that: *mut wire_Event) {
    wire_as_string__method__Event_impl(port_, that)
}

#[no_mangle]
pub extern "C" fn wire_sum__method__SumWith(port_: i64, that: *mut wire_SumWith, y: u32, z: u32) {
    wire_sum__method__SumWith_impl(port_, that, y, z)
}

#[no_mangle]
pub extern "C" fn wire_new__static_method__ConcatenateWith(port_: i64, a: *mut wire_uint_8_list) {
    wire_new__static_method__ConcatenateWith_impl(port_, a)
}

#[no_mangle]
pub extern "C" fn wire_concatenate__method__ConcatenateWith(
    port_: i64,
    that: *mut wire_ConcatenateWith,
    b: *mut wire_uint_8_list,
) {
    wire_concatenate__method__ConcatenateWith_impl(port_, that, b)
}

#[no_mangle]
pub extern "C" fn wire_concatenate_static__static_method__ConcatenateWith(
    port_: i64,
    a: *mut wire_uint_8_list,
    b: *mut wire_uint_8_list,
) {
    wire_concatenate_static__static_method__ConcatenateWith_impl(port_, a, b)
}

#[no_mangle]
pub extern "C" fn wire_handle_some_stream_sink__method__ConcatenateWith(
    port_: i64,
    that: *mut wire_ConcatenateWith,
    key: u32,
    max: u32,
) {
    wire_handle_some_stream_sink__method__ConcatenateWith_impl(port_, that, key, max)
}

#[no_mangle]
pub extern "C" fn wire_handle_some_stream_sink_at_1__method__ConcatenateWith(
    port_: i64,
    that: *mut wire_ConcatenateWith,
) {
    wire_handle_some_stream_sink_at_1__method__ConcatenateWith_impl(port_, that)
}

#[no_mangle]
pub extern "C" fn wire_handle_some_static_stream_sink__static_method__ConcatenateWith(
    port_: i64,
    key: u32,
    max: u32,
) {
    wire_handle_some_static_stream_sink__static_method__ConcatenateWith_impl(port_, key, max)
}

#[no_mangle]
pub extern "C" fn wire_handle_some_static_stream_sink_single_arg__static_method__ConcatenateWith(
    port_: i64,
) {
    wire_handle_some_static_stream_sink_single_arg__static_method__ConcatenateWith_impl(port_)
}

// Section: allocate functions

#[no_mangle]
pub extern "C" fn new_BoxDartDebug() -> wire_BoxDartDebug {
    wire_BoxDartDebug::new_with_null_ptr()
}

#[no_mangle]
pub extern "C" fn new_DartOpaque() -> wire_DartOpaque {
    wire_DartOpaque::new_with_null_ptr()
}

#[no_mangle]
pub extern "C" fn new_HideData() -> wire_HideData {
    wire_HideData::new_with_null_ptr()
}

#[no_mangle]
pub extern "C" fn new_I32() -> wire_I32 {
    wire_I32::new_with_null_ptr()
}

#[no_mangle]
pub extern "C" fn new_MutexHideData() -> wire_MutexHideData {
    wire_MutexHideData::new_with_null_ptr()
}

#[no_mangle]
pub extern "C" fn new_NonCloneData() -> wire_NonCloneData {
    wire_NonCloneData::new_with_null_ptr()
}

#[no_mangle]
pub extern "C" fn new_NonSendHideData() -> wire_NonSendHideData {
    wire_NonSendHideData::new_with_null_ptr()
}

#[no_mangle]
pub extern "C" fn new_RwLockHideData() -> wire_RwLockHideData {
    wire_RwLockHideData::new_with_null_ptr()
}

#[no_mangle]
pub extern "C" fn new_StringList(len: i32) -> *mut wire_StringList {
    let wrap = wire_StringList {
        ptr: support::new_leak_vec_ptr(<*mut wire_uint_8_list>::new_with_null_ptr(), len),
        len,
    };
    support::new_leak_box_ptr(wrap)
}

#[no_mangle]
pub extern "C" fn new_box_application_env() -> *mut wire_ApplicationEnv {
    support::new_leak_box_ptr(wire_ApplicationEnv::new_with_null_ptr())
}

#[no_mangle]
pub extern "C" fn new_box_autoadd_Chrono_Utc(value: i64) -> *mut i64 {
    support::new_leak_box_ptr(value)
}

#[no_mangle]
pub extern "C" fn new_box_autoadd_DartOpaque() -> *mut wire_DartOpaque {
    support::new_leak_box_ptr(wire_DartOpaque::new_with_null_ptr())
}

#[no_mangle]
pub extern "C" fn new_box_autoadd_HideData() -> *mut wire_HideData {
    support::new_leak_box_ptr(wire_HideData::new_with_null_ptr())
}

#[no_mangle]
pub extern "C" fn new_box_autoadd_a() -> *mut wire_A {
    support::new_leak_box_ptr(wire_A::new_with_null_ptr())
}

#[no_mangle]
pub extern "C" fn new_box_autoadd_abc() -> *mut wire_Abc {
    support::new_leak_box_ptr(wire_Abc::new_with_null_ptr())
}

#[no_mangle]
pub extern "C" fn new_box_autoadd_application_env() -> *mut wire_ApplicationEnv {
    support::new_leak_box_ptr(wire_ApplicationEnv::new_with_null_ptr())
}

#[no_mangle]
pub extern "C" fn new_box_autoadd_application_settings() -> *mut wire_ApplicationSettings {
    support::new_leak_box_ptr(wire_ApplicationSettings::new_with_null_ptr())
}

#[no_mangle]
pub extern "C" fn new_box_autoadd_attribute() -> *mut wire_Attribute {
    support::new_leak_box_ptr(wire_Attribute::new_with_null_ptr())
}

#[no_mangle]
pub extern "C" fn new_box_autoadd_b() -> *mut wire_B {
    support::new_leak_box_ptr(wire_B::new_with_null_ptr())
}

#[no_mangle]
pub extern "C" fn new_box_autoadd_bool(value: bool) -> *mut bool {
    support::new_leak_box_ptr(value)
}

#[no_mangle]
pub extern "C" fn new_box_autoadd_c() -> *mut wire_C {
    support::new_leak_box_ptr(wire_C::new_with_null_ptr())
}

#[no_mangle]
pub extern "C" fn new_box_autoadd_concatenate_with() -> *mut wire_ConcatenateWith {
    support::new_leak_box_ptr(wire_ConcatenateWith::new_with_null_ptr())
}

#[no_mangle]
pub extern "C" fn new_box_autoadd_customized() -> *mut wire_Customized {
    support::new_leak_box_ptr(wire_Customized::new_with_null_ptr())
}

#[no_mangle]
pub extern "C" fn new_box_autoadd_dart_opaque_nested() -> *mut wire_DartOpaqueNested {
    support::new_leak_box_ptr(wire_DartOpaqueNested::new_with_null_ptr())
}

#[no_mangle]
pub extern "C" fn new_box_autoadd_empty() -> *mut wire_Empty {
    support::new_leak_box_ptr(wire_Empty::new_with_null_ptr())
}

#[no_mangle]
pub extern "C" fn new_box_autoadd_enum_dart_opaque() -> *mut wire_EnumDartOpaque {
    support::new_leak_box_ptr(wire_EnumDartOpaque::new_with_null_ptr())
}

#[no_mangle]
pub extern "C" fn new_box_autoadd_enum_opaque() -> *mut wire_EnumOpaque {
    support::new_leak_box_ptr(wire_EnumOpaque::new_with_null_ptr())
}

#[no_mangle]
<<<<<<< HEAD
pub extern "C" fn new_box_autoadd_exotic_optionals() -> *mut wire_ExoticOptionals {
=======
pub extern "C" fn new_box_autoadd_event_0() -> *mut wire_Event {
    support::new_leak_box_ptr(wire_Event::new_with_null_ptr())
}

#[no_mangle]
pub extern "C" fn new_box_autoadd_exotic_optionals_0() -> *mut wire_ExoticOptionals {
>>>>>>> 4e2f884c
    support::new_leak_box_ptr(wire_ExoticOptionals::new_with_null_ptr())
}

#[no_mangle]
pub extern "C" fn new_box_autoadd_f64(value: f64) -> *mut f64 {
    support::new_leak_box_ptr(value)
}

#[no_mangle]
pub extern "C" fn new_box_autoadd_feature_chrono() -> *mut wire_FeatureChrono {
    support::new_leak_box_ptr(wire_FeatureChrono::new_with_null_ptr())
}

#[no_mangle]
pub extern "C" fn new_box_autoadd_feature_uuid() -> *mut wire_FeatureUuid {
    support::new_leak_box_ptr(wire_FeatureUuid::new_with_null_ptr())
}

#[no_mangle]
pub extern "C" fn new_box_autoadd_feed_id() -> *mut wire_FeedId {
    support::new_leak_box_ptr(wire_FeedId::new_with_null_ptr())
}

#[no_mangle]
pub extern "C" fn new_box_autoadd_i32(value: i32) -> *mut i32 {
    support::new_leak_box_ptr(value)
}

#[no_mangle]
pub extern "C" fn new_box_autoadd_i64(value: i64) -> *mut i64 {
    support::new_leak_box_ptr(value)
}

#[no_mangle]
pub extern "C" fn new_box_autoadd_kitchen_sink() -> *mut wire_KitchenSink {
    support::new_leak_box_ptr(wire_KitchenSink::new_with_null_ptr())
}

#[no_mangle]
pub extern "C" fn new_box_autoadd_measure() -> *mut wire_Measure {
    support::new_leak_box_ptr(wire_Measure::new_with_null_ptr())
}

#[no_mangle]
pub extern "C" fn new_box_autoadd_message_id() -> *mut wire_MessageId {
    support::new_leak_box_ptr(wire_MessageId::new_with_null_ptr())
}

#[no_mangle]
pub extern "C" fn new_box_autoadd_my_nested_struct() -> *mut wire_MyNestedStruct {
    support::new_leak_box_ptr(wire_MyNestedStruct::new_with_null_ptr())
}

#[no_mangle]
pub extern "C" fn new_box_autoadd_my_size() -> *mut wire_MySize {
    support::new_leak_box_ptr(wire_MySize::new_with_null_ptr())
}

#[no_mangle]
pub extern "C" fn new_box_autoadd_my_struct() -> *mut wire_MyStruct {
    support::new_leak_box_ptr(wire_MyStruct::new_with_null_ptr())
}

#[no_mangle]
pub extern "C" fn new_box_autoadd_my_tree_node() -> *mut wire_MyTreeNode {
    support::new_leak_box_ptr(wire_MyTreeNode::new_with_null_ptr())
}

#[no_mangle]
pub extern "C" fn new_box_autoadd_new_type_int() -> *mut wire_NewTypeInt {
    support::new_leak_box_ptr(wire_NewTypeInt::new_with_null_ptr())
}

#[no_mangle]
pub extern "C" fn new_box_autoadd_note() -> *mut wire_Note {
    support::new_leak_box_ptr(wire_Note::new_with_null_ptr())
}

#[no_mangle]
pub extern "C" fn new_box_autoadd_numbers() -> *mut wire_Numbers {
    support::new_leak_box_ptr(wire_Numbers::new_with_null_ptr())
}

#[no_mangle]
pub extern "C" fn new_box_autoadd_opaque_nested() -> *mut wire_OpaqueNested {
    support::new_leak_box_ptr(wire_OpaqueNested::new_with_null_ptr())
}

#[no_mangle]
pub extern "C" fn new_box_autoadd_sequences() -> *mut wire_Sequences {
    support::new_leak_box_ptr(wire_Sequences::new_with_null_ptr())
}

#[no_mangle]
pub extern "C" fn new_box_autoadd_sum_with() -> *mut wire_SumWith {
    support::new_leak_box_ptr(wire_SumWith::new_with_null_ptr())
}

#[no_mangle]
pub extern "C" fn new_box_autoadd_test_id() -> *mut wire_TestId {
    support::new_leak_box_ptr(wire_TestId::new_with_null_ptr())
}

#[no_mangle]
pub extern "C" fn new_box_autoadd_user_id() -> *mut wire_UserId {
    support::new_leak_box_ptr(wire_UserId::new_with_null_ptr())
}

#[no_mangle]
pub extern "C" fn new_box_blob() -> *mut wire_Blob {
    support::new_leak_box_ptr(wire_Blob::new_with_null_ptr())
}

#[no_mangle]
pub extern "C" fn new_box_bool(value: bool) -> *mut bool {
    support::new_leak_box_ptr(value)
}

#[no_mangle]
pub extern "C" fn new_box_distance() -> *mut wire_Distance {
    support::new_leak_box_ptr(wire_Distance::new_with_null_ptr())
}

#[no_mangle]
pub extern "C" fn new_box_exotic_optionals() -> *mut wire_ExoticOptionals {
    support::new_leak_box_ptr(wire_ExoticOptionals::new_with_null_ptr())
}

#[no_mangle]
pub extern "C" fn new_box_f64(value: f64) -> *mut f64 {
    support::new_leak_box_ptr(value)
}

#[no_mangle]
pub extern "C" fn new_box_i32(value: i32) -> *mut i32 {
    support::new_leak_box_ptr(value)
}

#[no_mangle]
pub extern "C" fn new_box_i64(value: i64) -> *mut i64 {
    support::new_leak_box_ptr(value)
}

#[no_mangle]
pub extern "C" fn new_box_i8(value: i8) -> *mut i8 {
    support::new_leak_box_ptr(value)
}

#[no_mangle]
pub extern "C" fn new_box_kitchen_sink() -> *mut wire_KitchenSink {
    support::new_leak_box_ptr(wire_KitchenSink::new_with_null_ptr())
}

#[no_mangle]
pub extern "C" fn new_box_my_size() -> *mut wire_MySize {
    support::new_leak_box_ptr(wire_MySize::new_with_null_ptr())
}

#[no_mangle]
pub extern "C" fn new_box_speed() -> *mut wire_Speed {
    support::new_leak_box_ptr(wire_Speed::new_with_null_ptr())
}

#[no_mangle]
pub extern "C" fn new_box_u8(value: u8) -> *mut u8 {
    support::new_leak_box_ptr(value)
}

#[no_mangle]
pub extern "C" fn new_box_weekdays(value: i32) -> *mut i32 {
    support::new_leak_box_ptr(value)
}

#[no_mangle]
pub extern "C" fn new_float_32_list(len: i32) -> *mut wire_float_32_list {
    let ans = wire_float_32_list {
        ptr: support::new_leak_vec_ptr(Default::default(), len),
        len,
    };
    support::new_leak_box_ptr(ans)
}

#[no_mangle]
pub extern "C" fn new_float_64_list(len: i32) -> *mut wire_float_64_list {
    let ans = wire_float_64_list {
        ptr: support::new_leak_vec_ptr(Default::default(), len),
        len,
    };
    support::new_leak_box_ptr(ans)
}

#[no_mangle]
pub extern "C" fn new_int_32_list(len: i32) -> *mut wire_int_32_list {
    let ans = wire_int_32_list {
        ptr: support::new_leak_vec_ptr(Default::default(), len),
        len,
    };
    support::new_leak_box_ptr(ans)
}

#[no_mangle]
pub extern "C" fn new_int_64_list(len: i32) -> *mut wire_int_64_list {
    let ans = wire_int_64_list {
        ptr: support::new_leak_vec_ptr(Default::default(), len),
        len,
    };
    support::new_leak_box_ptr(ans)
}

#[no_mangle]
pub extern "C" fn new_int_8_list(len: i32) -> *mut wire_int_8_list {
    let ans = wire_int_8_list {
        ptr: support::new_leak_vec_ptr(Default::default(), len),
        len,
    };
    support::new_leak_box_ptr(ans)
}

#[no_mangle]
pub extern "C" fn new_list_DartOpaque(len: i32) -> *mut wire_list_DartOpaque {
    let wrap = wire_list_DartOpaque {
        ptr: support::new_leak_vec_ptr(<wire_DartOpaque>::new_with_null_ptr(), len),
        len,
    };
    support::new_leak_box_ptr(wrap)
}

#[no_mangle]
pub extern "C" fn new_list_HideData(len: i32) -> *mut wire_list_HideData {
    let wrap = wire_list_HideData {
        ptr: support::new_leak_vec_ptr(<wire_HideData>::new_with_null_ptr(), len),
        len,
    };
    support::new_leak_box_ptr(wrap)
}

#[no_mangle]
pub extern "C" fn new_list_application_env_var(len: i32) -> *mut wire_list_application_env_var {
    let wrap = wire_list_application_env_var {
        ptr: support::new_leak_vec_ptr(<wire_ApplicationEnvVar>::new_with_null_ptr(), len),
        len,
    };
    support::new_leak_box_ptr(wrap)
}

#[no_mangle]
pub extern "C" fn new_list_attribute(len: i32) -> *mut wire_list_attribute {
    let wrap = wire_list_attribute {
        ptr: support::new_leak_vec_ptr(<wire_Attribute>::new_with_null_ptr(), len),
        len,
    };
    support::new_leak_box_ptr(wrap)
}

#[no_mangle]
pub extern "C" fn new_list_my_size(len: i32) -> *mut wire_list_my_size {
    let wrap = wire_list_my_size {
        ptr: support::new_leak_vec_ptr(<wire_MySize>::new_with_null_ptr(), len),
        len,
    };
    support::new_leak_box_ptr(wrap)
}

#[no_mangle]
pub extern "C" fn new_list_my_tree_node(len: i32) -> *mut wire_list_my_tree_node {
    let wrap = wire_list_my_tree_node {
        ptr: support::new_leak_vec_ptr(<wire_MyTreeNode>::new_with_null_ptr(), len),
        len,
    };
    support::new_leak_box_ptr(wrap)
}

#[no_mangle]
pub extern "C" fn new_list_opt_box_autoadd_attribute(
    len: i32,
) -> *mut wire_list_opt_box_autoadd_attribute {
    let wrap = wire_list_opt_box_autoadd_attribute {
        ptr: support::new_leak_vec_ptr(<*mut wire_Attribute>::new_with_null_ptr(), len),
        len,
    };
    support::new_leak_box_ptr(wrap)
}

#[no_mangle]
pub extern "C" fn new_list_test_id(len: i32) -> *mut wire_list_test_id {
    let wrap = wire_list_test_id {
        ptr: support::new_leak_vec_ptr(<wire_TestId>::new_with_null_ptr(), len),
        len,
    };
    support::new_leak_box_ptr(wrap)
}

#[no_mangle]
pub extern "C" fn new_list_weekdays(len: i32) -> *mut wire_list_weekdays {
    let wrap = wire_list_weekdays {
        ptr: support::new_leak_vec_ptr(Default::default(), len),
        len,
    };
    support::new_leak_box_ptr(wrap)
}

#[no_mangle]
pub extern "C" fn new_uint_8_list(len: i32) -> *mut wire_uint_8_list {
    let ans = wire_uint_8_list {
        ptr: support::new_leak_vec_ptr(Default::default(), len),
        len,
    };
    support::new_leak_box_ptr(ans)
}

// Section: related functions

#[no_mangle]
pub extern "C" fn drop_opaque_BoxDartDebug(ptr: *const c_void) {
    unsafe {
        Arc::<Box<dyn DartDebug>>::decrement_strong_count(ptr as _);
    }
}

#[no_mangle]
pub extern "C" fn share_opaque_BoxDartDebug(ptr: *const c_void) -> *const c_void {
    unsafe {
        Arc::<Box<dyn DartDebug>>::increment_strong_count(ptr as _);
        ptr
    }
}

#[no_mangle]
pub extern "C" fn drop_opaque_FrbOpaqueReturn(ptr: *const c_void) {
    unsafe {
        Arc::<FrbOpaqueReturn>::decrement_strong_count(ptr as _);
    }
}

#[no_mangle]
pub extern "C" fn share_opaque_FrbOpaqueReturn(ptr: *const c_void) -> *const c_void {
    unsafe {
        Arc::<FrbOpaqueReturn>::increment_strong_count(ptr as _);
        ptr
    }
}

#[no_mangle]
pub extern "C" fn drop_opaque_FrbOpaqueSyncReturn(ptr: *const c_void) {
    unsafe {
        Arc::<FrbOpaqueSyncReturn>::decrement_strong_count(ptr as _);
    }
}

#[no_mangle]
pub extern "C" fn share_opaque_FrbOpaqueSyncReturn(ptr: *const c_void) -> *const c_void {
    unsafe {
        Arc::<FrbOpaqueSyncReturn>::increment_strong_count(ptr as _);
        ptr
    }
}

#[no_mangle]
pub extern "C" fn drop_opaque_HideData(ptr: *const c_void) {
    unsafe {
        Arc::<HideData>::decrement_strong_count(ptr as _);
    }
}

#[no_mangle]
pub extern "C" fn share_opaque_HideData(ptr: *const c_void) -> *const c_void {
    unsafe {
        Arc::<HideData>::increment_strong_count(ptr as _);
        ptr
    }
}

#[no_mangle]
pub extern "C" fn drop_opaque_I32(ptr: *const c_void) {
    unsafe {
        Arc::<i32>::decrement_strong_count(ptr as _);
    }
}

#[no_mangle]
pub extern "C" fn share_opaque_I32(ptr: *const c_void) -> *const c_void {
    unsafe {
        Arc::<i32>::increment_strong_count(ptr as _);
        ptr
    }
}

#[no_mangle]
pub extern "C" fn drop_opaque_MutexHideData(ptr: *const c_void) {
    unsafe {
        Arc::<Mutex<HideData>>::decrement_strong_count(ptr as _);
    }
}

#[no_mangle]
pub extern "C" fn share_opaque_MutexHideData(ptr: *const c_void) -> *const c_void {
    unsafe {
        Arc::<Mutex<HideData>>::increment_strong_count(ptr as _);
        ptr
    }
}

#[no_mangle]
pub extern "C" fn drop_opaque_NonCloneData(ptr: *const c_void) {
    unsafe {
        Arc::<NonCloneData>::decrement_strong_count(ptr as _);
    }
}

#[no_mangle]
pub extern "C" fn share_opaque_NonCloneData(ptr: *const c_void) -> *const c_void {
    unsafe {
        Arc::<NonCloneData>::increment_strong_count(ptr as _);
        ptr
    }
}

#[no_mangle]
pub extern "C" fn drop_opaque_NonSendHideData(ptr: *const c_void) {
    unsafe {
        Arc::<NonSendHideData>::decrement_strong_count(ptr as _);
    }
}

#[no_mangle]
pub extern "C" fn share_opaque_NonSendHideData(ptr: *const c_void) -> *const c_void {
    unsafe {
        Arc::<NonSendHideData>::increment_strong_count(ptr as _);
        ptr
    }
}

#[no_mangle]
pub extern "C" fn drop_opaque_RwLockHideData(ptr: *const c_void) {
    unsafe {
        Arc::<RwLock<HideData>>::decrement_strong_count(ptr as _);
    }
}

#[no_mangle]
pub extern "C" fn share_opaque_RwLockHideData(ptr: *const c_void) -> *const c_void {
    unsafe {
        Arc::<RwLock<HideData>>::increment_strong_count(ptr as _);
        ptr
    }
}

// Section: impl Wire2Api

impl Wire2Api<RustOpaque<Box<dyn DartDebug>>> for wire_BoxDartDebug {
    fn wire2api(self) -> RustOpaque<Box<dyn DartDebug>> {
        unsafe { support::opaque_from_dart(self.ptr as _) }
    }
}
impl Wire2Api<chrono::Duration> for i64 {
    fn wire2api(self) -> chrono::Duration {
        chrono::Duration::microseconds(self)
    }
}
impl Wire2Api<Vec<chrono::Duration>> for *mut wire_int_64_list {
    fn wire2api(self) -> Vec<chrono::Duration> {
        let vec: Vec<i64> = self.wire2api();
        vec.into_iter().map(Wire2Api::wire2api).collect()
    }
}

impl Wire2Api<Vec<chrono::NaiveDateTime>> for *mut wire_int_64_list {
    fn wire2api(self) -> Vec<chrono::NaiveDateTime> {
        let vec: Vec<i64> = self.wire2api();
        vec.into_iter().map(Wire2Api::wire2api).collect()
    }
}

impl Wire2Api<DartOpaque> for wire_DartOpaque {
    fn wire2api(self) -> DartOpaque {
        unsafe { DartOpaque::new(self.handle as _, self.port) }
    }
}
impl Wire2Api<RustOpaque<HideData>> for wire_HideData {
    fn wire2api(self) -> RustOpaque<HideData> {
        unsafe { support::opaque_from_dart(self.ptr as _) }
    }
}
impl Wire2Api<[RustOpaque<HideData>; 2]> for *mut wire_list_HideData {
    fn wire2api(self) -> [RustOpaque<HideData>; 2] {
        let vec: Vec<RustOpaque<HideData>> = self.wire2api();
        support::from_vec_to_array(vec)
    }
}
impl Wire2Api<RustOpaque<i32>> for wire_I32 {
    fn wire2api(self) -> RustOpaque<i32> {
        unsafe { support::opaque_from_dart(self.ptr as _) }
    }
}
impl Wire2Api<RustOpaque<Mutex<HideData>>> for wire_MutexHideData {
    fn wire2api(self) -> RustOpaque<Mutex<HideData>> {
        unsafe { support::opaque_from_dart(self.ptr as _) }
    }
}
impl Wire2Api<RustOpaque<NonCloneData>> for wire_NonCloneData {
    fn wire2api(self) -> RustOpaque<NonCloneData> {
        unsafe { support::opaque_from_dart(self.ptr as _) }
    }
}
impl Wire2Api<RustOpaque<NonSendHideData>> for wire_NonSendHideData {
    fn wire2api(self) -> RustOpaque<NonSendHideData> {
        unsafe { support::opaque_from_dart(self.ptr as _) }
    }
}
impl Wire2Api<[DartOpaque; 1]> for *mut wire_list_DartOpaque {
    fn wire2api(self) -> [DartOpaque; 1] {
        let vec: Vec<DartOpaque> = self.wire2api();
        support::from_vec_to_array(vec)
    }
}
impl Wire2Api<RustOpaque<RwLock<HideData>>> for wire_RwLockHideData {
    fn wire2api(self) -> RustOpaque<RwLock<HideData>> {
        unsafe { support::opaque_from_dart(self.ptr as _) }
    }
}
impl Wire2Api<String> for *mut wire_uint_8_list {
    fn wire2api(self) -> String {
        let vec: Vec<u8> = self.wire2api();
        String::from_utf8_lossy(&vec).into_owned()
    }
}
impl Wire2Api<Vec<String>> for *mut wire_StringList {
    fn wire2api(self) -> Vec<String> {
        let vec = unsafe {
            let wrap = support::box_from_leak_ptr(self);
            support::vec_from_leak_ptr(wrap.ptr, wrap.len)
        };
        vec.into_iter().map(Wire2Api::wire2api).collect()
    }
}
impl Wire2Api<[TestId; 4]> for *mut wire_list_test_id {
    fn wire2api(self) -> [TestId; 4] {
        let vec: Vec<TestId> = self.wire2api();
        support::from_vec_to_array(vec)
    }
}
impl Wire2Api<uuid::Uuid> for *mut wire_uint_8_list {
    fn wire2api(self) -> uuid::Uuid {
        let single: Vec<u8> = self.wire2api();
        wire2api_uuid_ref(single.as_slice())
    }
}
impl Wire2Api<Vec<uuid::Uuid>> for *mut wire_uint_8_list {
    fn wire2api(self) -> Vec<uuid::Uuid> {
        let multiple: Vec<u8> = self.wire2api();
        wire2api_uuids(multiple)
    }
}
impl Wire2Api<ZeroCopyBuffer<Vec<u8>>> for *mut wire_uint_8_list {
    fn wire2api(self) -> ZeroCopyBuffer<Vec<u8>> {
        ZeroCopyBuffer(self.wire2api())
    }
}
impl Wire2Api<A> for wire_A {
    fn wire2api(self) -> A {
        A {
            a: self.a.wire2api(),
        }
    }
}
impl Wire2Api<Abc> for wire_Abc {
    fn wire2api(self) -> Abc {
        match self.tag {
            0 => unsafe {
                let ans = support::box_from_leak_ptr(self.kind);
                let ans = support::box_from_leak_ptr(ans.A);
                Abc::A(ans.field0.wire2api())
            },
            1 => unsafe {
                let ans = support::box_from_leak_ptr(self.kind);
                let ans = support::box_from_leak_ptr(ans.B);
                Abc::B(ans.field0.wire2api())
            },
            2 => unsafe {
                let ans = support::box_from_leak_ptr(self.kind);
                let ans = support::box_from_leak_ptr(ans.C);
                Abc::C(ans.field0.wire2api())
            },
            3 => unsafe {
                let ans = support::box_from_leak_ptr(self.kind);
                let ans = support::box_from_leak_ptr(ans.JustInt);
                Abc::JustInt(ans.field0.wire2api())
            },
            _ => unreachable!(),
        }
    }
}
impl Wire2Api<ApplicationEnv> for wire_ApplicationEnv {
    fn wire2api(self) -> ApplicationEnv {
        ApplicationEnv {
            vars: self.vars.wire2api(),
        }
    }
}
impl Wire2Api<ApplicationEnvVar> for wire_ApplicationEnvVar {
    fn wire2api(self) -> ApplicationEnvVar {
        ApplicationEnvVar(self.field0.wire2api(), self.field1.wire2api())
    }
}

impl Wire2Api<ApplicationSettings> for wire_ApplicationSettings {
    fn wire2api(self) -> ApplicationSettings {
        ApplicationSettings {
            name: self.name.wire2api(),
            version: self.version.wire2api(),
            mode: self.mode.wire2api(),
            env: self.env.wire2api(),
            env_optional: self.env_optional.wire2api(),
        }
    }
}
impl Wire2Api<Attribute> for wire_Attribute {
    fn wire2api(self) -> Attribute {
        Attribute {
            key: self.key.wire2api(),
            value: self.value.wire2api(),
        }
    }
}
impl Wire2Api<B> for wire_B {
    fn wire2api(self) -> B {
        B {
            b: self.b.wire2api(),
        }
    }
}
impl Wire2Api<Blob> for wire_Blob {
    fn wire2api(self) -> Blob {
        Blob(self.field0.wire2api())
    }
}

impl Wire2Api<Box<ApplicationEnv>> for *mut wire_ApplicationEnv {
    fn wire2api(self) -> Box<ApplicationEnv> {
        let wrap = unsafe { support::box_from_leak_ptr(self) };
        Wire2Api::<ApplicationEnv>::wire2api(*wrap).into()
    }
}
impl Wire2Api<chrono::DateTime<chrono::Utc>> for *mut i64 {
    fn wire2api(self) -> chrono::DateTime<chrono::Utc> {
        let wrap = unsafe { support::box_from_leak_ptr(self) };
        Wire2Api::<chrono::DateTime<chrono::Utc>>::wire2api(*wrap).into()
    }
}
impl Wire2Api<DartOpaque> for *mut wire_DartOpaque {
    fn wire2api(self) -> DartOpaque {
        let wrap = unsafe { support::box_from_leak_ptr(self) };
        Wire2Api::<DartOpaque>::wire2api(*wrap).into()
    }
}
impl Wire2Api<RustOpaque<HideData>> for *mut wire_HideData {
    fn wire2api(self) -> RustOpaque<HideData> {
        let wrap = unsafe { support::box_from_leak_ptr(self) };
        Wire2Api::<RustOpaque<HideData>>::wire2api(*wrap).into()
    }
}
impl Wire2Api<A> for *mut wire_A {
    fn wire2api(self) -> A {
        let wrap = unsafe { support::box_from_leak_ptr(self) };
        Wire2Api::<A>::wire2api(*wrap).into()
    }
}
impl Wire2Api<Abc> for *mut wire_Abc {
    fn wire2api(self) -> Abc {
        let wrap = unsafe { support::box_from_leak_ptr(self) };
        Wire2Api::<Abc>::wire2api(*wrap).into()
    }
}
impl Wire2Api<ApplicationEnv> for *mut wire_ApplicationEnv {
    fn wire2api(self) -> ApplicationEnv {
        let wrap = unsafe { support::box_from_leak_ptr(self) };
        Wire2Api::<ApplicationEnv>::wire2api(*wrap).into()
    }
}
impl Wire2Api<ApplicationSettings> for *mut wire_ApplicationSettings {
    fn wire2api(self) -> ApplicationSettings {
        let wrap = unsafe { support::box_from_leak_ptr(self) };
        Wire2Api::<ApplicationSettings>::wire2api(*wrap).into()
    }
}
impl Wire2Api<Attribute> for *mut wire_Attribute {
    fn wire2api(self) -> Attribute {
        let wrap = unsafe { support::box_from_leak_ptr(self) };
        Wire2Api::<Attribute>::wire2api(*wrap).into()
    }
}
impl Wire2Api<B> for *mut wire_B {
    fn wire2api(self) -> B {
        let wrap = unsafe { support::box_from_leak_ptr(self) };
        Wire2Api::<B>::wire2api(*wrap).into()
    }
}
impl Wire2Api<bool> for *mut bool {
    fn wire2api(self) -> bool {
        unsafe { *support::box_from_leak_ptr(self) }
    }
}
impl Wire2Api<C> for *mut wire_C {
    fn wire2api(self) -> C {
        let wrap = unsafe { support::box_from_leak_ptr(self) };
        Wire2Api::<C>::wire2api(*wrap).into()
    }
}
impl Wire2Api<ConcatenateWith> for *mut wire_ConcatenateWith {
    fn wire2api(self) -> ConcatenateWith {
        let wrap = unsafe { support::box_from_leak_ptr(self) };
        Wire2Api::<ConcatenateWith>::wire2api(*wrap).into()
    }
}
impl Wire2Api<Customized> for *mut wire_Customized {
    fn wire2api(self) -> Customized {
        let wrap = unsafe { support::box_from_leak_ptr(self) };
        Wire2Api::<Customized>::wire2api(*wrap).into()
    }
}
impl Wire2Api<DartOpaqueNested> for *mut wire_DartOpaqueNested {
    fn wire2api(self) -> DartOpaqueNested {
        let wrap = unsafe { support::box_from_leak_ptr(self) };
        Wire2Api::<DartOpaqueNested>::wire2api(*wrap).into()
    }
}
impl Wire2Api<Empty> for *mut wire_Empty {
    fn wire2api(self) -> Empty {
        let wrap = unsafe { support::box_from_leak_ptr(self) };
        Wire2Api::<Empty>::wire2api(*wrap).into()
    }
}
impl Wire2Api<EnumDartOpaque> for *mut wire_EnumDartOpaque {
    fn wire2api(self) -> EnumDartOpaque {
        let wrap = unsafe { support::box_from_leak_ptr(self) };
        Wire2Api::<EnumDartOpaque>::wire2api(*wrap).into()
    }
}
impl Wire2Api<EnumOpaque> for *mut wire_EnumOpaque {
    fn wire2api(self) -> EnumOpaque {
        let wrap = unsafe { support::box_from_leak_ptr(self) };
        Wire2Api::<EnumOpaque>::wire2api(*wrap).into()
    }
}
impl Wire2Api<Event> for *mut wire_Event {
    fn wire2api(self) -> Event {
        let wrap = unsafe { support::box_from_leak_ptr(self) };
        Wire2Api::<Event>::wire2api(*wrap).into()
    }
}
impl Wire2Api<ExoticOptionals> for *mut wire_ExoticOptionals {
    fn wire2api(self) -> ExoticOptionals {
        let wrap = unsafe { support::box_from_leak_ptr(self) };
        Wire2Api::<ExoticOptionals>::wire2api(*wrap).into()
    }
}
impl Wire2Api<f64> for *mut f64 {
    fn wire2api(self) -> f64 {
        unsafe { *support::box_from_leak_ptr(self) }
    }
}
impl Wire2Api<FeatureChrono> for *mut wire_FeatureChrono {
    fn wire2api(self) -> FeatureChrono {
        let wrap = unsafe { support::box_from_leak_ptr(self) };
        Wire2Api::<FeatureChrono>::wire2api(*wrap).into()
    }
}
impl Wire2Api<FeatureUuid> for *mut wire_FeatureUuid {
    fn wire2api(self) -> FeatureUuid {
        let wrap = unsafe { support::box_from_leak_ptr(self) };
        Wire2Api::<FeatureUuid>::wire2api(*wrap).into()
    }
}
impl Wire2Api<FeedId> for *mut wire_FeedId {
    fn wire2api(self) -> FeedId {
        let wrap = unsafe { support::box_from_leak_ptr(self) };
        Wire2Api::<FeedId>::wire2api(*wrap).into()
    }
}
impl Wire2Api<i32> for *mut i32 {
    fn wire2api(self) -> i32 {
        unsafe { *support::box_from_leak_ptr(self) }
    }
}
impl Wire2Api<i64> for *mut i64 {
    fn wire2api(self) -> i64 {
        unsafe { *support::box_from_leak_ptr(self) }
    }
}
impl Wire2Api<KitchenSink> for *mut wire_KitchenSink {
    fn wire2api(self) -> KitchenSink {
        let wrap = unsafe { support::box_from_leak_ptr(self) };
        Wire2Api::<KitchenSink>::wire2api(*wrap).into()
    }
}
impl Wire2Api<Measure> for *mut wire_Measure {
    fn wire2api(self) -> Measure {
        let wrap = unsafe { support::box_from_leak_ptr(self) };
        Wire2Api::<Measure>::wire2api(*wrap).into()
    }
}
impl Wire2Api<MessageId> for *mut wire_MessageId {
    fn wire2api(self) -> MessageId {
        let wrap = unsafe { support::box_from_leak_ptr(self) };
        Wire2Api::<MessageId>::wire2api(*wrap).into()
    }
}
impl Wire2Api<MyNestedStruct> for *mut wire_MyNestedStruct {
    fn wire2api(self) -> MyNestedStruct {
        let wrap = unsafe { support::box_from_leak_ptr(self) };
        Wire2Api::<MyNestedStruct>::wire2api(*wrap).into()
    }
}
impl Wire2Api<MySize> for *mut wire_MySize {
    fn wire2api(self) -> MySize {
        let wrap = unsafe { support::box_from_leak_ptr(self) };
        Wire2Api::<MySize>::wire2api(*wrap).into()
    }
}
impl Wire2Api<MyStruct> for *mut wire_MyStruct {
    fn wire2api(self) -> MyStruct {
        let wrap = unsafe { support::box_from_leak_ptr(self) };
        Wire2Api::<MyStruct>::wire2api(*wrap).into()
    }
}
impl Wire2Api<MyTreeNode> for *mut wire_MyTreeNode {
    fn wire2api(self) -> MyTreeNode {
        let wrap = unsafe { support::box_from_leak_ptr(self) };
        Wire2Api::<MyTreeNode>::wire2api(*wrap).into()
    }
}
impl Wire2Api<NewTypeInt> for *mut wire_NewTypeInt {
    fn wire2api(self) -> NewTypeInt {
        let wrap = unsafe { support::box_from_leak_ptr(self) };
        Wire2Api::<NewTypeInt>::wire2api(*wrap).into()
    }
}
impl Wire2Api<Note> for *mut wire_Note {
    fn wire2api(self) -> Note {
        let wrap = unsafe { support::box_from_leak_ptr(self) };
        Wire2Api::<Note>::wire2api(*wrap).into()
    }
}
impl Wire2Api<Numbers> for *mut wire_Numbers {
    fn wire2api(self) -> Numbers {
        let wrap = unsafe { support::box_from_leak_ptr(self) };
        Wire2Api::<Numbers>::wire2api(*wrap).into()
    }
}
impl Wire2Api<OpaqueNested> for *mut wire_OpaqueNested {
    fn wire2api(self) -> OpaqueNested {
        let wrap = unsafe { support::box_from_leak_ptr(self) };
        Wire2Api::<OpaqueNested>::wire2api(*wrap).into()
    }
}
impl Wire2Api<Sequences> for *mut wire_Sequences {
    fn wire2api(self) -> Sequences {
        let wrap = unsafe { support::box_from_leak_ptr(self) };
        Wire2Api::<Sequences>::wire2api(*wrap).into()
    }
}
impl Wire2Api<SumWith> for *mut wire_SumWith {
    fn wire2api(self) -> SumWith {
        let wrap = unsafe { support::box_from_leak_ptr(self) };
        Wire2Api::<SumWith>::wire2api(*wrap).into()
    }
}
impl Wire2Api<TestId> for *mut wire_TestId {
    fn wire2api(self) -> TestId {
        let wrap = unsafe { support::box_from_leak_ptr(self) };
        Wire2Api::<TestId>::wire2api(*wrap).into()
    }
}
impl Wire2Api<UserId> for *mut wire_UserId {
    fn wire2api(self) -> UserId {
        let wrap = unsafe { support::box_from_leak_ptr(self) };
        Wire2Api::<UserId>::wire2api(*wrap).into()
    }
}
impl Wire2Api<Box<Blob>> for *mut wire_Blob {
    fn wire2api(self) -> Box<Blob> {
        let wrap = unsafe { support::box_from_leak_ptr(self) };
        Wire2Api::<Blob>::wire2api(*wrap).into()
    }
}
impl Wire2Api<Box<bool>> for *mut bool {
    fn wire2api(self) -> Box<bool> {
        unsafe { support::box_from_leak_ptr(self) }
    }
}
impl Wire2Api<Box<Distance>> for *mut wire_Distance {
    fn wire2api(self) -> Box<Distance> {
        let wrap = unsafe { support::box_from_leak_ptr(self) };
        Wire2Api::<Distance>::wire2api(*wrap).into()
    }
}
impl Wire2Api<Box<ExoticOptionals>> for *mut wire_ExoticOptionals {
    fn wire2api(self) -> Box<ExoticOptionals> {
        let wrap = unsafe { support::box_from_leak_ptr(self) };
        Wire2Api::<ExoticOptionals>::wire2api(*wrap).into()
    }
}
impl Wire2Api<Box<f64>> for *mut f64 {
    fn wire2api(self) -> Box<f64> {
        unsafe { support::box_from_leak_ptr(self) }
    }
}
impl Wire2Api<Box<i32>> for *mut i32 {
    fn wire2api(self) -> Box<i32> {
        unsafe { support::box_from_leak_ptr(self) }
    }
}
impl Wire2Api<Box<i64>> for *mut i64 {
    fn wire2api(self) -> Box<i64> {
        unsafe { support::box_from_leak_ptr(self) }
    }
}
impl Wire2Api<Box<i8>> for *mut i8 {
    fn wire2api(self) -> Box<i8> {
        unsafe { support::box_from_leak_ptr(self) }
    }
}
impl Wire2Api<Box<KitchenSink>> for *mut wire_KitchenSink {
    fn wire2api(self) -> Box<KitchenSink> {
        let wrap = unsafe { support::box_from_leak_ptr(self) };
        Wire2Api::<KitchenSink>::wire2api(*wrap).into()
    }
}
impl Wire2Api<Box<MySize>> for *mut wire_MySize {
    fn wire2api(self) -> Box<MySize> {
        let wrap = unsafe { support::box_from_leak_ptr(self) };
        Wire2Api::<MySize>::wire2api(*wrap).into()
    }
}
impl Wire2Api<Box<Speed>> for *mut wire_Speed {
    fn wire2api(self) -> Box<Speed> {
        let wrap = unsafe { support::box_from_leak_ptr(self) };
        Wire2Api::<Speed>::wire2api(*wrap).into()
    }
}
impl Wire2Api<Box<u8>> for *mut u8 {
    fn wire2api(self) -> Box<u8> {
        unsafe { support::box_from_leak_ptr(self) }
    }
}
impl Wire2Api<Box<[u8; 1600]>> for *mut wire_uint_8_list {
    fn wire2api(self) -> Box<[u8; 1600]> {
        Wire2Api::<[u8; 1600]>::wire2api(self).into()
    }
}
impl Wire2Api<Box<Weekdays>> for *mut i32 {
    fn wire2api(self) -> Box<Weekdays> {
        let wrap = unsafe { support::box_from_leak_ptr(self) };
        Wire2Api::<Weekdays>::wire2api(*wrap).into()
    }
}
impl Wire2Api<C> for wire_C {
    fn wire2api(self) -> C {
        C {
            c: self.c.wire2api(),
        }
    }
}
impl Wire2Api<ConcatenateWith> for wire_ConcatenateWith {
    fn wire2api(self) -> ConcatenateWith {
        ConcatenateWith {
            a: self.a.wire2api(),
        }
    }
}
impl Wire2Api<Customized> for wire_Customized {
    fn wire2api(self) -> Customized {
        Customized {
            final_field: self.final_field.wire2api(),
            non_final_field: self.non_final_field.wire2api(),
        }
    }
}
impl Wire2Api<DartOpaqueNested> for wire_DartOpaqueNested {
    fn wire2api(self) -> DartOpaqueNested {
        DartOpaqueNested {
            first: self.first.wire2api(),
            second: self.second.wire2api(),
        }
    }
}
impl Wire2Api<Distance> for wire_Distance {
    fn wire2api(self) -> Distance {
        match self.tag {
            0 => Distance::Unknown,
            1 => unsafe {
                let ans = support::box_from_leak_ptr(self.kind);
                let ans = support::box_from_leak_ptr(ans.Map);
                Distance::Map(ans.field0.wire2api())
            },
            _ => unreachable!(),
        }
    }
}
impl Wire2Api<Empty> for wire_Empty {
    fn wire2api(self) -> Empty {
        Empty {}
    }
}
impl Wire2Api<EnumDartOpaque> for wire_EnumDartOpaque {
    fn wire2api(self) -> EnumDartOpaque {
        match self.tag {
            0 => unsafe {
                let ans = support::box_from_leak_ptr(self.kind);
                let ans = support::box_from_leak_ptr(ans.Primitive);
                EnumDartOpaque::Primitive(ans.field0.wire2api())
            },
            1 => unsafe {
                let ans = support::box_from_leak_ptr(self.kind);
                let ans = support::box_from_leak_ptr(ans.Opaque);
                EnumDartOpaque::Opaque(ans.field0.wire2api())
            },
            _ => unreachable!(),
        }
    }
}
impl Wire2Api<EnumOpaque> for wire_EnumOpaque {
    fn wire2api(self) -> EnumOpaque {
        match self.tag {
            0 => unsafe {
                let ans = support::box_from_leak_ptr(self.kind);
                let ans = support::box_from_leak_ptr(ans.Struct);
                EnumOpaque::Struct(ans.field0.wire2api())
            },
            1 => unsafe {
                let ans = support::box_from_leak_ptr(self.kind);
                let ans = support::box_from_leak_ptr(ans.Primitive);
                EnumOpaque::Primitive(ans.field0.wire2api())
            },
            2 => unsafe {
                let ans = support::box_from_leak_ptr(self.kind);
                let ans = support::box_from_leak_ptr(ans.TraitObj);
                EnumOpaque::TraitObj(ans.field0.wire2api())
            },
            3 => unsafe {
                let ans = support::box_from_leak_ptr(self.kind);
                let ans = support::box_from_leak_ptr(ans.Mutex);
                EnumOpaque::Mutex(ans.field0.wire2api())
            },
            4 => unsafe {
                let ans = support::box_from_leak_ptr(self.kind);
                let ans = support::box_from_leak_ptr(ans.RwLock);
                EnumOpaque::RwLock(ans.field0.wire2api())
            },
            _ => unreachable!(),
        }
    }
}
impl Wire2Api<Event> for wire_Event {
    fn wire2api(self) -> Event {
        Event {
            address: self.address.wire2api(),
            payload: self.payload.wire2api(),
        }
    }
}
impl Wire2Api<ExoticOptionals> for wire_ExoticOptionals {
    fn wire2api(self) -> ExoticOptionals {
        ExoticOptionals {
            int32: self.int32.wire2api(),
            int64: self.int64.wire2api(),
            float64: self.float64.wire2api(),
            boolean: self.boolean.wire2api(),
            zerocopy: self.zerocopy.wire2api(),
            int8list: self.int8list.wire2api(),
            uint8list: self.uint8list.wire2api(),
            int32list: self.int32list.wire2api(),
            float32list: self.float32list.wire2api(),
            float64list: self.float64list.wire2api(),
            attributes: self.attributes.wire2api(),
            attributes_nullable: self.attributes_nullable.wire2api(),
            nullable_attributes: self.nullable_attributes.wire2api(),
            newtypeint: self.newtypeint.wire2api(),
        }
    }
}

impl Wire2Api<[f64; 16]> for *mut wire_float_64_list {
    fn wire2api(self) -> [f64; 16] {
        let vec: Vec<f64> = self.wire2api();
        support::from_vec_to_array(vec)
    }
}
impl Wire2Api<FeatureChrono> for wire_FeatureChrono {
    fn wire2api(self) -> FeatureChrono {
        FeatureChrono {
            utc: self.utc.wire2api(),
            local: self.local.wire2api(),
            duration: self.duration.wire2api(),
            naive: self.naive.wire2api(),
        }
    }
}
impl Wire2Api<FeatureUuid> for wire_FeatureUuid {
    fn wire2api(self) -> FeatureUuid {
        FeatureUuid {
            one: self.one.wire2api(),
            many: self.many.wire2api(),
        }
    }
}
impl Wire2Api<FeedId> for wire_FeedId {
    fn wire2api(self) -> FeedId {
        FeedId(self.field0.wire2api())
    }
}
impl Wire2Api<Vec<f32>> for *mut wire_float_32_list {
    fn wire2api(self) -> Vec<f32> {
        unsafe {
            let wrap = support::box_from_leak_ptr(self);
            support::vec_from_leak_ptr(wrap.ptr, wrap.len)
        }
    }
}
impl Wire2Api<Vec<f64>> for *mut wire_float_64_list {
    fn wire2api(self) -> Vec<f64> {
        unsafe {
            let wrap = support::box_from_leak_ptr(self);
            support::vec_from_leak_ptr(wrap.ptr, wrap.len)
        }
    }
}

impl Wire2Api<[i32; 2]> for *mut wire_int_32_list {
    fn wire2api(self) -> [i32; 2] {
        let vec: Vec<i32> = self.wire2api();
        support::from_vec_to_array(vec)
    }
}

impl Wire2Api<Vec<i32>> for *mut wire_int_32_list {
    fn wire2api(self) -> Vec<i32> {
        unsafe {
            let wrap = support::box_from_leak_ptr(self);
            support::vec_from_leak_ptr(wrap.ptr, wrap.len)
        }
    }
}
impl Wire2Api<Vec<i64>> for *mut wire_int_64_list {
    fn wire2api(self) -> Vec<i64> {
        unsafe {
            let wrap = support::box_from_leak_ptr(self);
            support::vec_from_leak_ptr(wrap.ptr, wrap.len)
        }
    }
}
impl Wire2Api<Vec<i8>> for *mut wire_int_8_list {
    fn wire2api(self) -> Vec<i8> {
        unsafe {
            let wrap = support::box_from_leak_ptr(self);
            support::vec_from_leak_ptr(wrap.ptr, wrap.len)
        }
    }
}
impl Wire2Api<KitchenSink> for wire_KitchenSink {
    fn wire2api(self) -> KitchenSink {
        match self.tag {
            0 => KitchenSink::Empty,
            1 => unsafe {
                let ans = support::box_from_leak_ptr(self.kind);
                let ans = support::box_from_leak_ptr(ans.Primitives);
                KitchenSink::Primitives {
                    int32: ans.int32.wire2api(),
                    float64: ans.float64.wire2api(),
                    boolean: ans.boolean.wire2api(),
                }
            },
            2 => unsafe {
                let ans = support::box_from_leak_ptr(self.kind);
                let ans = support::box_from_leak_ptr(ans.Nested);
                KitchenSink::Nested(ans.field0.wire2api(), ans.field1.wire2api())
            },
            3 => unsafe {
                let ans = support::box_from_leak_ptr(self.kind);
                let ans = support::box_from_leak_ptr(ans.Optional);
                KitchenSink::Optional(ans.field0.wire2api(), ans.field1.wire2api())
            },
            4 => unsafe {
                let ans = support::box_from_leak_ptr(self.kind);
                let ans = support::box_from_leak_ptr(ans.Buffer);
                KitchenSink::Buffer(ans.field0.wire2api())
            },
            5 => unsafe {
                let ans = support::box_from_leak_ptr(self.kind);
                let ans = support::box_from_leak_ptr(ans.Enums);
                KitchenSink::Enums(ans.field0.wire2api())
            },
            _ => unreachable!(),
        }
    }
}
impl Wire2Api<Vec<DartOpaque>> for *mut wire_list_DartOpaque {
    fn wire2api(self) -> Vec<DartOpaque> {
        let vec = unsafe {
            let wrap = support::box_from_leak_ptr(self);
            support::vec_from_leak_ptr(wrap.ptr, wrap.len)
        };
        vec.into_iter().map(Wire2Api::wire2api).collect()
    }
}
impl Wire2Api<Vec<RustOpaque<HideData>>> for *mut wire_list_HideData {
    fn wire2api(self) -> Vec<RustOpaque<HideData>> {
        let vec = unsafe {
            let wrap = support::box_from_leak_ptr(self);
            support::vec_from_leak_ptr(wrap.ptr, wrap.len)
        };
        vec.into_iter().map(Wire2Api::wire2api).collect()
    }
}
impl Wire2Api<Vec<ApplicationEnvVar>> for *mut wire_list_application_env_var {
    fn wire2api(self) -> Vec<ApplicationEnvVar> {
        let vec = unsafe {
            let wrap = support::box_from_leak_ptr(self);
            support::vec_from_leak_ptr(wrap.ptr, wrap.len)
        };
        vec.into_iter().map(Wire2Api::wire2api).collect()
    }
}
impl Wire2Api<Vec<Attribute>> for *mut wire_list_attribute {
    fn wire2api(self) -> Vec<Attribute> {
        let vec = unsafe {
            let wrap = support::box_from_leak_ptr(self);
            support::vec_from_leak_ptr(wrap.ptr, wrap.len)
        };
        vec.into_iter().map(Wire2Api::wire2api).collect()
    }
}
impl Wire2Api<Vec<MySize>> for *mut wire_list_my_size {
    fn wire2api(self) -> Vec<MySize> {
        let vec = unsafe {
            let wrap = support::box_from_leak_ptr(self);
            support::vec_from_leak_ptr(wrap.ptr, wrap.len)
        };
        vec.into_iter().map(Wire2Api::wire2api).collect()
    }
}
impl Wire2Api<Vec<MyTreeNode>> for *mut wire_list_my_tree_node {
    fn wire2api(self) -> Vec<MyTreeNode> {
        let vec = unsafe {
            let wrap = support::box_from_leak_ptr(self);
            support::vec_from_leak_ptr(wrap.ptr, wrap.len)
        };
        vec.into_iter().map(Wire2Api::wire2api).collect()
    }
}
impl Wire2Api<Vec<Option<Attribute>>> for *mut wire_list_opt_box_autoadd_attribute {
    fn wire2api(self) -> Vec<Option<Attribute>> {
        let vec = unsafe {
            let wrap = support::box_from_leak_ptr(self);
            support::vec_from_leak_ptr(wrap.ptr, wrap.len)
        };
        vec.into_iter().map(Wire2Api::wire2api).collect()
    }
}
impl Wire2Api<Vec<TestId>> for *mut wire_list_test_id {
    fn wire2api(self) -> Vec<TestId> {
        let vec = unsafe {
            let wrap = support::box_from_leak_ptr(self);
            support::vec_from_leak_ptr(wrap.ptr, wrap.len)
        };
        vec.into_iter().map(Wire2Api::wire2api).collect()
    }
}
impl Wire2Api<Vec<Weekdays>> for *mut wire_list_weekdays {
    fn wire2api(self) -> Vec<Weekdays> {
        let vec = unsafe {
            let wrap = support::box_from_leak_ptr(self);
            support::vec_from_leak_ptr(wrap.ptr, wrap.len)
        };
        vec.into_iter().map(Wire2Api::wire2api).collect()
    }
}
impl Wire2Api<Measure> for wire_Measure {
    fn wire2api(self) -> Measure {
        match self.tag {
            0 => unsafe {
                let ans = support::box_from_leak_ptr(self.kind);
                let ans = support::box_from_leak_ptr(ans.Speed);
                Measure::Speed(ans.field0.wire2api())
            },
            1 => unsafe {
                let ans = support::box_from_leak_ptr(self.kind);
                let ans = support::box_from_leak_ptr(ans.Distance);
                Measure::Distance(ans.field0.wire2api())
            },
            _ => unreachable!(),
        }
    }
}
impl Wire2Api<MessageId> for wire_MessageId {
    fn wire2api(self) -> MessageId {
        MessageId(self.field0.wire2api())
    }
}

impl Wire2Api<MyNestedStruct> for wire_MyNestedStruct {
    fn wire2api(self) -> MyNestedStruct {
        MyNestedStruct {
            tree_node: self.tree_node.wire2api(),
            weekday: self.weekday.wire2api(),
        }
    }
}
impl Wire2Api<MySize> for wire_MySize {
    fn wire2api(self) -> MySize {
        MySize {
            width: self.width.wire2api(),
            height: self.height.wire2api(),
        }
    }
}
impl Wire2Api<MyStruct> for wire_MyStruct {
    fn wire2api(self) -> MyStruct {
        MyStruct {
            content: self.content.wire2api(),
        }
    }
}
impl Wire2Api<MyTreeNode> for wire_MyTreeNode {
    fn wire2api(self) -> MyTreeNode {
        MyTreeNode {
            value_i32: self.value_i32.wire2api(),
            value_vec_u8: self.value_vec_u8.wire2api(),
            value_boolean: self.value_boolean.wire2api(),
            children: self.children.wire2api(),
        }
    }
}
impl Wire2Api<NewTypeInt> for wire_NewTypeInt {
    fn wire2api(self) -> NewTypeInt {
        NewTypeInt(self.field0.wire2api())
    }
}
impl Wire2Api<Note> for wire_Note {
    fn wire2api(self) -> Note {
        Note {
            day: self.day.wire2api(),
            body: self.body.wire2api(),
        }
    }
}
impl Wire2Api<Numbers> for wire_Numbers {
    fn wire2api(self) -> Numbers {
        Numbers(self.field0.wire2api())
    }
}
impl Wire2Api<OpaqueNested> for wire_OpaqueNested {
    fn wire2api(self) -> OpaqueNested {
        OpaqueNested {
            first: self.first.wire2api(),
            second: self.second.wire2api(),
        }
    }
}

impl Wire2Api<Sequences> for wire_Sequences {
    fn wire2api(self) -> Sequences {
        Sequences(self.field0.wire2api())
    }
}
impl Wire2Api<Speed> for wire_Speed {
    fn wire2api(self) -> Speed {
        match self.tag {
            0 => Speed::Unknown,
            1 => unsafe {
                let ans = support::box_from_leak_ptr(self.kind);
                let ans = support::box_from_leak_ptr(ans.GPS);
                Speed::GPS(ans.field0.wire2api())
            },
            _ => unreachable!(),
        }
    }
}
impl Wire2Api<SumWith> for wire_SumWith {
    fn wire2api(self) -> SumWith {
        SumWith {
            x: self.x.wire2api(),
        }
    }
}
impl Wire2Api<TestId> for wire_TestId {
    fn wire2api(self) -> TestId {
        TestId(self.field0.wire2api())
    }
}

impl Wire2Api<[u8; 1600]> for *mut wire_uint_8_list {
    fn wire2api(self) -> [u8; 1600] {
        let vec: Vec<u8> = self.wire2api();
        support::from_vec_to_array(vec)
    }
}
impl Wire2Api<[u8; 32]> for *mut wire_uint_8_list {
    fn wire2api(self) -> [u8; 32] {
        let vec: Vec<u8> = self.wire2api();
        support::from_vec_to_array(vec)
    }
}
impl Wire2Api<[u8; 8]> for *mut wire_uint_8_list {
    fn wire2api(self) -> [u8; 8] {
        let vec: Vec<u8> = self.wire2api();
        support::from_vec_to_array(vec)
    }
}
impl Wire2Api<Vec<u8>> for *mut wire_uint_8_list {
    fn wire2api(self) -> Vec<u8> {
        unsafe {
            let wrap = support::box_from_leak_ptr(self);
            support::vec_from_leak_ptr(wrap.ptr, wrap.len)
        }
    }
}
impl Wire2Api<UserId> for wire_UserId {
    fn wire2api(self) -> UserId {
        UserId {
            value: self.value.wire2api(),
        }
    }
}

// Section: wire structs

#[repr(C)]
#[derive(Clone)]
pub struct wire_BoxDartDebug {
    ptr: *const core::ffi::c_void,
}

#[repr(C)]
#[derive(Clone)]
pub struct wire_DartOpaque {
    port: i64,
    handle: usize,
}

#[repr(C)]
#[derive(Clone)]
pub struct wire_HideData {
    ptr: *const core::ffi::c_void,
}

#[repr(C)]
#[derive(Clone)]
pub struct wire_I32 {
    ptr: *const core::ffi::c_void,
}

#[repr(C)]
#[derive(Clone)]
pub struct wire_MutexHideData {
    ptr: *const core::ffi::c_void,
}

#[repr(C)]
#[derive(Clone)]
pub struct wire_NonCloneData {
    ptr: *const core::ffi::c_void,
}

#[repr(C)]
#[derive(Clone)]
pub struct wire_NonSendHideData {
    ptr: *const core::ffi::c_void,
}

#[repr(C)]
#[derive(Clone)]
pub struct wire_RwLockHideData {
    ptr: *const core::ffi::c_void,
}

#[repr(C)]
#[derive(Clone)]
pub struct wire_StringList {
    ptr: *mut *mut wire_uint_8_list,
    len: i32,
}

#[repr(C)]
#[derive(Clone)]
pub struct wire_A {
    a: *mut wire_uint_8_list,
}

#[repr(C)]
#[derive(Clone)]
pub struct wire_ApplicationEnv {
    vars: *mut wire_list_application_env_var,
}

#[repr(C)]
#[derive(Clone)]
pub struct wire_ApplicationEnvVar {
    field0: *mut wire_uint_8_list,
    field1: bool,
}

#[repr(C)]
#[derive(Clone)]
pub struct wire_ApplicationSettings {
    name: *mut wire_uint_8_list,
    version: *mut wire_uint_8_list,
    mode: i32,
    env: *mut wire_ApplicationEnv,
    env_optional: *mut wire_ApplicationEnv,
}

#[repr(C)]
#[derive(Clone)]
pub struct wire_Attribute {
    key: *mut wire_uint_8_list,
    value: *mut wire_uint_8_list,
}

#[repr(C)]
#[derive(Clone)]
pub struct wire_B {
    b: i32,
}

#[repr(C)]
#[derive(Clone)]
pub struct wire_Blob {
    field0: *mut wire_uint_8_list,
}

#[repr(C)]
#[derive(Clone)]
pub struct wire_C {
    c: bool,
}

#[repr(C)]
#[derive(Clone)]
pub struct wire_ConcatenateWith {
    a: *mut wire_uint_8_list,
}

#[repr(C)]
#[derive(Clone)]
pub struct wire_Customized {
    final_field: *mut wire_uint_8_list,
    non_final_field: *mut wire_uint_8_list,
}

#[repr(C)]
#[derive(Clone)]
pub struct wire_DartOpaqueNested {
    first: wire_DartOpaque,
    second: wire_DartOpaque,
}

#[repr(C)]
#[derive(Clone)]
pub struct wire_Empty {}

#[repr(C)]
#[derive(Clone)]
pub struct wire_Event {
    address: *mut wire_uint_8_list,
    payload: *mut wire_uint_8_list,
}

#[repr(C)]
#[derive(Clone)]
pub struct wire_ExoticOptionals {
    int32: *mut i32,
    int64: *mut i64,
    float64: *mut f64,
    boolean: *mut bool,
    zerocopy: *mut wire_uint_8_list,
    int8list: *mut wire_int_8_list,
    uint8list: *mut wire_uint_8_list,
    int32list: *mut wire_int_32_list,
    float32list: *mut wire_float_32_list,
    float64list: *mut wire_float_64_list,
    attributes: *mut wire_list_attribute,
    attributes_nullable: *mut wire_list_opt_box_autoadd_attribute,
    nullable_attributes: *mut wire_list_opt_box_autoadd_attribute,
    newtypeint: *mut wire_NewTypeInt,
}

#[repr(C)]
#[derive(Clone)]
pub struct wire_FeatureChrono {
    utc: i64,
    local: i64,
    duration: i64,
    naive: i64,
}

#[repr(C)]
#[derive(Clone)]
pub struct wire_FeatureUuid {
    one: *mut wire_uint_8_list,
    many: *mut wire_uint_8_list,
}

#[repr(C)]
#[derive(Clone)]
pub struct wire_FeedId {
    field0: *mut wire_uint_8_list,
}

#[repr(C)]
#[derive(Clone)]
pub struct wire_float_32_list {
    ptr: *mut f32,
    len: i32,
}

#[repr(C)]
#[derive(Clone)]
pub struct wire_float_64_list {
    ptr: *mut f64,
    len: i32,
}

#[repr(C)]
#[derive(Clone)]
pub struct wire_int_32_list {
    ptr: *mut i32,
    len: i32,
}

#[repr(C)]
#[derive(Clone)]
pub struct wire_int_64_list {
    ptr: *mut i64,
    len: i32,
}

#[repr(C)]
#[derive(Clone)]
pub struct wire_int_8_list {
    ptr: *mut i8,
    len: i32,
}

#[repr(C)]
#[derive(Clone)]
pub struct wire_list_DartOpaque {
    ptr: *mut wire_DartOpaque,
    len: i32,
}

#[repr(C)]
#[derive(Clone)]
pub struct wire_list_HideData {
    ptr: *mut wire_HideData,
    len: i32,
}

#[repr(C)]
#[derive(Clone)]
pub struct wire_list_application_env_var {
    ptr: *mut wire_ApplicationEnvVar,
    len: i32,
}

#[repr(C)]
#[derive(Clone)]
pub struct wire_list_attribute {
    ptr: *mut wire_Attribute,
    len: i32,
}

#[repr(C)]
#[derive(Clone)]
pub struct wire_list_my_size {
    ptr: *mut wire_MySize,
    len: i32,
}

#[repr(C)]
#[derive(Clone)]
pub struct wire_list_my_tree_node {
    ptr: *mut wire_MyTreeNode,
    len: i32,
}

#[repr(C)]
#[derive(Clone)]
pub struct wire_list_opt_box_autoadd_attribute {
    ptr: *mut *mut wire_Attribute,
    len: i32,
}

#[repr(C)]
#[derive(Clone)]
pub struct wire_list_test_id {
    ptr: *mut wire_TestId,
    len: i32,
}

#[repr(C)]
#[derive(Clone)]
pub struct wire_list_weekdays {
    ptr: *mut i32,
    len: i32,
}

#[repr(C)]
#[derive(Clone)]
pub struct wire_MessageId {
    field0: *mut wire_uint_8_list,
}

#[repr(C)]
#[derive(Clone)]
pub struct wire_MyNestedStruct {
    tree_node: wire_MyTreeNode,
    weekday: i32,
}

#[repr(C)]
#[derive(Clone)]
pub struct wire_MySize {
    width: i32,
    height: i32,
}

#[repr(C)]
#[derive(Clone)]
pub struct wire_MyStruct {
    content: bool,
}

#[repr(C)]
#[derive(Clone)]
pub struct wire_MyTreeNode {
    value_i32: i32,
    value_vec_u8: *mut wire_uint_8_list,
    value_boolean: bool,
    children: *mut wire_list_my_tree_node,
}

#[repr(C)]
#[derive(Clone)]
pub struct wire_NewTypeInt {
    field0: i64,
}

#[repr(C)]
#[derive(Clone)]
pub struct wire_Note {
    day: *mut i32,
    body: *mut wire_uint_8_list,
}

#[repr(C)]
#[derive(Clone)]
pub struct wire_Numbers {
    field0: *mut wire_int_32_list,
}

#[repr(C)]
#[derive(Clone)]
pub struct wire_OpaqueNested {
    first: wire_HideData,
    second: wire_HideData,
}

#[repr(C)]
#[derive(Clone)]
pub struct wire_Sequences {
    field0: *mut wire_int_32_list,
}

#[repr(C)]
#[derive(Clone)]
pub struct wire_SumWith {
    x: u32,
}

#[repr(C)]
#[derive(Clone)]
pub struct wire_TestId {
    field0: *mut wire_int_32_list,
}

#[repr(C)]
#[derive(Clone)]
pub struct wire_uint_8_list {
    ptr: *mut u8,
    len: i32,
}

#[repr(C)]
#[derive(Clone)]
pub struct wire_UserId {
    value: u32,
}

#[repr(C)]
#[derive(Clone)]
pub struct wire_Abc {
    tag: i32,
    kind: *mut AbcKind,
}

#[repr(C)]
pub union AbcKind {
    A: *mut wire_Abc_A,
    B: *mut wire_Abc_B,
    C: *mut wire_Abc_C,
    JustInt: *mut wire_Abc_JustInt,
}

#[repr(C)]
#[derive(Clone)]
pub struct wire_Abc_A {
    field0: *mut wire_A,
}

#[repr(C)]
#[derive(Clone)]
pub struct wire_Abc_B {
    field0: *mut wire_B,
}

#[repr(C)]
#[derive(Clone)]
pub struct wire_Abc_C {
    field0: *mut wire_C,
}

#[repr(C)]
#[derive(Clone)]
pub struct wire_Abc_JustInt {
    field0: i32,
}

#[repr(C)]
#[derive(Clone)]
pub struct wire_Distance {
    tag: i32,
    kind: *mut DistanceKind,
}

#[repr(C)]
pub union DistanceKind {
    Unknown: *mut wire_Distance_Unknown,
    Map: *mut wire_Distance_Map,
}

#[repr(C)]
#[derive(Clone)]
pub struct wire_Distance_Unknown {}

#[repr(C)]
#[derive(Clone)]
pub struct wire_Distance_Map {
    field0: f64,
}

#[repr(C)]
#[derive(Clone)]
pub struct wire_EnumDartOpaque {
    tag: i32,
    kind: *mut EnumDartOpaqueKind,
}

#[repr(C)]
pub union EnumDartOpaqueKind {
    Primitive: *mut wire_EnumDartOpaque_Primitive,
    Opaque: *mut wire_EnumDartOpaque_Opaque,
}

#[repr(C)]
#[derive(Clone)]
pub struct wire_EnumDartOpaque_Primitive {
    field0: i32,
}

#[repr(C)]
#[derive(Clone)]
pub struct wire_EnumDartOpaque_Opaque {
    field0: wire_DartOpaque,
}
#[repr(C)]
#[derive(Clone)]
pub struct wire_EnumOpaque {
    tag: i32,
    kind: *mut EnumOpaqueKind,
}

#[repr(C)]
pub union EnumOpaqueKind {
    Struct: *mut wire_EnumOpaque_Struct,
    Primitive: *mut wire_EnumOpaque_Primitive,
    TraitObj: *mut wire_EnumOpaque_TraitObj,
    Mutex: *mut wire_EnumOpaque_Mutex,
    RwLock: *mut wire_EnumOpaque_RwLock,
}

#[repr(C)]
#[derive(Clone)]
pub struct wire_EnumOpaque_Struct {
    field0: wire_HideData,
}

#[repr(C)]
#[derive(Clone)]
pub struct wire_EnumOpaque_Primitive {
    field0: wire_I32,
}

#[repr(C)]
#[derive(Clone)]
pub struct wire_EnumOpaque_TraitObj {
    field0: wire_BoxDartDebug,
}

#[repr(C)]
#[derive(Clone)]
pub struct wire_EnumOpaque_Mutex {
    field0: wire_MutexHideData,
}

#[repr(C)]
#[derive(Clone)]
pub struct wire_EnumOpaque_RwLock {
    field0: wire_RwLockHideData,
}

#[repr(C)]
#[derive(Clone)]
pub struct wire_KitchenSink {
    tag: i32,
    kind: *mut KitchenSinkKind,
}

#[repr(C)]
pub union KitchenSinkKind {
    Empty: *mut wire_KitchenSink_Empty,
    Primitives: *mut wire_KitchenSink_Primitives,
    Nested: *mut wire_KitchenSink_Nested,
    Optional: *mut wire_KitchenSink_Optional,
    Buffer: *mut wire_KitchenSink_Buffer,
    Enums: *mut wire_KitchenSink_Enums,
}

#[repr(C)]
#[derive(Clone)]
pub struct wire_KitchenSink_Empty {}

#[repr(C)]
#[derive(Clone)]
pub struct wire_KitchenSink_Primitives {
    int32: i32,
    float64: f64,
    boolean: bool,
}

#[repr(C)]
#[derive(Clone)]
pub struct wire_KitchenSink_Nested {
    field0: i32,
    field1: *mut wire_KitchenSink,
}

#[repr(C)]
#[derive(Clone)]
pub struct wire_KitchenSink_Optional {
    field0: *mut i32,
    field1: *mut i32,
}

#[repr(C)]
#[derive(Clone)]
pub struct wire_KitchenSink_Buffer {
    field0: *mut wire_uint_8_list,
}

#[repr(C)]
#[derive(Clone)]
pub struct wire_KitchenSink_Enums {
    field0: i32,
}

#[repr(C)]
#[derive(Clone)]
pub struct wire_Measure {
    tag: i32,
    kind: *mut MeasureKind,
}

#[repr(C)]
pub union MeasureKind {
    Speed: *mut wire_Measure_Speed,
    Distance: *mut wire_Measure_Distance,
}

#[repr(C)]
#[derive(Clone)]
pub struct wire_Measure_Speed {
    field0: *mut wire_Speed,
}

#[repr(C)]
#[derive(Clone)]
pub struct wire_Measure_Distance {
    field0: *mut wire_Distance,
}

#[repr(C)]
#[derive(Clone)]
pub struct wire_Speed {
    tag: i32,
    kind: *mut SpeedKind,
}

#[repr(C)]
pub union SpeedKind {
    Unknown: *mut wire_Speed_Unknown,
    GPS: *mut wire_Speed_GPS,
}

#[repr(C)]
#[derive(Clone)]
pub struct wire_Speed_Unknown {}

#[repr(C)]
#[derive(Clone)]
pub struct wire_Speed_GPS {
    field0: f64,
}

// Section: impl NewWithNullPtr

pub trait NewWithNullPtr {
    fn new_with_null_ptr() -> Self;
}

impl<T> NewWithNullPtr for *mut T {
    fn new_with_null_ptr() -> Self {
        std::ptr::null_mut()
    }
}

impl NewWithNullPtr for wire_BoxDartDebug {
    fn new_with_null_ptr() -> Self {
        Self {
            ptr: core::ptr::null(),
        }
    }
}

impl NewWithNullPtr for wire_DartOpaque {
    fn new_with_null_ptr() -> Self {
        Self { port: 0, handle: 0 }
    }
}
impl NewWithNullPtr for wire_HideData {
    fn new_with_null_ptr() -> Self {
        Self {
            ptr: core::ptr::null(),
        }
    }
}

impl NewWithNullPtr for wire_I32 {
    fn new_with_null_ptr() -> Self {
        Self {
            ptr: core::ptr::null(),
        }
    }
}
impl NewWithNullPtr for wire_MutexHideData {
    fn new_with_null_ptr() -> Self {
        Self {
            ptr: core::ptr::null(),
        }
    }
}
impl NewWithNullPtr for wire_NonCloneData {
    fn new_with_null_ptr() -> Self {
        Self {
            ptr: core::ptr::null(),
        }
    }
}
impl NewWithNullPtr for wire_NonSendHideData {
    fn new_with_null_ptr() -> Self {
        Self {
            ptr: core::ptr::null(),
        }
    }
}

impl NewWithNullPtr for wire_RwLockHideData {
    fn new_with_null_ptr() -> Self {
        Self {
            ptr: core::ptr::null(),
        }
    }
}

impl NewWithNullPtr for wire_A {
    fn new_with_null_ptr() -> Self {
        Self {
            a: core::ptr::null_mut(),
        }
    }
}

impl Default for wire_A {
    fn default() -> Self {
        Self::new_with_null_ptr()
    }
}

impl NewWithNullPtr for wire_Abc {
    fn new_with_null_ptr() -> Self {
        Self {
            tag: -1,
            kind: core::ptr::null_mut(),
        }
    }
}

#[no_mangle]
pub extern "C" fn inflate_Abc_A() -> *mut AbcKind {
    support::new_leak_box_ptr(AbcKind {
        A: support::new_leak_box_ptr(wire_Abc_A {
            field0: core::ptr::null_mut(),
        }),
    })
}

#[no_mangle]
pub extern "C" fn inflate_Abc_B() -> *mut AbcKind {
    support::new_leak_box_ptr(AbcKind {
        B: support::new_leak_box_ptr(wire_Abc_B {
            field0: core::ptr::null_mut(),
        }),
    })
}

#[no_mangle]
pub extern "C" fn inflate_Abc_C() -> *mut AbcKind {
    support::new_leak_box_ptr(AbcKind {
        C: support::new_leak_box_ptr(wire_Abc_C {
            field0: core::ptr::null_mut(),
        }),
    })
}

#[no_mangle]
pub extern "C" fn inflate_Abc_JustInt() -> *mut AbcKind {
    support::new_leak_box_ptr(AbcKind {
        JustInt: support::new_leak_box_ptr(wire_Abc_JustInt {
            field0: Default::default(),
        }),
    })
}

impl NewWithNullPtr for wire_ApplicationEnv {
    fn new_with_null_ptr() -> Self {
        Self {
            vars: core::ptr::null_mut(),
        }
    }
}

impl Default for wire_ApplicationEnv {
    fn default() -> Self {
        Self::new_with_null_ptr()
    }
}

impl NewWithNullPtr for wire_ApplicationEnvVar {
    fn new_with_null_ptr() -> Self {
        Self {
            field0: core::ptr::null_mut(),
            field1: Default::default(),
        }
    }
}

impl Default for wire_ApplicationEnvVar {
    fn default() -> Self {
        Self::new_with_null_ptr()
    }
}

impl NewWithNullPtr for wire_ApplicationSettings {
    fn new_with_null_ptr() -> Self {
        Self {
            name: core::ptr::null_mut(),
            version: core::ptr::null_mut(),
            mode: Default::default(),
            env: core::ptr::null_mut(),
            env_optional: core::ptr::null_mut(),
        }
    }
}

impl Default for wire_ApplicationSettings {
    fn default() -> Self {
        Self::new_with_null_ptr()
    }
}

impl NewWithNullPtr for wire_Attribute {
    fn new_with_null_ptr() -> Self {
        Self {
            key: core::ptr::null_mut(),
            value: core::ptr::null_mut(),
        }
    }
}

impl Default for wire_Attribute {
    fn default() -> Self {
        Self::new_with_null_ptr()
    }
}

impl NewWithNullPtr for wire_B {
    fn new_with_null_ptr() -> Self {
        Self {
            b: Default::default(),
        }
    }
}

impl Default for wire_B {
    fn default() -> Self {
        Self::new_with_null_ptr()
    }
}

impl NewWithNullPtr for wire_Blob {
    fn new_with_null_ptr() -> Self {
        Self {
            field0: core::ptr::null_mut(),
        }
    }
}

impl Default for wire_Blob {
    fn default() -> Self {
        Self::new_with_null_ptr()
    }
}

impl NewWithNullPtr for wire_C {
    fn new_with_null_ptr() -> Self {
        Self {
            c: Default::default(),
        }
    }
}

impl Default for wire_C {
    fn default() -> Self {
        Self::new_with_null_ptr()
    }
}

impl NewWithNullPtr for wire_ConcatenateWith {
    fn new_with_null_ptr() -> Self {
        Self {
            a: core::ptr::null_mut(),
        }
    }
}

impl Default for wire_ConcatenateWith {
    fn default() -> Self {
        Self::new_with_null_ptr()
    }
}

impl NewWithNullPtr for wire_Customized {
    fn new_with_null_ptr() -> Self {
        Self {
            final_field: core::ptr::null_mut(),
            non_final_field: core::ptr::null_mut(),
        }
    }
}

impl Default for wire_Customized {
    fn default() -> Self {
        Self::new_with_null_ptr()
    }
}

impl NewWithNullPtr for wire_DartOpaqueNested {
    fn new_with_null_ptr() -> Self {
        Self {
            first: wire_DartOpaque::new_with_null_ptr(),
            second: wire_DartOpaque::new_with_null_ptr(),
        }
    }
}

impl Default for wire_DartOpaqueNested {
    fn default() -> Self {
        Self::new_with_null_ptr()
    }
}

impl NewWithNullPtr for wire_Distance {
    fn new_with_null_ptr() -> Self {
        Self {
            tag: -1,
            kind: core::ptr::null_mut(),
        }
    }
}

#[no_mangle]
pub extern "C" fn inflate_Distance_Map() -> *mut DistanceKind {
    support::new_leak_box_ptr(DistanceKind {
        Map: support::new_leak_box_ptr(wire_Distance_Map {
            field0: Default::default(),
        }),
    })
}

impl NewWithNullPtr for wire_Empty {
    fn new_with_null_ptr() -> Self {
        Self {}
    }
}

impl Default for wire_Empty {
    fn default() -> Self {
        Self::new_with_null_ptr()
    }
}

impl NewWithNullPtr for wire_EnumDartOpaque {
    fn new_with_null_ptr() -> Self {
        Self {
            tag: -1,
            kind: core::ptr::null_mut(),
        }
    }
}

#[no_mangle]
pub extern "C" fn inflate_EnumDartOpaque_Primitive() -> *mut EnumDartOpaqueKind {
    support::new_leak_box_ptr(EnumDartOpaqueKind {
        Primitive: support::new_leak_box_ptr(wire_EnumDartOpaque_Primitive {
            field0: Default::default(),
        }),
    })
}

#[no_mangle]
pub extern "C" fn inflate_EnumDartOpaque_Opaque() -> *mut EnumDartOpaqueKind {
    support::new_leak_box_ptr(EnumDartOpaqueKind {
        Opaque: support::new_leak_box_ptr(wire_EnumDartOpaque_Opaque {
            field0: wire_DartOpaque::new_with_null_ptr(),
        }),
    })
}

impl NewWithNullPtr for wire_EnumOpaque {
    fn new_with_null_ptr() -> Self {
        Self {
            tag: -1,
            kind: core::ptr::null_mut(),
        }
    }
}

#[no_mangle]
pub extern "C" fn inflate_EnumOpaque_Struct() -> *mut EnumOpaqueKind {
    support::new_leak_box_ptr(EnumOpaqueKind {
        Struct: support::new_leak_box_ptr(wire_EnumOpaque_Struct {
            field0: wire_HideData::new_with_null_ptr(),
        }),
    })
}

#[no_mangle]
pub extern "C" fn inflate_EnumOpaque_Primitive() -> *mut EnumOpaqueKind {
    support::new_leak_box_ptr(EnumOpaqueKind {
        Primitive: support::new_leak_box_ptr(wire_EnumOpaque_Primitive {
            field0: wire_I32::new_with_null_ptr(),
        }),
    })
}

#[no_mangle]
pub extern "C" fn inflate_EnumOpaque_TraitObj() -> *mut EnumOpaqueKind {
    support::new_leak_box_ptr(EnumOpaqueKind {
        TraitObj: support::new_leak_box_ptr(wire_EnumOpaque_TraitObj {
            field0: wire_BoxDartDebug::new_with_null_ptr(),
        }),
    })
}

#[no_mangle]
pub extern "C" fn inflate_EnumOpaque_Mutex() -> *mut EnumOpaqueKind {
    support::new_leak_box_ptr(EnumOpaqueKind {
        Mutex: support::new_leak_box_ptr(wire_EnumOpaque_Mutex {
            field0: wire_MutexHideData::new_with_null_ptr(),
        }),
    })
}

#[no_mangle]
pub extern "C" fn inflate_EnumOpaque_RwLock() -> *mut EnumOpaqueKind {
    support::new_leak_box_ptr(EnumOpaqueKind {
        RwLock: support::new_leak_box_ptr(wire_EnumOpaque_RwLock {
            field0: wire_RwLockHideData::new_with_null_ptr(),
        }),
    })
}

impl NewWithNullPtr for wire_Event {
    fn new_with_null_ptr() -> Self {
        Self {
            address: core::ptr::null_mut(),
            payload: core::ptr::null_mut(),
        }
    }
}

impl Default for wire_Event {
    fn default() -> Self {
        Self::new_with_null_ptr()
    }
}

impl NewWithNullPtr for wire_ExoticOptionals {
    fn new_with_null_ptr() -> Self {
        Self {
            int32: core::ptr::null_mut(),
            int64: core::ptr::null_mut(),
            float64: core::ptr::null_mut(),
            boolean: core::ptr::null_mut(),
            zerocopy: core::ptr::null_mut(),
            int8list: core::ptr::null_mut(),
            uint8list: core::ptr::null_mut(),
            int32list: core::ptr::null_mut(),
            float32list: core::ptr::null_mut(),
            float64list: core::ptr::null_mut(),
            attributes: core::ptr::null_mut(),
            attributes_nullable: core::ptr::null_mut(),
            nullable_attributes: core::ptr::null_mut(),
            newtypeint: core::ptr::null_mut(),
        }
    }
}

impl Default for wire_ExoticOptionals {
    fn default() -> Self {
        Self::new_with_null_ptr()
    }
}

impl NewWithNullPtr for wire_FeatureChrono {
    fn new_with_null_ptr() -> Self {
        Self {
            utc: Default::default(),
            local: Default::default(),
            duration: Default::default(),
            naive: Default::default(),
        }
    }
}

impl Default for wire_FeatureChrono {
    fn default() -> Self {
        Self::new_with_null_ptr()
    }
}

impl NewWithNullPtr for wire_FeatureUuid {
    fn new_with_null_ptr() -> Self {
        Self {
            one: core::ptr::null_mut(),
            many: core::ptr::null_mut(),
        }
    }
}

impl Default for wire_FeatureUuid {
    fn default() -> Self {
        Self::new_with_null_ptr()
    }
}

impl NewWithNullPtr for wire_FeedId {
    fn new_with_null_ptr() -> Self {
        Self {
            field0: core::ptr::null_mut(),
        }
    }
}

impl Default for wire_FeedId {
    fn default() -> Self {
        Self::new_with_null_ptr()
    }
}

impl NewWithNullPtr for wire_KitchenSink {
    fn new_with_null_ptr() -> Self {
        Self {
            tag: -1,
            kind: core::ptr::null_mut(),
        }
    }
}

#[no_mangle]
pub extern "C" fn inflate_KitchenSink_Primitives() -> *mut KitchenSinkKind {
    support::new_leak_box_ptr(KitchenSinkKind {
        Primitives: support::new_leak_box_ptr(wire_KitchenSink_Primitives {
            int32: Default::default(),
            float64: Default::default(),
            boolean: Default::default(),
        }),
    })
}

#[no_mangle]
pub extern "C" fn inflate_KitchenSink_Nested() -> *mut KitchenSinkKind {
    support::new_leak_box_ptr(KitchenSinkKind {
        Nested: support::new_leak_box_ptr(wire_KitchenSink_Nested {
            field0: Default::default(),
            field1: core::ptr::null_mut(),
        }),
    })
}

#[no_mangle]
pub extern "C" fn inflate_KitchenSink_Optional() -> *mut KitchenSinkKind {
    support::new_leak_box_ptr(KitchenSinkKind {
        Optional: support::new_leak_box_ptr(wire_KitchenSink_Optional {
            field0: core::ptr::null_mut(),
            field1: core::ptr::null_mut(),
        }),
    })
}

#[no_mangle]
pub extern "C" fn inflate_KitchenSink_Buffer() -> *mut KitchenSinkKind {
    support::new_leak_box_ptr(KitchenSinkKind {
        Buffer: support::new_leak_box_ptr(wire_KitchenSink_Buffer {
            field0: core::ptr::null_mut(),
        }),
    })
}

#[no_mangle]
pub extern "C" fn inflate_KitchenSink_Enums() -> *mut KitchenSinkKind {
    support::new_leak_box_ptr(KitchenSinkKind {
        Enums: support::new_leak_box_ptr(wire_KitchenSink_Enums {
            field0: Default::default(),
        }),
    })
}

impl NewWithNullPtr for wire_Measure {
    fn new_with_null_ptr() -> Self {
        Self {
            tag: -1,
            kind: core::ptr::null_mut(),
        }
    }
}

#[no_mangle]
pub extern "C" fn inflate_Measure_Speed() -> *mut MeasureKind {
    support::new_leak_box_ptr(MeasureKind {
        Speed: support::new_leak_box_ptr(wire_Measure_Speed {
            field0: core::ptr::null_mut(),
        }),
    })
}

#[no_mangle]
pub extern "C" fn inflate_Measure_Distance() -> *mut MeasureKind {
    support::new_leak_box_ptr(MeasureKind {
        Distance: support::new_leak_box_ptr(wire_Measure_Distance {
            field0: core::ptr::null_mut(),
        }),
    })
}

impl NewWithNullPtr for wire_MessageId {
    fn new_with_null_ptr() -> Self {
        Self {
            field0: core::ptr::null_mut(),
        }
    }
}

impl Default for wire_MessageId {
    fn default() -> Self {
        Self::new_with_null_ptr()
    }
}

impl NewWithNullPtr for wire_MyNestedStruct {
    fn new_with_null_ptr() -> Self {
        Self {
            tree_node: Default::default(),
            weekday: Default::default(),
        }
    }
}

impl Default for wire_MyNestedStruct {
    fn default() -> Self {
        Self::new_with_null_ptr()
    }
}

impl NewWithNullPtr for wire_MySize {
    fn new_with_null_ptr() -> Self {
        Self {
            width: Default::default(),
            height: Default::default(),
        }
    }
}

impl Default for wire_MySize {
    fn default() -> Self {
        Self::new_with_null_ptr()
    }
}

impl NewWithNullPtr for wire_MyStruct {
    fn new_with_null_ptr() -> Self {
        Self {
            content: Default::default(),
        }
    }
}

impl Default for wire_MyStruct {
    fn default() -> Self {
        Self::new_with_null_ptr()
    }
}

impl NewWithNullPtr for wire_MyTreeNode {
    fn new_with_null_ptr() -> Self {
        Self {
            value_i32: Default::default(),
            value_vec_u8: core::ptr::null_mut(),
            value_boolean: Default::default(),
            children: core::ptr::null_mut(),
        }
    }
}

impl Default for wire_MyTreeNode {
    fn default() -> Self {
        Self::new_with_null_ptr()
    }
}

impl NewWithNullPtr for wire_NewTypeInt {
    fn new_with_null_ptr() -> Self {
        Self {
            field0: Default::default(),
        }
    }
}

impl Default for wire_NewTypeInt {
    fn default() -> Self {
        Self::new_with_null_ptr()
    }
}

impl NewWithNullPtr for wire_Note {
    fn new_with_null_ptr() -> Self {
        Self {
            day: core::ptr::null_mut(),
            body: core::ptr::null_mut(),
        }
    }
}

impl Default for wire_Note {
    fn default() -> Self {
        Self::new_with_null_ptr()
    }
}

impl NewWithNullPtr for wire_Numbers {
    fn new_with_null_ptr() -> Self {
        Self {
            field0: core::ptr::null_mut(),
        }
    }
}

impl Default for wire_Numbers {
    fn default() -> Self {
        Self::new_with_null_ptr()
    }
}

impl NewWithNullPtr for wire_OpaqueNested {
    fn new_with_null_ptr() -> Self {
        Self {
            first: wire_HideData::new_with_null_ptr(),
            second: wire_HideData::new_with_null_ptr(),
        }
    }
}

impl Default for wire_OpaqueNested {
    fn default() -> Self {
        Self::new_with_null_ptr()
    }
}

impl NewWithNullPtr for wire_Sequences {
    fn new_with_null_ptr() -> Self {
        Self {
            field0: core::ptr::null_mut(),
        }
    }
}

impl Default for wire_Sequences {
    fn default() -> Self {
        Self::new_with_null_ptr()
    }
}

impl NewWithNullPtr for wire_Speed {
    fn new_with_null_ptr() -> Self {
        Self {
            tag: -1,
            kind: core::ptr::null_mut(),
        }
    }
}

#[no_mangle]
pub extern "C" fn inflate_Speed_GPS() -> *mut SpeedKind {
    support::new_leak_box_ptr(SpeedKind {
        GPS: support::new_leak_box_ptr(wire_Speed_GPS {
            field0: Default::default(),
        }),
    })
}

impl NewWithNullPtr for wire_SumWith {
    fn new_with_null_ptr() -> Self {
        Self {
            x: Default::default(),
        }
    }
}

impl Default for wire_SumWith {
    fn default() -> Self {
        Self::new_with_null_ptr()
    }
}

impl NewWithNullPtr for wire_TestId {
    fn new_with_null_ptr() -> Self {
        Self {
            field0: core::ptr::null_mut(),
        }
    }
}

impl Default for wire_TestId {
    fn default() -> Self {
        Self::new_with_null_ptr()
    }
}

impl NewWithNullPtr for wire_UserId {
    fn new_with_null_ptr() -> Self {
        Self {
            value: Default::default(),
        }
    }
}

impl Default for wire_UserId {
    fn default() -> Self {
        Self::new_with_null_ptr()
    }
}

// Section: sync execution mode utility

#[no_mangle]
pub extern "C" fn free_WireSyncReturn(ptr: support::WireSyncReturn) {
    unsafe {
        let _ = support::box_from_leak_ptr(ptr);
    };
}<|MERGE_RESOLUTION|>--- conflicted
+++ resolved
@@ -1023,16 +1023,12 @@
 }
 
 #[no_mangle]
-<<<<<<< HEAD
+pub extern "C" fn new_box_autoadd_event() -> *mut wire_Event {
+    support::new_leak_box_ptr(wire_Event::new_with_null_ptr())
+}
+
+#[no_mangle]
 pub extern "C" fn new_box_autoadd_exotic_optionals() -> *mut wire_ExoticOptionals {
-=======
-pub extern "C" fn new_box_autoadd_event_0() -> *mut wire_Event {
-    support::new_leak_box_ptr(wire_Event::new_with_null_ptr())
-}
-
-#[no_mangle]
-pub extern "C" fn new_box_autoadd_exotic_optionals_0() -> *mut wire_ExoticOptionals {
->>>>>>> 4e2f884c
     support::new_leak_box_ptr(wire_ExoticOptionals::new_with_null_ptr())
 }
 
