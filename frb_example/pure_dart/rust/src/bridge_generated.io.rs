--- conflicted
+++ resolved
@@ -1178,16 +1178,12 @@
 }
 
 #[no_mangle]
-<<<<<<< HEAD
+pub extern "C" fn new_box_autoadd_custom_struct() -> *mut wire_CustomStruct {
+    support::new_leak_box_ptr(wire_CustomStruct::new_with_null_ptr())
+}
+
+#[no_mangle]
 pub extern "C" fn new_box_autoadd_customized() -> *mut wire_Customized {
-=======
-pub extern "C" fn new_box_autoadd_custom_struct_0() -> *mut wire_CustomStruct {
-    support::new_leak_box_ptr(wire_CustomStruct::new_with_null_ptr())
-}
-
-#[no_mangle]
-pub extern "C" fn new_box_autoadd_customized_0() -> *mut wire_Customized {
->>>>>>> 6154e007
     support::new_leak_box_ptr(wire_Customized::new_with_null_ptr())
 }
 
@@ -1322,16 +1318,12 @@
 }
 
 #[no_mangle]
-<<<<<<< HEAD
+pub extern "C" fn new_box_autoadd_some_struct() -> *mut wire_SomeStruct {
+    support::new_leak_box_ptr(wire_SomeStruct::new_with_null_ptr())
+}
+
+#[no_mangle]
 pub extern "C" fn new_box_autoadd_struct_with_enum() -> *mut wire_StructWithEnum {
-=======
-pub extern "C" fn new_box_autoadd_some_struct_0() -> *mut wire_SomeStruct {
-    support::new_leak_box_ptr(wire_SomeStruct::new_with_null_ptr())
-}
-
-#[no_mangle]
-pub extern "C" fn new_box_autoadd_struct_with_enum_0() -> *mut wire_StructWithEnum {
->>>>>>> 6154e007
     support::new_leak_box_ptr(wire_StructWithEnum::new_with_null_ptr())
 }
 
