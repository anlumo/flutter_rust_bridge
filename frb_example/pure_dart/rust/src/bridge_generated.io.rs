use super::*;
// Section: wire functions

#[no_mangle]
pub extern "C" fn wire_handle_opaque_aaa(port_: i64) {
    wire_handle_opaque_aaa_impl(port_)
}

#[no_mangle]
pub extern "C" fn wire_magic(port_: i64) {
    wire_magic_impl(port_)
}

#[no_mangle]
pub extern "C" fn wire_handle_magic(port_: i64, magic: *mut wire_BoxRwLockWtffi) {
    wire_handle_magic_impl(port_, magic)
}

#[no_mangle]
pub extern "C" fn wire_handle_opaque_bbb(port_: i64, value: *mut wire_TestOpaque) {
    wire_handle_opaque_bbb_impl(port_, value)
}

#[no_mangle]
pub extern "C" fn wire_handle_opaque(port_: i64, value: *mut wire_OpaqueBag) {
    wire_handle_opaque_impl(port_, value)
}

#[no_mangle]
pub extern "C" fn wire_handle_opaque_repr(port_: i64, value: *mut wire_RwLockI32) {
    wire_handle_opaque_repr_impl(port_, value)
}

<<<<<<< HEAD
// Section: allocate functions
=======
#[no_mangle]
pub extern "C" fn wire_handle_vec_of_primitive(port_: i64, n: i32) {
    wire_handle_vec_of_primitive_impl(port_, n)
}

#[no_mangle]
pub extern "C" fn wire_handle_zero_copy_vec_of_primitive(port_: i64, n: i32) {
    wire_handle_zero_copy_vec_of_primitive_impl(port_, n)
}

#[no_mangle]
pub extern "C" fn wire_handle_struct(port_: i64, arg: *mut wire_MySize, boxed: *mut wire_MySize) {
    wire_handle_struct_impl(port_, arg, boxed)
}

#[no_mangle]
pub extern "C" fn wire_handle_newtype(port_: i64, arg: *mut wire_NewTypeInt) {
    wire_handle_newtype_impl(port_, arg)
}

#[no_mangle]
pub extern "C" fn wire_handle_list_of_struct(port_: i64, l: *mut wire_list_my_size) {
    wire_handle_list_of_struct_impl(port_, l)
}

#[no_mangle]
pub extern "C" fn wire_handle_string_list(port_: i64, names: *mut wire_StringList) {
    wire_handle_string_list_impl(port_, names)
}

#[no_mangle]
pub extern "C" fn wire_handle_complex_struct(port_: i64, s: *mut wire_MyTreeNode) {
    wire_handle_complex_struct_impl(port_, s)
}

#[no_mangle]
pub extern "C" fn wire_handle_sync_return(
    mode: *mut wire_uint_8_list,
) -> support::WireSyncReturnStruct {
    wire_handle_sync_return_impl(mode)
}

#[no_mangle]
pub extern "C" fn wire_handle_sync_bool(input: bool) -> support::WireSyncReturnStruct {
    wire_handle_sync_bool_impl(input)
}

#[no_mangle]
pub extern "C" fn wire_handle_sync_u8(input: u8) -> support::WireSyncReturnStruct {
    wire_handle_sync_u8_impl(input)
}

#[no_mangle]
pub extern "C" fn wire_handle_sync_u16(input: u16) -> support::WireSyncReturnStruct {
    wire_handle_sync_u16_impl(input)
}

#[no_mangle]
pub extern "C" fn wire_handle_sync_u32(input: u32) -> support::WireSyncReturnStruct {
    wire_handle_sync_u32_impl(input)
}

#[no_mangle]
pub extern "C" fn wire_handle_sync_u64(input: u64) -> support::WireSyncReturnStruct {
    wire_handle_sync_u64_impl(input)
}

#[no_mangle]
pub extern "C" fn wire_handle_sync_i8(input: i8) -> support::WireSyncReturnStruct {
    wire_handle_sync_i8_impl(input)
}

#[no_mangle]
pub extern "C" fn wire_handle_sync_i16(input: i16) -> support::WireSyncReturnStruct {
    wire_handle_sync_i16_impl(input)
}

#[no_mangle]
pub extern "C" fn wire_handle_sync_i32(input: i32) -> support::WireSyncReturnStruct {
    wire_handle_sync_i32_impl(input)
}

#[no_mangle]
pub extern "C" fn wire_handle_sync_i64(input: i64) -> support::WireSyncReturnStruct {
    wire_handle_sync_i64_impl(input)
}

#[no_mangle]
pub extern "C" fn wire_handle_sync_f32(input: f32) -> support::WireSyncReturnStruct {
    wire_handle_sync_f32_impl(input)
}

#[no_mangle]
pub extern "C" fn wire_handle_sync_f64(input: f64) -> support::WireSyncReturnStruct {
    wire_handle_sync_f64_impl(input)
}

#[no_mangle]
pub extern "C" fn wire_handle_sync_string(
    input: *mut wire_uint_8_list,
) -> support::WireSyncReturnStruct {
    wire_handle_sync_string_impl(input)
}

#[no_mangle]
pub extern "C" fn wire_handle_stream(port_: i64, arg: *mut wire_uint_8_list) {
    wire_handle_stream_impl(port_, arg)
}

#[no_mangle]
pub extern "C" fn wire_handle_stream_of_struct(port_: i64) {
    wire_handle_stream_of_struct_impl(port_)
}

#[no_mangle]
pub extern "C" fn wire_return_err(port_: i64) {
    wire_return_err_impl(port_)
}

#[no_mangle]
pub extern "C" fn wire_return_panic(port_: i64) {
    wire_return_panic_impl(port_)
}

#[no_mangle]
pub extern "C" fn wire_handle_optional_return(port_: i64, left: f64, right: f64) {
    wire_handle_optional_return_impl(port_, left, right)
}

#[no_mangle]
pub extern "C" fn wire_handle_optional_struct(port_: i64, document: *mut wire_uint_8_list) {
    wire_handle_optional_struct_impl(port_, document)
}

#[no_mangle]
pub extern "C" fn wire_handle_optional_increment(port_: i64, opt: *mut wire_ExoticOptionals) {
    wire_handle_optional_increment_impl(port_, opt)
}

#[no_mangle]
pub extern "C" fn wire_handle_increment_boxed_optional(port_: i64, opt: *mut f64) {
    wire_handle_increment_boxed_optional_impl(port_, opt)
}

#[no_mangle]
pub extern "C" fn wire_handle_option_box_arguments(
    port_: i64,
    i8box: *mut i8,
    u8box: *mut u8,
    i32box: *mut i32,
    i64box: *mut i64,
    f64box: *mut f64,
    boolbox: *mut bool,
    structbox: *mut wire_ExoticOptionals,
) {
    wire_handle_option_box_arguments_impl(
        port_, i8box, u8box, i32box, i64box, f64box, boolbox, structbox,
    )
}

#[no_mangle]
pub extern "C" fn wire_print_note(port_: i64, note: *mut wire_Note) {
    wire_print_note_impl(port_, note)
}

#[no_mangle]
pub extern "C" fn wire_handle_return_enum(port_: i64, input: *mut wire_uint_8_list) {
    wire_handle_return_enum_impl(port_, input)
}

#[no_mangle]
pub extern "C" fn wire_handle_enum_parameter(port_: i64, weekday: i32) {
    wire_handle_enum_parameter_impl(port_, weekday)
}

#[no_mangle]
pub extern "C" fn wire_handle_customized_struct(port_: i64, val: *mut wire_Customized) {
    wire_handle_customized_struct_impl(port_, val)
}

#[no_mangle]
pub extern "C" fn wire_handle_enum_struct(port_: i64, val: *mut wire_KitchenSink) {
    wire_handle_enum_struct_impl(port_, val)
}

#[no_mangle]
pub extern "C" fn wire_use_imported_struct(port_: i64, my_struct: *mut wire_MyStruct) {
    wire_use_imported_struct_impl(port_, my_struct)
}

#[no_mangle]
pub extern "C" fn wire_use_imported_enum(port_: i64, my_enum: i32) {
    wire_use_imported_enum_impl(port_, my_enum)
}

#[no_mangle]
pub extern "C" fn wire_get_app_settings(port_: i64) {
    wire_get_app_settings_impl(port_)
}

#[no_mangle]
pub extern "C" fn wire_is_app_embedded(port_: i64, app_settings: *mut wire_ApplicationSettings) {
    wire_is_app_embedded_impl(port_, app_settings)
}

#[no_mangle]
pub extern "C" fn wire_get_message(port_: i64) {
    wire_get_message_impl(port_)
}

#[no_mangle]
pub extern "C" fn wire_repeat_number(port_: i64, num: i32, times: usize) {
    wire_repeat_number_impl(port_, num, times)
}

#[no_mangle]
pub extern "C" fn wire_repeat_sequence(port_: i64, seq: i32, times: usize) {
    wire_repeat_sequence_impl(port_, seq, times)
}

#[no_mangle]
pub extern "C" fn wire_first_number(port_: i64, nums: *mut wire_Numbers) {
    wire_first_number_impl(port_, nums)
}

#[no_mangle]
pub extern "C" fn wire_first_sequence(port_: i64, seqs: *mut wire_Sequences) {
    wire_first_sequence_impl(port_, seqs)
}

#[no_mangle]
pub extern "C" fn wire_get_array(port_: i64) {
    wire_get_array_impl(port_)
}

#[no_mangle]
pub extern "C" fn wire_get_complex_array(port_: i64) {
    wire_get_complex_array_impl(port_)
}

#[no_mangle]
pub extern "C" fn wire_get_usize(port_: i64, u: usize) {
    wire_get_usize_impl(port_, u)
}

#[no_mangle]
pub extern "C" fn wire_next_user_id(port_: i64, user_id: *mut wire_UserId) {
    wire_next_user_id_impl(port_, user_id)
}

#[no_mangle]
pub extern "C" fn wire_register_event_listener(port_: i64) {
    wire_register_event_listener_impl(port_)
}

#[no_mangle]
pub extern "C" fn wire_close_event_listener(port_: i64) {
    wire_close_event_listener_impl(port_)
}

#[no_mangle]
pub extern "C" fn wire_create_event(
    port_: i64,
    address: *mut wire_uint_8_list,
    payload: *mut wire_uint_8_list,
) {
    wire_create_event_impl(port_, address, payload)
}

#[no_mangle]
pub extern "C" fn wire_handle_stream_sink_at_1(port_: i64, key: u32, max: u32) {
    wire_handle_stream_sink_at_1_impl(port_, key, max)
}

#[no_mangle]
pub extern "C" fn wire_handle_stream_sink_at_2(port_: i64, key: u32, max: u32) {
    wire_handle_stream_sink_at_2_impl(port_, key, max)
}

#[no_mangle]
pub extern "C" fn wire_handle_stream_sink_at_3(port_: i64, key: u32, max: u32) {
    wire_handle_stream_sink_at_3_impl(port_, key, max)
}

#[no_mangle]
pub extern "C" fn wire_get_sum_struct(port_: i64) {
    wire_get_sum_struct_impl(port_)
}

#[no_mangle]
pub extern "C" fn wire_get_sum_array(port_: i64, a: u32, b: u32, c: u32) {
    wire_get_sum_array_impl(port_, a, b, c)
}

#[no_mangle]
pub extern "C" fn wire_multiply_by_ten(port_: i64, measure: *mut wire_Measure) {
    wire_multiply_by_ten_impl(port_, measure)
}

#[no_mangle]
pub extern "C" fn wire_call_old_module_system(port_: i64) {
    wire_call_old_module_system_impl(port_)
}

#[no_mangle]
pub extern "C" fn wire_call_new_module_system(port_: i64) {
    wire_call_new_module_system_impl(port_)
}

#[no_mangle]
pub extern "C" fn wire_handle_big_buffers(port_: i64) {
    wire_handle_big_buffers_impl(port_)
}

#[no_mangle]
pub extern "C" fn wire_datetime_utc(port_: i64, d: i64) {
    wire_datetime_utc_impl(port_, d)
}

#[no_mangle]
pub extern "C" fn wire_datetime_local(port_: i64, d: i64) {
    wire_datetime_local_impl(port_, d)
}

#[no_mangle]
pub extern "C" fn wire_naivedatetime(port_: i64, d: i64) {
    wire_naivedatetime_impl(port_, d)
}

#[no_mangle]
pub extern "C" fn wire_duration(port_: i64, d: i64) {
    wire_duration_impl(port_, d)
}

#[no_mangle]
pub extern "C" fn wire_how_long_does_it_take(port_: i64, mine: *mut wire_FeatureChrono) {
    wire_how_long_does_it_take_impl(port_, mine)
}

#[no_mangle]
pub extern "C" fn wire_handle_uuid(port_: i64, id: *mut wire_uint_8_list) {
    wire_handle_uuid_impl(port_, id)
}

#[no_mangle]
pub extern "C" fn wire_handle_uuids(port_: i64, ids: *mut wire_uint_8_list) {
    wire_handle_uuids_impl(port_, ids)
}

#[no_mangle]
pub extern "C" fn wire_handle_nested_uuids(port_: i64, ids: *mut wire_FeatureUuid) {
    wire_handle_nested_uuids_impl(port_, ids)
}

#[no_mangle]
pub extern "C" fn wire_new_msgid(port_: i64, id: *mut wire_uint_8_list) {
    wire_new_msgid_impl(port_, id)
}

#[no_mangle]
pub extern "C" fn wire_use_msgid(port_: i64, id: *mut wire_MessageId) {
    wire_use_msgid_impl(port_, id)
}

#[no_mangle]
pub extern "C" fn wire_boxed_blob(port_: i64, blob: *mut wire_uint_8_list) {
    wire_boxed_blob_impl(port_, blob)
}

#[no_mangle]
pub extern "C" fn wire_use_boxed_blob(port_: i64, blob: *mut wire_Blob) {
    wire_use_boxed_blob_impl(port_, blob)
}

#[no_mangle]
pub extern "C" fn wire_return_boxed_feed_id(port_: i64, id: *mut wire_uint_8_list) {
    wire_return_boxed_feed_id_impl(port_, id)
}

#[no_mangle]
pub extern "C" fn wire_return_boxed_raw_feed_id(port_: i64, id: *mut wire_FeedId) {
    wire_return_boxed_raw_feed_id_impl(port_, id)
}

#[no_mangle]
pub extern "C" fn wire_test_id(port_: i64, id: *mut wire_TestId) {
    wire_test_id_impl(port_, id)
}

#[no_mangle]
pub extern "C" fn wire_last_number(port_: i64, array: *mut wire_float_64_list) {
    wire_last_number_impl(port_, array)
}

#[no_mangle]
pub extern "C" fn wire_nested_id(port_: i64, id: *mut wire_list_test_id) {
    wire_nested_id_impl(port_, id)
}

#[no_mangle]
pub extern "C" fn wire_sum__method__SumWith(port_: i64, that: *mut wire_SumWith, y: u32, z: u32) {
    wire_sum__method__SumWith_impl(port_, that, y, z)
}

#[no_mangle]
pub extern "C" fn wire_new__static_method__ConcatenateWith(port_: i64, a: *mut wire_uint_8_list) {
    wire_new__static_method__ConcatenateWith_impl(port_, a)
}

#[no_mangle]
pub extern "C" fn wire_concatenate__method__ConcatenateWith(
    port_: i64,
    that: *mut wire_ConcatenateWith,
    b: *mut wire_uint_8_list,
) {
    wire_concatenate__method__ConcatenateWith_impl(port_, that, b)
}

#[no_mangle]
pub extern "C" fn wire_concatenate_static__static_method__ConcatenateWith(
    port_: i64,
    a: *mut wire_uint_8_list,
    b: *mut wire_uint_8_list,
) {
    wire_concatenate_static__static_method__ConcatenateWith_impl(port_, a, b)
}

#[no_mangle]
pub extern "C" fn wire_handle_some_stream_sink__method__ConcatenateWith(
    port_: i64,
    that: *mut wire_ConcatenateWith,
    key: u32,
    max: u32,
) {
    wire_handle_some_stream_sink__method__ConcatenateWith_impl(port_, that, key, max)
}

#[no_mangle]
pub extern "C" fn wire_handle_some_stream_sink_at_1__method__ConcatenateWith(
    port_: i64,
    that: *mut wire_ConcatenateWith,
) {
    wire_handle_some_stream_sink_at_1__method__ConcatenateWith_impl(port_, that)
}

#[no_mangle]
pub extern "C" fn wire_handle_some_static_stream_sink__static_method__ConcatenateWith(
    port_: i64,
    key: u32,
    max: u32,
) {
    wire_handle_some_static_stream_sink__static_method__ConcatenateWith_impl(port_, key, max)
}

#[no_mangle]
pub extern "C" fn wire_handle_some_static_stream_sink_single_arg__static_method__ConcatenateWith(
    port_: i64,
) {
    wire_handle_some_static_stream_sink_single_arg__static_method__ConcatenateWith_impl(port_)
}

// Section: allocate functions

#[no_mangle]
pub extern "C" fn new_StringList_0(len: i32) -> *mut wire_StringList {
    let wrap = wire_StringList {
        ptr: support::new_leak_vec_ptr(<*mut wire_uint_8_list>::new_with_null_ptr(), len),
        len,
    };
    support::new_leak_box_ptr(wrap)
}

#[no_mangle]
pub extern "C" fn new_box_application_env_0() -> *mut wire_ApplicationEnv {
    support::new_leak_box_ptr(wire_ApplicationEnv::new_with_null_ptr())
}

#[no_mangle]
pub extern "C" fn new_box_autoadd_application_settings_0() -> *mut wire_ApplicationSettings {
    support::new_leak_box_ptr(wire_ApplicationSettings::new_with_null_ptr())
}

#[no_mangle]
pub extern "C" fn new_box_autoadd_attribute_0() -> *mut wire_Attribute {
    support::new_leak_box_ptr(wire_Attribute::new_with_null_ptr())
}

#[no_mangle]
pub extern "C" fn new_box_autoadd_bool_0(value: bool) -> *mut bool {
    support::new_leak_box_ptr(value)
}

#[no_mangle]
pub extern "C" fn new_box_autoadd_concatenate_with_0() -> *mut wire_ConcatenateWith {
    support::new_leak_box_ptr(wire_ConcatenateWith::new_with_null_ptr())
}

#[no_mangle]
pub extern "C" fn new_box_autoadd_customized_0() -> *mut wire_Customized {
    support::new_leak_box_ptr(wire_Customized::new_with_null_ptr())
}

#[no_mangle]
pub extern "C" fn new_box_autoadd_exotic_optionals_0() -> *mut wire_ExoticOptionals {
    support::new_leak_box_ptr(wire_ExoticOptionals::new_with_null_ptr())
}

#[no_mangle]
pub extern "C" fn new_box_autoadd_f64_0(value: f64) -> *mut f64 {
    support::new_leak_box_ptr(value)
}

#[no_mangle]
pub extern "C" fn new_box_autoadd_feature_chrono_0() -> *mut wire_FeatureChrono {
    support::new_leak_box_ptr(wire_FeatureChrono::new_with_null_ptr())
}

#[no_mangle]
pub extern "C" fn new_box_autoadd_feature_uuid_0() -> *mut wire_FeatureUuid {
    support::new_leak_box_ptr(wire_FeatureUuid::new_with_null_ptr())
}

#[no_mangle]
pub extern "C" fn new_box_autoadd_feed_id_0() -> *mut wire_FeedId {
    support::new_leak_box_ptr(wire_FeedId::new_with_null_ptr())
}

#[no_mangle]
pub extern "C" fn new_box_autoadd_i32_0(value: i32) -> *mut i32 {
    support::new_leak_box_ptr(value)
}

#[no_mangle]
pub extern "C" fn new_box_autoadd_i64_0(value: i64) -> *mut i64 {
    support::new_leak_box_ptr(value)
}

#[no_mangle]
pub extern "C" fn new_box_autoadd_kitchen_sink_0() -> *mut wire_KitchenSink {
    support::new_leak_box_ptr(wire_KitchenSink::new_with_null_ptr())
}

#[no_mangle]
pub extern "C" fn new_box_autoadd_measure_0() -> *mut wire_Measure {
    support::new_leak_box_ptr(wire_Measure::new_with_null_ptr())
}

#[no_mangle]
pub extern "C" fn new_box_autoadd_message_id_0() -> *mut wire_MessageId {
    support::new_leak_box_ptr(wire_MessageId::new_with_null_ptr())
}

#[no_mangle]
pub extern "C" fn new_box_autoadd_my_size_0() -> *mut wire_MySize {
    support::new_leak_box_ptr(wire_MySize::new_with_null_ptr())
}

#[no_mangle]
pub extern "C" fn new_box_autoadd_my_struct_0() -> *mut wire_MyStruct {
    support::new_leak_box_ptr(wire_MyStruct::new_with_null_ptr())
}

#[no_mangle]
pub extern "C" fn new_box_autoadd_my_tree_node_0() -> *mut wire_MyTreeNode {
    support::new_leak_box_ptr(wire_MyTreeNode::new_with_null_ptr())
}

#[no_mangle]
pub extern "C" fn new_box_autoadd_new_type_int_0() -> *mut wire_NewTypeInt {
    support::new_leak_box_ptr(wire_NewTypeInt::new_with_null_ptr())
}

#[no_mangle]
pub extern "C" fn new_box_autoadd_note_0() -> *mut wire_Note {
    support::new_leak_box_ptr(wire_Note::new_with_null_ptr())
}

#[no_mangle]
pub extern "C" fn new_box_autoadd_numbers_0() -> *mut wire_Numbers {
    support::new_leak_box_ptr(wire_Numbers::new_with_null_ptr())
}

#[no_mangle]
pub extern "C" fn new_box_autoadd_sequences_0() -> *mut wire_Sequences {
    support::new_leak_box_ptr(wire_Sequences::new_with_null_ptr())
}

#[no_mangle]
pub extern "C" fn new_box_autoadd_sum_with_0() -> *mut wire_SumWith {
    support::new_leak_box_ptr(wire_SumWith::new_with_null_ptr())
}

#[no_mangle]
pub extern "C" fn new_box_autoadd_test_id_0() -> *mut wire_TestId {
    support::new_leak_box_ptr(wire_TestId::new_with_null_ptr())
}

#[no_mangle]
pub extern "C" fn new_box_autoadd_user_id_0() -> *mut wire_UserId {
    support::new_leak_box_ptr(wire_UserId::new_with_null_ptr())
}

#[no_mangle]
pub extern "C" fn new_box_blob_0() -> *mut wire_Blob {
    support::new_leak_box_ptr(wire_Blob::new_with_null_ptr())
}

#[no_mangle]
pub extern "C" fn new_box_bool_0(value: bool) -> *mut bool {
    support::new_leak_box_ptr(value)
}

#[no_mangle]
pub extern "C" fn new_box_distance_0() -> *mut wire_Distance {
    support::new_leak_box_ptr(wire_Distance::new_with_null_ptr())
}

#[no_mangle]
pub extern "C" fn new_box_exotic_optionals_0() -> *mut wire_ExoticOptionals {
    support::new_leak_box_ptr(wire_ExoticOptionals::new_with_null_ptr())
}

#[no_mangle]
pub extern "C" fn new_box_f64_0(value: f64) -> *mut f64 {
    support::new_leak_box_ptr(value)
}

#[no_mangle]
pub extern "C" fn new_box_i32_0(value: i32) -> *mut i32 {
    support::new_leak_box_ptr(value)
}

#[no_mangle]
pub extern "C" fn new_box_i64_0(value: i64) -> *mut i64 {
    support::new_leak_box_ptr(value)
}

#[no_mangle]
pub extern "C" fn new_box_i8_0(value: i8) -> *mut i8 {
    support::new_leak_box_ptr(value)
}

#[no_mangle]
pub extern "C" fn new_box_kitchen_sink_0() -> *mut wire_KitchenSink {
    support::new_leak_box_ptr(wire_KitchenSink::new_with_null_ptr())
}

#[no_mangle]
pub extern "C" fn new_box_my_size_0() -> *mut wire_MySize {
    support::new_leak_box_ptr(wire_MySize::new_with_null_ptr())
}

#[no_mangle]
pub extern "C" fn new_box_speed_0() -> *mut wire_Speed {
    support::new_leak_box_ptr(wire_Speed::new_with_null_ptr())
}

#[no_mangle]
pub extern "C" fn new_box_u8_0(value: u8) -> *mut u8 {
    support::new_leak_box_ptr(value)
}

#[no_mangle]
pub extern "C" fn new_box_weekdays_0(value: i32) -> *mut i32 {
    support::new_leak_box_ptr(value)
}

#[no_mangle]
pub extern "C" fn new_float_32_list_0(len: i32) -> *mut wire_float_32_list {
    let ans = wire_float_32_list {
        ptr: support::new_leak_vec_ptr(Default::default(), len),
        len,
    };
    support::new_leak_box_ptr(ans)
}

#[no_mangle]
pub extern "C" fn new_float_64_list_0(len: i32) -> *mut wire_float_64_list {
    let ans = wire_float_64_list {
        ptr: support::new_leak_vec_ptr(Default::default(), len),
        len,
    };
    support::new_leak_box_ptr(ans)
}

#[no_mangle]
pub extern "C" fn new_int_32_list_0(len: i32) -> *mut wire_int_32_list {
    let ans = wire_int_32_list {
        ptr: support::new_leak_vec_ptr(Default::default(), len),
        len,
    };
    support::new_leak_box_ptr(ans)
}

#[no_mangle]
pub extern "C" fn new_int_8_list_0(len: i32) -> *mut wire_int_8_list {
    let ans = wire_int_8_list {
        ptr: support::new_leak_vec_ptr(Default::default(), len),
        len,
    };
    support::new_leak_box_ptr(ans)
}

#[no_mangle]
pub extern "C" fn new_list_application_env_var_0(len: i32) -> *mut wire_list_application_env_var {
    let wrap = wire_list_application_env_var {
        ptr: support::new_leak_vec_ptr(<wire_ApplicationEnvVar>::new_with_null_ptr(), len),
        len,
    };
    support::new_leak_box_ptr(wrap)
}

#[no_mangle]
pub extern "C" fn new_list_attribute_0(len: i32) -> *mut wire_list_attribute {
    let wrap = wire_list_attribute {
        ptr: support::new_leak_vec_ptr(<wire_Attribute>::new_with_null_ptr(), len),
        len,
    };
    support::new_leak_box_ptr(wrap)
}

#[no_mangle]
pub extern "C" fn new_list_my_size_0(len: i32) -> *mut wire_list_my_size {
    let wrap = wire_list_my_size {
        ptr: support::new_leak_vec_ptr(<wire_MySize>::new_with_null_ptr(), len),
        len,
    };
    support::new_leak_box_ptr(wrap)
}

#[no_mangle]
pub extern "C" fn new_list_my_tree_node_0(len: i32) -> *mut wire_list_my_tree_node {
    let wrap = wire_list_my_tree_node {
        ptr: support::new_leak_vec_ptr(<wire_MyTreeNode>::new_with_null_ptr(), len),
        len,
    };
    support::new_leak_box_ptr(wrap)
}

#[no_mangle]
pub extern "C" fn new_list_opt_box_autoadd_attribute_0(
    len: i32,
) -> *mut wire_list_opt_box_autoadd_attribute {
    let wrap = wire_list_opt_box_autoadd_attribute {
        ptr: support::new_leak_vec_ptr(<*mut wire_Attribute>::new_with_null_ptr(), len),
        len,
    };
    support::new_leak_box_ptr(wrap)
}

#[no_mangle]
pub extern "C" fn new_list_test_id_0(len: i32) -> *mut wire_list_test_id {
    let wrap = wire_list_test_id {
        ptr: support::new_leak_vec_ptr(<wire_TestId>::new_with_null_ptr(), len),
        len,
    };
    support::new_leak_box_ptr(wrap)
}

#[no_mangle]
pub extern "C" fn new_uint_8_list_0(len: i32) -> *mut wire_uint_8_list {
    let ans = wire_uint_8_list {
        ptr: support::new_leak_vec_ptr(Default::default(), len),
        len,
    };
    support::new_leak_box_ptr(ans)
}

// Section: impl Wire2Api

impl Wire2Api<chrono::Duration> for i64 {
    fn wire2api(self) -> chrono::Duration {
        chrono::Duration::microseconds(self)
    }
}
impl Wire2Api<chrono::DateTime<chrono::Local>> for i64 {
    fn wire2api(self) -> chrono::DateTime<chrono::Local> {
        let Timestamp { s, ns } = wire2api_timestamp(self);
        chrono::DateTime::<chrono::Local>::from(chrono::DateTime::<chrono::Utc>::from_utc(
            chrono::NaiveDateTime::from_timestamp(s, ns),
            chrono::Utc,
        ))
    }
}
impl Wire2Api<chrono::NaiveDateTime> for i64 {
    fn wire2api(self) -> chrono::NaiveDateTime {
        let Timestamp { s, ns } = wire2api_timestamp(self);
        chrono::NaiveDateTime::from_timestamp(s, ns)
    }
}
impl Wire2Api<chrono::DateTime<chrono::Utc>> for i64 {
    fn wire2api(self) -> chrono::DateTime<chrono::Utc> {
        let Timestamp { s, ns } = wire2api_timestamp(self);
        chrono::DateTime::<chrono::Utc>::from_utc(
            chrono::NaiveDateTime::from_timestamp(s, ns),
            chrono::Utc,
        )
    }
}
impl Wire2Api<String> for *mut wire_uint_8_list {
    fn wire2api(self) -> String {
        let vec: Vec<u8> = self.wire2api();
        String::from_utf8_lossy(&vec).into_owned()
    }
}
impl Wire2Api<Vec<String>> for *mut wire_StringList {
    fn wire2api(self) -> Vec<String> {
        let vec = unsafe {
            let wrap = support::box_from_leak_ptr(self);
            support::vec_from_leak_ptr(wrap.ptr, wrap.len)
        };
        vec.into_iter().map(Wire2Api::wire2api).collect()
    }
}
impl Wire2Api<[TestId; 4]> for *mut wire_list_test_id {
    fn wire2api(self) -> [TestId; 4] {
        let vec: Vec<TestId> = self.wire2api();
        support::from_vec_to_array(vec)
    }
}
impl Wire2Api<uuid::Uuid> for *mut wire_uint_8_list {
    fn wire2api(self) -> uuid::Uuid {
        let single: Vec<u8> = self.wire2api();
        wire2api_uuid_ref(single.as_slice())
    }
}
impl Wire2Api<Vec<uuid::Uuid>> for *mut wire_uint_8_list {
    fn wire2api(self) -> Vec<uuid::Uuid> {
        let multiple: Vec<u8> = self.wire2api();
        wire2api_uuids(multiple)
    }
}
impl Wire2Api<ZeroCopyBuffer<Vec<u8>>> for *mut wire_uint_8_list {
    fn wire2api(self) -> ZeroCopyBuffer<Vec<u8>> {
        ZeroCopyBuffer(self.wire2api())
    }
}
impl Wire2Api<ApplicationEnv> for wire_ApplicationEnv {
    fn wire2api(self) -> ApplicationEnv {
        ApplicationEnv {
            vars: self.vars.wire2api(),
        }
    }
}
impl Wire2Api<ApplicationEnvVar> for wire_ApplicationEnvVar {
    fn wire2api(self) -> ApplicationEnvVar {
        ApplicationEnvVar(self.field0.wire2api(), self.field1.wire2api())
    }
}

impl Wire2Api<ApplicationSettings> for wire_ApplicationSettings {
    fn wire2api(self) -> ApplicationSettings {
        ApplicationSettings {
            name: self.name.wire2api(),
            version: self.version.wire2api(),
            mode: self.mode.wire2api(),
            env: self.env.wire2api(),
        }
    }
}
impl Wire2Api<Attribute> for wire_Attribute {
    fn wire2api(self) -> Attribute {
        Attribute {
            key: self.key.wire2api(),
            value: self.value.wire2api(),
        }
    }
}
impl Wire2Api<Blob> for wire_Blob {
    fn wire2api(self) -> Blob {
        Blob(self.field0.wire2api())
    }
}

impl Wire2Api<Box<ApplicationEnv>> for *mut wire_ApplicationEnv {
    fn wire2api(self) -> Box<ApplicationEnv> {
        let wrap = unsafe { support::box_from_leak_ptr(self) };
        Wire2Api::<ApplicationEnv>::wire2api(*wrap).into()
    }
}
impl Wire2Api<ApplicationSettings> for *mut wire_ApplicationSettings {
    fn wire2api(self) -> ApplicationSettings {
        let wrap = unsafe { support::box_from_leak_ptr(self) };
        Wire2Api::<ApplicationSettings>::wire2api(*wrap).into()
    }
}
impl Wire2Api<Attribute> for *mut wire_Attribute {
    fn wire2api(self) -> Attribute {
        let wrap = unsafe { support::box_from_leak_ptr(self) };
        Wire2Api::<Attribute>::wire2api(*wrap).into()
    }
}

impl Wire2Api<ConcatenateWith> for *mut wire_ConcatenateWith {
    fn wire2api(self) -> ConcatenateWith {
        let wrap = unsafe { support::box_from_leak_ptr(self) };
        Wire2Api::<ConcatenateWith>::wire2api(*wrap).into()
    }
}
impl Wire2Api<Customized> for *mut wire_Customized {
    fn wire2api(self) -> Customized {
        let wrap = unsafe { support::box_from_leak_ptr(self) };
        Wire2Api::<Customized>::wire2api(*wrap).into()
    }
}
impl Wire2Api<ExoticOptionals> for *mut wire_ExoticOptionals {
    fn wire2api(self) -> ExoticOptionals {
        let wrap = unsafe { support::box_from_leak_ptr(self) };
        Wire2Api::<ExoticOptionals>::wire2api(*wrap).into()
    }
}

impl Wire2Api<FeatureChrono> for *mut wire_FeatureChrono {
    fn wire2api(self) -> FeatureChrono {
        let wrap = unsafe { support::box_from_leak_ptr(self) };
        Wire2Api::<FeatureChrono>::wire2api(*wrap).into()
    }
}
impl Wire2Api<FeatureUuid> for *mut wire_FeatureUuid {
    fn wire2api(self) -> FeatureUuid {
        let wrap = unsafe { support::box_from_leak_ptr(self) };
        Wire2Api::<FeatureUuid>::wire2api(*wrap).into()
    }
}
impl Wire2Api<FeedId> for *mut wire_FeedId {
    fn wire2api(self) -> FeedId {
        let wrap = unsafe { support::box_from_leak_ptr(self) };
        Wire2Api::<FeedId>::wire2api(*wrap).into()
    }
}

impl Wire2Api<KitchenSink> for *mut wire_KitchenSink {
    fn wire2api(self) -> KitchenSink {
        let wrap = unsafe { support::box_from_leak_ptr(self) };
        Wire2Api::<KitchenSink>::wire2api(*wrap).into()
    }
}
impl Wire2Api<Measure> for *mut wire_Measure {
    fn wire2api(self) -> Measure {
        let wrap = unsafe { support::box_from_leak_ptr(self) };
        Wire2Api::<Measure>::wire2api(*wrap).into()
    }
}
impl Wire2Api<MessageId> for *mut wire_MessageId {
    fn wire2api(self) -> MessageId {
        let wrap = unsafe { support::box_from_leak_ptr(self) };
        Wire2Api::<MessageId>::wire2api(*wrap).into()
    }
}
impl Wire2Api<MySize> for *mut wire_MySize {
    fn wire2api(self) -> MySize {
        let wrap = unsafe { support::box_from_leak_ptr(self) };
        Wire2Api::<MySize>::wire2api(*wrap).into()
    }
}
impl Wire2Api<MyStruct> for *mut wire_MyStruct {
    fn wire2api(self) -> MyStruct {
        let wrap = unsafe { support::box_from_leak_ptr(self) };
        Wire2Api::<MyStruct>::wire2api(*wrap).into()
    }
}
impl Wire2Api<MyTreeNode> for *mut wire_MyTreeNode {
    fn wire2api(self) -> MyTreeNode {
        let wrap = unsafe { support::box_from_leak_ptr(self) };
        Wire2Api::<MyTreeNode>::wire2api(*wrap).into()
    }
}
impl Wire2Api<NewTypeInt> for *mut wire_NewTypeInt {
    fn wire2api(self) -> NewTypeInt {
        let wrap = unsafe { support::box_from_leak_ptr(self) };
        Wire2Api::<NewTypeInt>::wire2api(*wrap).into()
    }
}
impl Wire2Api<Note> for *mut wire_Note {
    fn wire2api(self) -> Note {
        let wrap = unsafe { support::box_from_leak_ptr(self) };
        Wire2Api::<Note>::wire2api(*wrap).into()
    }
}
impl Wire2Api<Numbers> for *mut wire_Numbers {
    fn wire2api(self) -> Numbers {
        let wrap = unsafe { support::box_from_leak_ptr(self) };
        Wire2Api::<Numbers>::wire2api(*wrap).into()
    }
}
impl Wire2Api<Sequences> for *mut wire_Sequences {
    fn wire2api(self) -> Sequences {
        let wrap = unsafe { support::box_from_leak_ptr(self) };
        Wire2Api::<Sequences>::wire2api(*wrap).into()
    }
}
impl Wire2Api<SumWith> for *mut wire_SumWith {
    fn wire2api(self) -> SumWith {
        let wrap = unsafe { support::box_from_leak_ptr(self) };
        Wire2Api::<SumWith>::wire2api(*wrap).into()
    }
}
impl Wire2Api<TestId> for *mut wire_TestId {
    fn wire2api(self) -> TestId {
        let wrap = unsafe { support::box_from_leak_ptr(self) };
        Wire2Api::<TestId>::wire2api(*wrap).into()
    }
}
impl Wire2Api<UserId> for *mut wire_UserId {
    fn wire2api(self) -> UserId {
        let wrap = unsafe { support::box_from_leak_ptr(self) };
        Wire2Api::<UserId>::wire2api(*wrap).into()
    }
}
impl Wire2Api<Box<Blob>> for *mut wire_Blob {
    fn wire2api(self) -> Box<Blob> {
        let wrap = unsafe { support::box_from_leak_ptr(self) };
        Wire2Api::<Blob>::wire2api(*wrap).into()
    }
}

impl Wire2Api<Box<Distance>> for *mut wire_Distance {
    fn wire2api(self) -> Box<Distance> {
        let wrap = unsafe { support::box_from_leak_ptr(self) };
        Wire2Api::<Distance>::wire2api(*wrap).into()
    }
}
impl Wire2Api<Box<ExoticOptionals>> for *mut wire_ExoticOptionals {
    fn wire2api(self) -> Box<ExoticOptionals> {
        let wrap = unsafe { support::box_from_leak_ptr(self) };
        Wire2Api::<ExoticOptionals>::wire2api(*wrap).into()
    }
}

impl Wire2Api<Box<KitchenSink>> for *mut wire_KitchenSink {
    fn wire2api(self) -> Box<KitchenSink> {
        let wrap = unsafe { support::box_from_leak_ptr(self) };
        Wire2Api::<KitchenSink>::wire2api(*wrap).into()
    }
}
impl Wire2Api<Box<MySize>> for *mut wire_MySize {
    fn wire2api(self) -> Box<MySize> {
        let wrap = unsafe { support::box_from_leak_ptr(self) };
        Wire2Api::<MySize>::wire2api(*wrap).into()
    }
}
impl Wire2Api<Box<Speed>> for *mut wire_Speed {
    fn wire2api(self) -> Box<Speed> {
        let wrap = unsafe { support::box_from_leak_ptr(self) };
        Wire2Api::<Speed>::wire2api(*wrap).into()
    }
}

impl Wire2Api<Box<[u8; 1600]>> for *mut wire_uint_8_list {
    fn wire2api(self) -> Box<[u8; 1600]> {
        Wire2Api::<[u8; 1600]>::wire2api(self).into()
    }
}
impl Wire2Api<Box<Weekdays>> for *mut i32 {
    fn wire2api(self) -> Box<Weekdays> {
        let wrap = unsafe { support::box_from_leak_ptr(self) };
        Wire2Api::<Weekdays>::wire2api(*wrap).into()
    }
}
impl Wire2Api<ConcatenateWith> for wire_ConcatenateWith {
    fn wire2api(self) -> ConcatenateWith {
        ConcatenateWith {
            a: self.a.wire2api(),
        }
    }
}
impl Wire2Api<Customized> for wire_Customized {
    fn wire2api(self) -> Customized {
        Customized {
            final_field: self.final_field.wire2api(),
            non_final_field: self.non_final_field.wire2api(),
        }
    }
}
impl Wire2Api<Distance> for wire_Distance {
    fn wire2api(self) -> Distance {
        match self.tag {
            0 => Distance::Unknown,
            1 => unsafe {
                let ans = support::box_from_leak_ptr(self.kind);
                let ans = support::box_from_leak_ptr(ans.Map);
                Distance::Map(ans.field0.wire2api())
            },
            _ => unreachable!(),
        }
    }
}
impl Wire2Api<ExoticOptionals> for wire_ExoticOptionals {
    fn wire2api(self) -> ExoticOptionals {
        ExoticOptionals {
            int32: self.int32.wire2api(),
            int64: self.int64.wire2api(),
            float64: self.float64.wire2api(),
            boolean: self.boolean.wire2api(),
            zerocopy: self.zerocopy.wire2api(),
            int8list: self.int8list.wire2api(),
            uint8list: self.uint8list.wire2api(),
            int32list: self.int32list.wire2api(),
            float32list: self.float32list.wire2api(),
            float64list: self.float64list.wire2api(),
            attributes: self.attributes.wire2api(),
            attributes_nullable: self.attributes_nullable.wire2api(),
            nullable_attributes: self.nullable_attributes.wire2api(),
            newtypeint: self.newtypeint.wire2api(),
        }
    }
}

impl Wire2Api<[f64; 16]> for *mut wire_float_64_list {
    fn wire2api(self) -> [f64; 16] {
        let vec: Vec<f64> = self.wire2api();
        support::from_vec_to_array(vec)
    }
}
impl Wire2Api<FeatureChrono> for wire_FeatureChrono {
    fn wire2api(self) -> FeatureChrono {
        FeatureChrono {
            utc: self.utc.wire2api(),
            local: self.local.wire2api(),
            duration: self.duration.wire2api(),
            naive: self.naive.wire2api(),
        }
    }
}
impl Wire2Api<FeatureUuid> for wire_FeatureUuid {
    fn wire2api(self) -> FeatureUuid {
        FeatureUuid {
            one: self.one.wire2api(),
            many: self.many.wire2api(),
        }
    }
}
impl Wire2Api<FeedId> for wire_FeedId {
    fn wire2api(self) -> FeedId {
        FeedId(self.field0.wire2api())
    }
}
impl Wire2Api<Vec<f32>> for *mut wire_float_32_list {
    fn wire2api(self) -> Vec<f32> {
        unsafe {
            let wrap = support::box_from_leak_ptr(self);
            support::vec_from_leak_ptr(wrap.ptr, wrap.len)
        }
    }
}
impl Wire2Api<Vec<f64>> for *mut wire_float_64_list {
    fn wire2api(self) -> Vec<f64> {
        unsafe {
            let wrap = support::box_from_leak_ptr(self);
            support::vec_from_leak_ptr(wrap.ptr, wrap.len)
        }
    }
}

impl Wire2Api<[i32; 2]> for *mut wire_int_32_list {
    fn wire2api(self) -> [i32; 2] {
        let vec: Vec<i32> = self.wire2api();
        support::from_vec_to_array(vec)
    }
}

impl Wire2Api<Vec<i32>> for *mut wire_int_32_list {
    fn wire2api(self) -> Vec<i32> {
        unsafe {
            let wrap = support::box_from_leak_ptr(self);
            support::vec_from_leak_ptr(wrap.ptr, wrap.len)
        }
    }
}
impl Wire2Api<Vec<i8>> for *mut wire_int_8_list {
    fn wire2api(self) -> Vec<i8> {
        unsafe {
            let wrap = support::box_from_leak_ptr(self);
            support::vec_from_leak_ptr(wrap.ptr, wrap.len)
        }
    }
}
impl Wire2Api<KitchenSink> for wire_KitchenSink {
    fn wire2api(self) -> KitchenSink {
        match self.tag {
            0 => KitchenSink::Empty,
            1 => unsafe {
                let ans = support::box_from_leak_ptr(self.kind);
                let ans = support::box_from_leak_ptr(ans.Primitives);
                KitchenSink::Primitives {
                    int32: ans.int32.wire2api(),
                    float64: ans.float64.wire2api(),
                    boolean: ans.boolean.wire2api(),
                }
            },
            2 => unsafe {
                let ans = support::box_from_leak_ptr(self.kind);
                let ans = support::box_from_leak_ptr(ans.Nested);
                KitchenSink::Nested(ans.field0.wire2api(), ans.field1.wire2api())
            },
            3 => unsafe {
                let ans = support::box_from_leak_ptr(self.kind);
                let ans = support::box_from_leak_ptr(ans.Optional);
                KitchenSink::Optional(ans.field0.wire2api(), ans.field1.wire2api())
            },
            4 => unsafe {
                let ans = support::box_from_leak_ptr(self.kind);
                let ans = support::box_from_leak_ptr(ans.Buffer);
                KitchenSink::Buffer(ans.field0.wire2api())
            },
            5 => unsafe {
                let ans = support::box_from_leak_ptr(self.kind);
                let ans = support::box_from_leak_ptr(ans.Enums);
                KitchenSink::Enums(ans.field0.wire2api())
            },
            _ => unreachable!(),
        }
    }
}
impl Wire2Api<Vec<ApplicationEnvVar>> for *mut wire_list_application_env_var {
    fn wire2api(self) -> Vec<ApplicationEnvVar> {
        let vec = unsafe {
            let wrap = support::box_from_leak_ptr(self);
            support::vec_from_leak_ptr(wrap.ptr, wrap.len)
        };
        vec.into_iter().map(Wire2Api::wire2api).collect()
    }
}
impl Wire2Api<Vec<Attribute>> for *mut wire_list_attribute {
    fn wire2api(self) -> Vec<Attribute> {
        let vec = unsafe {
            let wrap = support::box_from_leak_ptr(self);
            support::vec_from_leak_ptr(wrap.ptr, wrap.len)
        };
        vec.into_iter().map(Wire2Api::wire2api).collect()
    }
}
impl Wire2Api<Vec<MySize>> for *mut wire_list_my_size {
    fn wire2api(self) -> Vec<MySize> {
        let vec = unsafe {
            let wrap = support::box_from_leak_ptr(self);
            support::vec_from_leak_ptr(wrap.ptr, wrap.len)
        };
        vec.into_iter().map(Wire2Api::wire2api).collect()
    }
}
impl Wire2Api<Vec<MyTreeNode>> for *mut wire_list_my_tree_node {
    fn wire2api(self) -> Vec<MyTreeNode> {
        let vec = unsafe {
            let wrap = support::box_from_leak_ptr(self);
            support::vec_from_leak_ptr(wrap.ptr, wrap.len)
        };
        vec.into_iter().map(Wire2Api::wire2api).collect()
    }
}
impl Wire2Api<Vec<Option<Attribute>>> for *mut wire_list_opt_box_autoadd_attribute {
    fn wire2api(self) -> Vec<Option<Attribute>> {
        let vec = unsafe {
            let wrap = support::box_from_leak_ptr(self);
            support::vec_from_leak_ptr(wrap.ptr, wrap.len)
        };
        vec.into_iter().map(Wire2Api::wire2api).collect()
    }
}
impl Wire2Api<Vec<TestId>> for *mut wire_list_test_id {
    fn wire2api(self) -> Vec<TestId> {
        let vec = unsafe {
            let wrap = support::box_from_leak_ptr(self);
            support::vec_from_leak_ptr(wrap.ptr, wrap.len)
        };
        vec.into_iter().map(Wire2Api::wire2api).collect()
    }
}
impl Wire2Api<Measure> for wire_Measure {
    fn wire2api(self) -> Measure {
        match self.tag {
            0 => unsafe {
                let ans = support::box_from_leak_ptr(self.kind);
                let ans = support::box_from_leak_ptr(ans.Speed);
                Measure::Speed(ans.field0.wire2api())
            },
            1 => unsafe {
                let ans = support::box_from_leak_ptr(self.kind);
                let ans = support::box_from_leak_ptr(ans.Distance);
                Measure::Distance(ans.field0.wire2api())
            },
            _ => unreachable!(),
        }
    }
}
impl Wire2Api<MessageId> for wire_MessageId {
    fn wire2api(self) -> MessageId {
        MessageId(self.field0.wire2api())
    }
}

impl Wire2Api<MySize> for wire_MySize {
    fn wire2api(self) -> MySize {
        MySize {
            width: self.width.wire2api(),
            height: self.height.wire2api(),
        }
    }
}
impl Wire2Api<MyStruct> for wire_MyStruct {
    fn wire2api(self) -> MyStruct {
        MyStruct {
            content: self.content.wire2api(),
        }
    }
}
impl Wire2Api<MyTreeNode> for wire_MyTreeNode {
    fn wire2api(self) -> MyTreeNode {
        MyTreeNode {
            value_i32: self.value_i32.wire2api(),
            value_vec_u8: self.value_vec_u8.wire2api(),
            value_boolean: self.value_boolean.wire2api(),
            children: self.children.wire2api(),
        }
    }
}
impl Wire2Api<NewTypeInt> for wire_NewTypeInt {
    fn wire2api(self) -> NewTypeInt {
        NewTypeInt(self.field0.wire2api())
    }
}
impl Wire2Api<Note> for wire_Note {
    fn wire2api(self) -> Note {
        Note {
            day: self.day.wire2api(),
            body: self.body.wire2api(),
        }
    }
}
impl Wire2Api<Numbers> for wire_Numbers {
    fn wire2api(self) -> Numbers {
        Numbers(self.field0.wire2api())
    }
}

impl Wire2Api<Sequences> for wire_Sequences {
    fn wire2api(self) -> Sequences {
        Sequences(self.field0.wire2api())
    }
}
impl Wire2Api<Speed> for wire_Speed {
    fn wire2api(self) -> Speed {
        match self.tag {
            0 => Speed::Unknown,
            1 => unsafe {
                let ans = support::box_from_leak_ptr(self.kind);
                let ans = support::box_from_leak_ptr(ans.GPS);
                Speed::GPS(ans.field0.wire2api())
            },
            _ => unreachable!(),
        }
    }
}
impl Wire2Api<SumWith> for wire_SumWith {
    fn wire2api(self) -> SumWith {
        SumWith {
            x: self.x.wire2api(),
        }
    }
}
impl Wire2Api<TestId> for wire_TestId {
    fn wire2api(self) -> TestId {
        TestId(self.field0.wire2api())
    }
}

impl Wire2Api<[u8; 1600]> for *mut wire_uint_8_list {
    fn wire2api(self) -> [u8; 1600] {
        let vec: Vec<u8> = self.wire2api();
        support::from_vec_to_array(vec)
    }
}
impl Wire2Api<[u8; 32]> for *mut wire_uint_8_list {
    fn wire2api(self) -> [u8; 32] {
        let vec: Vec<u8> = self.wire2api();
        support::from_vec_to_array(vec)
    }
}
impl Wire2Api<[u8; 8]> for *mut wire_uint_8_list {
    fn wire2api(self) -> [u8; 8] {
        let vec: Vec<u8> = self.wire2api();
        support::from_vec_to_array(vec)
    }
}
impl Wire2Api<Vec<u8>> for *mut wire_uint_8_list {
    fn wire2api(self) -> Vec<u8> {
        unsafe {
            let wrap = support::box_from_leak_ptr(self);
            support::vec_from_leak_ptr(wrap.ptr, wrap.len)
        }
    }
}
impl Wire2Api<UserId> for wire_UserId {
    fn wire2api(self) -> UserId {
        UserId {
            value: self.value.wire2api(),
        }
    }
}

// Section: wire structs

#[repr(C)]
#[derive(Clone)]
pub struct wire_StringList {
    ptr: *mut *mut wire_uint_8_list,
    len: i32,
}

#[repr(C)]
#[derive(Clone)]
pub struct wire_ApplicationEnv {
    vars: *mut wire_list_application_env_var,
}

#[repr(C)]
#[derive(Clone)]
pub struct wire_ApplicationEnvVar {
    field0: *mut wire_uint_8_list,
    field1: bool,
}

#[repr(C)]
#[derive(Clone)]
pub struct wire_ApplicationSettings {
    name: *mut wire_uint_8_list,
    version: *mut wire_uint_8_list,
    mode: i32,
    env: *mut wire_ApplicationEnv,
}

#[repr(C)]
#[derive(Clone)]
pub struct wire_Attribute {
    key: *mut wire_uint_8_list,
    value: *mut wire_uint_8_list,
}

#[repr(C)]
#[derive(Clone)]
pub struct wire_Blob {
    field0: *mut wire_uint_8_list,
}

#[repr(C)]
#[derive(Clone)]
pub struct wire_ConcatenateWith {
    a: *mut wire_uint_8_list,
}

#[repr(C)]
#[derive(Clone)]
pub struct wire_Customized {
    final_field: *mut wire_uint_8_list,
    non_final_field: *mut wire_uint_8_list,
}

#[repr(C)]
#[derive(Clone)]
pub struct wire_ExoticOptionals {
    int32: *mut i32,
    int64: *mut i64,
    float64: *mut f64,
    boolean: *mut bool,
    zerocopy: *mut wire_uint_8_list,
    int8list: *mut wire_int_8_list,
    uint8list: *mut wire_uint_8_list,
    int32list: *mut wire_int_32_list,
    float32list: *mut wire_float_32_list,
    float64list: *mut wire_float_64_list,
    attributes: *mut wire_list_attribute,
    attributes_nullable: *mut wire_list_opt_box_autoadd_attribute,
    nullable_attributes: *mut wire_list_opt_box_autoadd_attribute,
    newtypeint: *mut wire_NewTypeInt,
}

#[repr(C)]
#[derive(Clone)]
pub struct wire_FeatureChrono {
    utc: i64,
    local: i64,
    duration: i64,
    naive: i64,
}

#[repr(C)]
#[derive(Clone)]
pub struct wire_FeatureUuid {
    one: *mut wire_uint_8_list,
    many: *mut wire_uint_8_list,
}

#[repr(C)]
#[derive(Clone)]
pub struct wire_FeedId {
    field0: *mut wire_uint_8_list,
}

#[repr(C)]
#[derive(Clone)]
pub struct wire_float_32_list {
    ptr: *mut f32,
    len: i32,
}

#[repr(C)]
#[derive(Clone)]
pub struct wire_float_64_list {
    ptr: *mut f64,
    len: i32,
}

#[repr(C)]
#[derive(Clone)]
pub struct wire_int_32_list {
    ptr: *mut i32,
    len: i32,
}

#[repr(C)]
#[derive(Clone)]
pub struct wire_int_8_list {
    ptr: *mut i8,
    len: i32,
}

#[repr(C)]
#[derive(Clone)]
pub struct wire_list_application_env_var {
    ptr: *mut wire_ApplicationEnvVar,
    len: i32,
}

#[repr(C)]
#[derive(Clone)]
pub struct wire_list_attribute {
    ptr: *mut wire_Attribute,
    len: i32,
}

#[repr(C)]
#[derive(Clone)]
pub struct wire_list_my_size {
    ptr: *mut wire_MySize,
    len: i32,
}
>>>>>>> 2f77dc60

#[no_mangle]
pub extern "C" fn new_BoxDartDebug() -> *mut wire_BoxDartDebug {
    support::new_leak_box_ptr(wire_BoxDartDebug::new_with_null_ptr())
}

#[no_mangle]
pub extern "C" fn new_BoxRwLockWtffi() -> *mut wire_BoxRwLockWtffi {
    support::new_leak_box_ptr(wire_BoxRwLockWtffi::new_with_null_ptr())
}

<<<<<<< HEAD
#[no_mangle]
pub extern "C" fn new_BoxWtffi() -> *mut wire_BoxWtffi {
    support::new_leak_box_ptr(wire_BoxWtffi::new_with_null_ptr())
=======
#[repr(C)]
#[derive(Clone)]
pub struct wire_list_test_id {
    ptr: *mut wire_TestId,
    len: i32,
}

#[repr(C)]
#[derive(Clone)]
pub struct wire_MessageId {
    field0: *mut wire_uint_8_list,
}

#[repr(C)]
#[derive(Clone)]
pub struct wire_MySize {
    width: i32,
    height: i32,
>>>>>>> 2f77dc60
}

#[no_mangle]
pub extern "C" fn new_RwLockI32() -> *mut wire_RwLockI32 {
    support::new_leak_box_ptr(wire_RwLockI32::new_with_null_ptr())
}

#[no_mangle]
pub extern "C" fn new_RwLockIsize10() -> *mut wire_RwLockIsize10 {
    support::new_leak_box_ptr(wire_RwLockIsize10::new_with_null_ptr())
}

#[no_mangle]
pub extern "C" fn new_Str() -> *mut wire_Str {
    support::new_leak_box_ptr(wire_Str::new_with_null_ptr())
}

#[no_mangle]
pub extern "C" fn new_box_autoadd_opaque_bag_0() -> *mut wire_OpaqueBag {
    support::new_leak_box_ptr(wire_OpaqueBag::new_with_null_ptr())
}

#[no_mangle]
pub extern "C" fn new_box_autoadd_test_opaque_0() -> *mut wire_TestOpaque {
    support::new_leak_box_ptr(wire_TestOpaque::new_with_null_ptr())
}

// Section: impl Wire2Api

impl Wire2Api<Opaque<Box<dyn DartDebug>>> for *mut wire_BoxDartDebug {
    fn wire2api(self) -> Opaque<Box<dyn DartDebug>> {
        unsafe {
            let ans = support::box_from_leak_ptr(self);
            support::opaque_from_dart(ans.ptr as _)
        }
    }
}
<<<<<<< HEAD
impl Wire2Api<Opaque<Box<RwLock<dyn Wtffi>>>> for *mut wire_BoxRwLockWtffi {
    fn wire2api(self) -> Opaque<Box<RwLock<dyn Wtffi>>> {
        unsafe {
            let ans = support::box_from_leak_ptr(self);
            support::opaque_from_dart(ans.ptr as _)
        }
    }
=======

#[repr(C)]
#[derive(Clone)]
pub struct wire_TestId {
    field0: *mut wire_int_32_list,
}

#[repr(C)]
#[derive(Clone)]
pub struct wire_uint_8_list {
    ptr: *mut u8,
    len: i32,
>>>>>>> 2f77dc60
}
impl Wire2Api<Opaque<Box<dyn Wtffi>>> for *mut wire_BoxWtffi {
    fn wire2api(self) -> Opaque<Box<dyn Wtffi>> {
        unsafe {
            let ans = support::box_from_leak_ptr(self);
            support::opaque_from_dart(ans.ptr as _)
        }
    }
}
impl Wire2Api<Opaque<RwLock<i32>>> for *mut wire_RwLockI32 {
    fn wire2api(self) -> Opaque<RwLock<i32>> {
        unsafe {
            let ans = support::box_from_leak_ptr(self);
            support::opaque_from_dart(ans.ptr as _)
        }
    }
}
impl Wire2Api<Opaque<RwLock<[isize; 10]>>> for *mut wire_RwLockIsize10 {
    fn wire2api(self) -> Opaque<RwLock<[isize; 10]>> {
        unsafe {
            let ans = support::box_from_leak_ptr(self);
            support::opaque_from_dart(ans.ptr as _)
        }
    }
}
impl Wire2Api<Opaque<&'static str>> for *mut wire_Str {
    fn wire2api(self) -> Opaque<&'static str> {
        unsafe {
            let ans = support::box_from_leak_ptr(self);
            support::opaque_from_dart(ans.ptr as _)
        }
    }
}
impl Wire2Api<OpaqueBag> for *mut wire_OpaqueBag {
    fn wire2api(self) -> OpaqueBag {
        let wrap = unsafe { support::box_from_leak_ptr(self) };
        Wire2Api::<OpaqueBag>::wire2api(*wrap).into()
    }
}
impl Wire2Api<TestOpaque> for *mut wire_TestOpaque {
    fn wire2api(self) -> TestOpaque {
        let wrap = unsafe { support::box_from_leak_ptr(self) };
        Wire2Api::<TestOpaque>::wire2api(*wrap).into()
    }
}
impl Wire2Api<OpaqueBag> for wire_OpaqueBag {
    fn wire2api(self) -> OpaqueBag {
        OpaqueBag {
            primitive: self.primitive.wire2api(),
            array: self.array.wire2api(),
            lifetime: self.lifetime.wire2api(),
            trait_obj: self.trait_obj.wire2api(),
        }
    }
}

impl Wire2Api<TestOpaque> for wire_TestOpaque {
    fn wire2api(self) -> TestOpaque {
        TestOpaque {
            magic: self.magic.wire2api(),
        }
    }
}
// Section: wire structs

#[repr(C)]
#[derive(Clone)]
pub struct wire_BoxDartDebug {
    ptr: *const core::ffi::c_void,
}

#[repr(C)]
#[derive(Clone)]
pub struct wire_BoxRwLockWtffi {
    ptr: *const core::ffi::c_void,
}

#[repr(C)]
#[derive(Clone)]
pub struct wire_BoxWtffi {
    ptr: *const core::ffi::c_void,
}

#[repr(C)]
#[derive(Clone)]
pub struct wire_RwLockI32 {
    ptr: *const core::ffi::c_void,
}

#[repr(C)]
#[derive(Clone)]
pub struct wire_RwLockIsize10 {
    ptr: *const core::ffi::c_void,
}

#[repr(C)]
#[derive(Clone)]
pub struct wire_Str {
    ptr: *const core::ffi::c_void,
}

#[repr(C)]
#[derive(Clone)]
pub struct wire_OpaqueBag {
    primitive: *mut wire_RwLockI32,
    array: *mut wire_RwLockIsize10,
    lifetime: *mut wire_Str,
    trait_obj: *mut wire_BoxDartDebug,
}

#[repr(C)]
#[derive(Clone)]
pub struct wire_TestOpaque {
    magic: *mut wire_BoxWtffi,
}

// Section: impl NewWithNullPtr

pub trait NewWithNullPtr {
    fn new_with_null_ptr() -> Self;
}

impl<T> NewWithNullPtr for *mut T {
    fn new_with_null_ptr() -> Self {
        std::ptr::null_mut()
    }
}

<<<<<<< HEAD
impl NewWithNullPtr for wire_BoxDartDebug {
=======
impl NewWithNullPtr for wire_ApplicationEnv {
    fn new_with_null_ptr() -> Self {
        Self {
            vars: core::ptr::null_mut(),
        }
    }
}

impl NewWithNullPtr for wire_ApplicationEnvVar {
    fn new_with_null_ptr() -> Self {
        Self {
            field0: core::ptr::null_mut(),
            field1: Default::default(),
        }
    }
}

impl NewWithNullPtr for wire_ApplicationSettings {
    fn new_with_null_ptr() -> Self {
        Self {
            name: core::ptr::null_mut(),
            version: core::ptr::null_mut(),
            mode: Default::default(),
            env: core::ptr::null_mut(),
        }
    }
}

impl NewWithNullPtr for wire_Attribute {
    fn new_with_null_ptr() -> Self {
        Self {
            key: core::ptr::null_mut(),
            value: core::ptr::null_mut(),
        }
    }
}

impl NewWithNullPtr for wire_Blob {
    fn new_with_null_ptr() -> Self {
        Self {
            field0: core::ptr::null_mut(),
        }
    }
}

impl NewWithNullPtr for wire_ConcatenateWith {
    fn new_with_null_ptr() -> Self {
        Self {
            a: core::ptr::null_mut(),
        }
    }
}

impl NewWithNullPtr for wire_Customized {
    fn new_with_null_ptr() -> Self {
        Self {
            final_field: core::ptr::null_mut(),
            non_final_field: core::ptr::null_mut(),
        }
    }
}

impl NewWithNullPtr for wire_Distance {
    fn new_with_null_ptr() -> Self {
        Self {
            tag: -1,
            kind: core::ptr::null_mut(),
        }
    }
}

#[no_mangle]
pub extern "C" fn inflate_Distance_Map() -> *mut DistanceKind {
    support::new_leak_box_ptr(DistanceKind {
        Map: support::new_leak_box_ptr(wire_Distance_Map {
            field0: Default::default(),
        }),
    })
}

impl NewWithNullPtr for wire_ExoticOptionals {
    fn new_with_null_ptr() -> Self {
        Self {
            int32: core::ptr::null_mut(),
            int64: core::ptr::null_mut(),
            float64: core::ptr::null_mut(),
            boolean: core::ptr::null_mut(),
            zerocopy: core::ptr::null_mut(),
            int8list: core::ptr::null_mut(),
            uint8list: core::ptr::null_mut(),
            int32list: core::ptr::null_mut(),
            float32list: core::ptr::null_mut(),
            float64list: core::ptr::null_mut(),
            attributes: core::ptr::null_mut(),
            attributes_nullable: core::ptr::null_mut(),
            nullable_attributes: core::ptr::null_mut(),
            newtypeint: core::ptr::null_mut(),
        }
    }
}

impl NewWithNullPtr for wire_FeatureChrono {
    fn new_with_null_ptr() -> Self {
        Self {
            utc: Default::default(),
            local: Default::default(),
            duration: Default::default(),
            naive: Default::default(),
        }
    }
}

impl NewWithNullPtr for wire_FeatureUuid {
    fn new_with_null_ptr() -> Self {
        Self {
            one: core::ptr::null_mut(),
            many: core::ptr::null_mut(),
        }
    }
}

impl NewWithNullPtr for wire_FeedId {
    fn new_with_null_ptr() -> Self {
        Self {
            field0: core::ptr::null_mut(),
        }
    }
}

impl NewWithNullPtr for wire_KitchenSink {
    fn new_with_null_ptr() -> Self {
        Self {
            tag: -1,
            kind: core::ptr::null_mut(),
        }
    }
}

#[no_mangle]
pub extern "C" fn inflate_KitchenSink_Primitives() -> *mut KitchenSinkKind {
    support::new_leak_box_ptr(KitchenSinkKind {
        Primitives: support::new_leak_box_ptr(wire_KitchenSink_Primitives {
            int32: Default::default(),
            float64: Default::default(),
            boolean: Default::default(),
        }),
    })
}

#[no_mangle]
pub extern "C" fn inflate_KitchenSink_Nested() -> *mut KitchenSinkKind {
    support::new_leak_box_ptr(KitchenSinkKind {
        Nested: support::new_leak_box_ptr(wire_KitchenSink_Nested {
            field0: core::ptr::null_mut(),
            field1: Default::default(),
        }),
    })
}

#[no_mangle]
pub extern "C" fn inflate_KitchenSink_Optional() -> *mut KitchenSinkKind {
    support::new_leak_box_ptr(KitchenSinkKind {
        Optional: support::new_leak_box_ptr(wire_KitchenSink_Optional {
            field0: core::ptr::null_mut(),
            field1: core::ptr::null_mut(),
        }),
    })
}

#[no_mangle]
pub extern "C" fn inflate_KitchenSink_Buffer() -> *mut KitchenSinkKind {
    support::new_leak_box_ptr(KitchenSinkKind {
        Buffer: support::new_leak_box_ptr(wire_KitchenSink_Buffer {
            field0: core::ptr::null_mut(),
        }),
    })
}

#[no_mangle]
pub extern "C" fn inflate_KitchenSink_Enums() -> *mut KitchenSinkKind {
    support::new_leak_box_ptr(KitchenSinkKind {
        Enums: support::new_leak_box_ptr(wire_KitchenSink_Enums {
            field0: Default::default(),
        }),
    })
}

impl NewWithNullPtr for wire_Measure {
    fn new_with_null_ptr() -> Self {
        Self {
            tag: -1,
            kind: core::ptr::null_mut(),
        }
    }
}

#[no_mangle]
pub extern "C" fn inflate_Measure_Speed() -> *mut MeasureKind {
    support::new_leak_box_ptr(MeasureKind {
        Speed: support::new_leak_box_ptr(wire_Measure_Speed {
            field0: core::ptr::null_mut(),
        }),
    })
}

#[no_mangle]
pub extern "C" fn inflate_Measure_Distance() -> *mut MeasureKind {
    support::new_leak_box_ptr(MeasureKind {
        Distance: support::new_leak_box_ptr(wire_Measure_Distance {
            field0: core::ptr::null_mut(),
        }),
    })
}

impl NewWithNullPtr for wire_MessageId {
    fn new_with_null_ptr() -> Self {
        Self {
            field0: core::ptr::null_mut(),
        }
    }
}

impl NewWithNullPtr for wire_MySize {
    fn new_with_null_ptr() -> Self {
        Self {
            width: Default::default(),
            height: Default::default(),
        }
    }
}

impl NewWithNullPtr for wire_MyStruct {
    fn new_with_null_ptr() -> Self {
        Self {
            content: Default::default(),
        }
    }
}

impl NewWithNullPtr for wire_MyTreeNode {
>>>>>>> 2f77dc60
    fn new_with_null_ptr() -> Self {
        Self {
            ptr: core::ptr::null(),
        }
    }
}
impl NewWithNullPtr for wire_BoxRwLockWtffi {
    fn new_with_null_ptr() -> Self {
        Self {
            ptr: core::ptr::null(),
        }
    }
}
impl NewWithNullPtr for wire_BoxWtffi {
    fn new_with_null_ptr() -> Self {
        Self {
            ptr: core::ptr::null(),
        }
    }
}
impl NewWithNullPtr for wire_RwLockI32 {
    fn new_with_null_ptr() -> Self {
        Self {
            ptr: core::ptr::null(),
        }
    }
}
impl NewWithNullPtr for wire_RwLockIsize10 {
    fn new_with_null_ptr() -> Self {
        Self {
            ptr: core::ptr::null(),
        }
    }
}
impl NewWithNullPtr for wire_Str {
    fn new_with_null_ptr() -> Self {
        Self {
            ptr: core::ptr::null(),
        }
    }
}

impl NewWithNullPtr for wire_OpaqueBag {
    fn new_with_null_ptr() -> Self {
        Self {
            primitive: core::ptr::null_mut(),
            array: core::ptr::null_mut(),
            lifetime: core::ptr::null_mut(),
            trait_obj: core::ptr::null_mut(),
        }
    }
}

<<<<<<< HEAD
impl NewWithNullPtr for wire_TestOpaque {
=======
impl NewWithNullPtr for wire_TestId {
    fn new_with_null_ptr() -> Self {
        Self {
            field0: core::ptr::null_mut(),
        }
    }
}

impl NewWithNullPtr for wire_UserId {
>>>>>>> 2f77dc60
    fn new_with_null_ptr() -> Self {
        Self {
            magic: core::ptr::null_mut(),
        }
    }
}

// Section: sync execution mode utility

#[no_mangle]
pub extern "C" fn free_WireSyncReturnStruct(val: support::WireSyncReturnStruct) {
    unsafe {
        let _ = support::vec_from_leak_ptr(val.ptr, val.len);
    }
}<|MERGE_RESOLUTION|>--- conflicted
+++ resolved
@@ -2,38 +2,41 @@
 // Section: wire functions
 
 #[no_mangle]
-pub extern "C" fn wire_handle_opaque_aaa(port_: i64) {
-    wire_handle_opaque_aaa_impl(port_)
-}
-
-#[no_mangle]
-pub extern "C" fn wire_magic(port_: i64) {
-    wire_magic_impl(port_)
-}
-
-#[no_mangle]
-pub extern "C" fn wire_handle_magic(port_: i64, magic: *mut wire_BoxRwLockWtffi) {
-    wire_handle_magic_impl(port_, magic)
-}
-
-#[no_mangle]
-pub extern "C" fn wire_handle_opaque_bbb(port_: i64, value: *mut wire_TestOpaque) {
-    wire_handle_opaque_bbb_impl(port_, value)
-}
-
-#[no_mangle]
-pub extern "C" fn wire_handle_opaque(port_: i64, value: *mut wire_OpaqueBag) {
-    wire_handle_opaque_impl(port_, value)
-}
-
-#[no_mangle]
-pub extern "C" fn wire_handle_opaque_repr(port_: i64, value: *mut wire_RwLockI32) {
-    wire_handle_opaque_repr_impl(port_, value)
-}
-
-<<<<<<< HEAD
-// Section: allocate functions
-=======
+pub extern "C" fn wire_simple_adder(port_: i64, a: i32, b: i32) {
+    wire_simple_adder_impl(port_, a, b)
+}
+
+#[no_mangle]
+pub extern "C" fn wire_primitive_types(
+    port_: i64,
+    my_i32: i32,
+    my_i64: i64,
+    my_f64: f64,
+    my_bool: bool,
+) {
+    wire_primitive_types_impl(port_, my_i32, my_i64, my_f64, my_bool)
+}
+
+#[no_mangle]
+pub extern "C" fn wire_primitive_u32(port_: i64, my_u32: u32) {
+    wire_primitive_u32_impl(port_, my_u32)
+}
+
+#[no_mangle]
+pub extern "C" fn wire_handle_string(port_: i64, s: *mut wire_uint_8_list) {
+    wire_handle_string_impl(port_, s)
+}
+
+#[no_mangle]
+pub extern "C" fn wire_handle_return_unit(port_: i64) {
+    wire_handle_return_unit_impl(port_)
+}
+
+#[no_mangle]
+pub extern "C" fn wire_handle_vec_u8(port_: i64, v: *mut wire_uint_8_list) {
+    wire_handle_vec_u8_impl(port_, v)
+}
+
 #[no_mangle]
 pub extern "C" fn wire_handle_vec_of_primitive(port_: i64, n: i32) {
     wire_handle_vec_of_primitive_impl(port_, n)
@@ -1580,23 +1583,21 @@
     ptr: *mut wire_MySize,
     len: i32,
 }
->>>>>>> 2f77dc60
-
-#[no_mangle]
-pub extern "C" fn new_BoxDartDebug() -> *mut wire_BoxDartDebug {
-    support::new_leak_box_ptr(wire_BoxDartDebug::new_with_null_ptr())
-}
-
-#[no_mangle]
-pub extern "C" fn new_BoxRwLockWtffi() -> *mut wire_BoxRwLockWtffi {
-    support::new_leak_box_ptr(wire_BoxRwLockWtffi::new_with_null_ptr())
-}
-
-<<<<<<< HEAD
-#[no_mangle]
-pub extern "C" fn new_BoxWtffi() -> *mut wire_BoxWtffi {
-    support::new_leak_box_ptr(wire_BoxWtffi::new_with_null_ptr())
-=======
+
+#[repr(C)]
+#[derive(Clone)]
+pub struct wire_list_my_tree_node {
+    ptr: *mut wire_MyTreeNode,
+    len: i32,
+}
+
+#[repr(C)]
+#[derive(Clone)]
+pub struct wire_list_opt_box_autoadd_attribute {
+    ptr: *mut *mut wire_Attribute,
+    len: i32,
+}
+
 #[repr(C)]
 #[derive(Clone)]
 pub struct wire_list_test_id {
@@ -1615,53 +1616,53 @@
 pub struct wire_MySize {
     width: i32,
     height: i32,
->>>>>>> 2f77dc60
-}
-
-#[no_mangle]
-pub extern "C" fn new_RwLockI32() -> *mut wire_RwLockI32 {
-    support::new_leak_box_ptr(wire_RwLockI32::new_with_null_ptr())
-}
-
-#[no_mangle]
-pub extern "C" fn new_RwLockIsize10() -> *mut wire_RwLockIsize10 {
-    support::new_leak_box_ptr(wire_RwLockIsize10::new_with_null_ptr())
-}
-
-#[no_mangle]
-pub extern "C" fn new_Str() -> *mut wire_Str {
-    support::new_leak_box_ptr(wire_Str::new_with_null_ptr())
-}
-
-#[no_mangle]
-pub extern "C" fn new_box_autoadd_opaque_bag_0() -> *mut wire_OpaqueBag {
-    support::new_leak_box_ptr(wire_OpaqueBag::new_with_null_ptr())
-}
-
-#[no_mangle]
-pub extern "C" fn new_box_autoadd_test_opaque_0() -> *mut wire_TestOpaque {
-    support::new_leak_box_ptr(wire_TestOpaque::new_with_null_ptr())
-}
-
-// Section: impl Wire2Api
-
-impl Wire2Api<Opaque<Box<dyn DartDebug>>> for *mut wire_BoxDartDebug {
-    fn wire2api(self) -> Opaque<Box<dyn DartDebug>> {
-        unsafe {
-            let ans = support::box_from_leak_ptr(self);
-            support::opaque_from_dart(ans.ptr as _)
-        }
-    }
-}
-<<<<<<< HEAD
-impl Wire2Api<Opaque<Box<RwLock<dyn Wtffi>>>> for *mut wire_BoxRwLockWtffi {
-    fn wire2api(self) -> Opaque<Box<RwLock<dyn Wtffi>>> {
-        unsafe {
-            let ans = support::box_from_leak_ptr(self);
-            support::opaque_from_dart(ans.ptr as _)
-        }
-    }
-=======
+}
+
+#[repr(C)]
+#[derive(Clone)]
+pub struct wire_MyStruct {
+    content: bool,
+}
+
+#[repr(C)]
+#[derive(Clone)]
+pub struct wire_MyTreeNode {
+    value_i32: i32,
+    value_vec_u8: *mut wire_uint_8_list,
+    value_boolean: bool,
+    children: *mut wire_list_my_tree_node,
+}
+
+#[repr(C)]
+#[derive(Clone)]
+pub struct wire_NewTypeInt {
+    field0: i64,
+}
+
+#[repr(C)]
+#[derive(Clone)]
+pub struct wire_Note {
+    day: *mut i32,
+    body: *mut wire_uint_8_list,
+}
+
+#[repr(C)]
+#[derive(Clone)]
+pub struct wire_Numbers {
+    field0: *mut wire_int_32_list,
+}
+
+#[repr(C)]
+#[derive(Clone)]
+pub struct wire_Sequences {
+    field0: *mut wire_int_32_list,
+}
+
+#[repr(C)]
+#[derive(Clone)]
+pub struct wire_SumWith {
+    x: u32,
+}
 
 #[repr(C)]
 #[derive(Clone)]
@@ -1674,121 +1675,138 @@
 pub struct wire_uint_8_list {
     ptr: *mut u8,
     len: i32,
->>>>>>> 2f77dc60
-}
-impl Wire2Api<Opaque<Box<dyn Wtffi>>> for *mut wire_BoxWtffi {
-    fn wire2api(self) -> Opaque<Box<dyn Wtffi>> {
-        unsafe {
-            let ans = support::box_from_leak_ptr(self);
-            support::opaque_from_dart(ans.ptr as _)
-        }
-    }
-}
-impl Wire2Api<Opaque<RwLock<i32>>> for *mut wire_RwLockI32 {
-    fn wire2api(self) -> Opaque<RwLock<i32>> {
-        unsafe {
-            let ans = support::box_from_leak_ptr(self);
-            support::opaque_from_dart(ans.ptr as _)
-        }
-    }
-}
-impl Wire2Api<Opaque<RwLock<[isize; 10]>>> for *mut wire_RwLockIsize10 {
-    fn wire2api(self) -> Opaque<RwLock<[isize; 10]>> {
-        unsafe {
-            let ans = support::box_from_leak_ptr(self);
-            support::opaque_from_dart(ans.ptr as _)
-        }
-    }
-}
-impl Wire2Api<Opaque<&'static str>> for *mut wire_Str {
-    fn wire2api(self) -> Opaque<&'static str> {
-        unsafe {
-            let ans = support::box_from_leak_ptr(self);
-            support::opaque_from_dart(ans.ptr as _)
-        }
-    }
-}
-impl Wire2Api<OpaqueBag> for *mut wire_OpaqueBag {
-    fn wire2api(self) -> OpaqueBag {
-        let wrap = unsafe { support::box_from_leak_ptr(self) };
-        Wire2Api::<OpaqueBag>::wire2api(*wrap).into()
-    }
-}
-impl Wire2Api<TestOpaque> for *mut wire_TestOpaque {
-    fn wire2api(self) -> TestOpaque {
-        let wrap = unsafe { support::box_from_leak_ptr(self) };
-        Wire2Api::<TestOpaque>::wire2api(*wrap).into()
-    }
-}
-impl Wire2Api<OpaqueBag> for wire_OpaqueBag {
-    fn wire2api(self) -> OpaqueBag {
-        OpaqueBag {
-            primitive: self.primitive.wire2api(),
-            array: self.array.wire2api(),
-            lifetime: self.lifetime.wire2api(),
-            trait_obj: self.trait_obj.wire2api(),
-        }
-    }
-}
-
-impl Wire2Api<TestOpaque> for wire_TestOpaque {
-    fn wire2api(self) -> TestOpaque {
-        TestOpaque {
-            magic: self.magic.wire2api(),
-        }
-    }
-}
-// Section: wire structs
-
-#[repr(C)]
-#[derive(Clone)]
-pub struct wire_BoxDartDebug {
-    ptr: *const core::ffi::c_void,
-}
-
-#[repr(C)]
-#[derive(Clone)]
-pub struct wire_BoxRwLockWtffi {
-    ptr: *const core::ffi::c_void,
-}
-
-#[repr(C)]
-#[derive(Clone)]
-pub struct wire_BoxWtffi {
-    ptr: *const core::ffi::c_void,
-}
-
-#[repr(C)]
-#[derive(Clone)]
-pub struct wire_RwLockI32 {
-    ptr: *const core::ffi::c_void,
-}
-
-#[repr(C)]
-#[derive(Clone)]
-pub struct wire_RwLockIsize10 {
-    ptr: *const core::ffi::c_void,
-}
-
-#[repr(C)]
-#[derive(Clone)]
-pub struct wire_Str {
-    ptr: *const core::ffi::c_void,
-}
-
-#[repr(C)]
-#[derive(Clone)]
-pub struct wire_OpaqueBag {
-    primitive: *mut wire_RwLockI32,
-    array: *mut wire_RwLockIsize10,
-    lifetime: *mut wire_Str,
-    trait_obj: *mut wire_BoxDartDebug,
-}
-
-#[repr(C)]
-#[derive(Clone)]
-pub struct wire_TestOpaque {
-    magic: *mut wire_BoxWtffi,
+}
+
+#[repr(C)]
+#[derive(Clone)]
+pub struct wire_UserId {
+    value: u32,
+}
+
+#[repr(C)]
+#[derive(Clone)]
+pub struct wire_Distance {
+    tag: i32,
+    kind: *mut DistanceKind,
+}
+
+#[repr(C)]
+pub union DistanceKind {
+    Unknown: *mut wire_Distance_Unknown,
+    Map: *mut wire_Distance_Map,
+}
+
+#[repr(C)]
+#[derive(Clone)]
+pub struct wire_Distance_Unknown {}
+
+#[repr(C)]
+#[derive(Clone)]
+pub struct wire_Distance_Map {
+    field0: f64,
+}
+
+#[repr(C)]
+#[derive(Clone)]
+pub struct wire_KitchenSink {
+    tag: i32,
+    kind: *mut KitchenSinkKind,
+}
+
+#[repr(C)]
+pub union KitchenSinkKind {
+    Empty: *mut wire_KitchenSink_Empty,
+    Primitives: *mut wire_KitchenSink_Primitives,
+    Nested: *mut wire_KitchenSink_Nested,
+    Optional: *mut wire_KitchenSink_Optional,
+    Buffer: *mut wire_KitchenSink_Buffer,
+    Enums: *mut wire_KitchenSink_Enums,
+}
+
+#[repr(C)]
+#[derive(Clone)]
+pub struct wire_KitchenSink_Empty {}
+
+#[repr(C)]
+#[derive(Clone)]
+pub struct wire_KitchenSink_Primitives {
+    int32: i32,
+    float64: f64,
+    boolean: bool,
+}
+
+#[repr(C)]
+#[derive(Clone)]
+pub struct wire_KitchenSink_Nested {
+    field0: *mut wire_KitchenSink,
+    field1: i32,
+}
+
+#[repr(C)]
+#[derive(Clone)]
+pub struct wire_KitchenSink_Optional {
+    field0: *mut i32,
+    field1: *mut i32,
+}
+
+#[repr(C)]
+#[derive(Clone)]
+pub struct wire_KitchenSink_Buffer {
+    field0: *mut wire_uint_8_list,
+}
+
+#[repr(C)]
+#[derive(Clone)]
+pub struct wire_KitchenSink_Enums {
+    field0: i32,
+}
+
+#[repr(C)]
+#[derive(Clone)]
+pub struct wire_Measure {
+    tag: i32,
+    kind: *mut MeasureKind,
+}
+
+#[repr(C)]
+pub union MeasureKind {
+    Speed: *mut wire_Measure_Speed,
+    Distance: *mut wire_Measure_Distance,
+}
+
+#[repr(C)]
+#[derive(Clone)]
+pub struct wire_Measure_Speed {
+    field0: *mut wire_Speed,
+}
+
+#[repr(C)]
+#[derive(Clone)]
+pub struct wire_Measure_Distance {
+    field0: *mut wire_Distance,
+}
+
+#[repr(C)]
+#[derive(Clone)]
+pub struct wire_Speed {
+    tag: i32,
+    kind: *mut SpeedKind,
+}
+
+#[repr(C)]
+pub union SpeedKind {
+    Unknown: *mut wire_Speed_Unknown,
+    GPS: *mut wire_Speed_GPS,
+}
+
+#[repr(C)]
+#[derive(Clone)]
+pub struct wire_Speed_Unknown {}
+
+#[repr(C)]
+#[derive(Clone)]
+pub struct wire_Speed_GPS {
+    field0: f64,
 }
 
 // Section: impl NewWithNullPtr
@@ -1803,9 +1821,6 @@
     }
 }
 
-<<<<<<< HEAD
-impl NewWithNullPtr for wire_BoxDartDebug {
-=======
 impl NewWithNullPtr for wire_ApplicationEnv {
     fn new_with_null_ptr() -> Self {
         Self {
@@ -2046,63 +2061,75 @@
 }
 
 impl NewWithNullPtr for wire_MyTreeNode {
->>>>>>> 2f77dc60
-    fn new_with_null_ptr() -> Self {
-        Self {
-            ptr: core::ptr::null(),
-        }
-    }
-}
-impl NewWithNullPtr for wire_BoxRwLockWtffi {
-    fn new_with_null_ptr() -> Self {
-        Self {
-            ptr: core::ptr::null(),
-        }
-    }
-}
-impl NewWithNullPtr for wire_BoxWtffi {
-    fn new_with_null_ptr() -> Self {
-        Self {
-            ptr: core::ptr::null(),
-        }
-    }
-}
-impl NewWithNullPtr for wire_RwLockI32 {
-    fn new_with_null_ptr() -> Self {
-        Self {
-            ptr: core::ptr::null(),
-        }
-    }
-}
-impl NewWithNullPtr for wire_RwLockIsize10 {
-    fn new_with_null_ptr() -> Self {
-        Self {
-            ptr: core::ptr::null(),
-        }
-    }
-}
-impl NewWithNullPtr for wire_Str {
-    fn new_with_null_ptr() -> Self {
-        Self {
-            ptr: core::ptr::null(),
-        }
-    }
-}
-
-impl NewWithNullPtr for wire_OpaqueBag {
-    fn new_with_null_ptr() -> Self {
-        Self {
-            primitive: core::ptr::null_mut(),
-            array: core::ptr::null_mut(),
-            lifetime: core::ptr::null_mut(),
-            trait_obj: core::ptr::null_mut(),
-        }
-    }
-}
-
-<<<<<<< HEAD
-impl NewWithNullPtr for wire_TestOpaque {
-=======
+    fn new_with_null_ptr() -> Self {
+        Self {
+            value_i32: Default::default(),
+            value_vec_u8: core::ptr::null_mut(),
+            value_boolean: Default::default(),
+            children: core::ptr::null_mut(),
+        }
+    }
+}
+
+impl NewWithNullPtr for wire_NewTypeInt {
+    fn new_with_null_ptr() -> Self {
+        Self {
+            field0: Default::default(),
+        }
+    }
+}
+
+impl NewWithNullPtr for wire_Note {
+    fn new_with_null_ptr() -> Self {
+        Self {
+            day: core::ptr::null_mut(),
+            body: core::ptr::null_mut(),
+        }
+    }
+}
+
+impl NewWithNullPtr for wire_Numbers {
+    fn new_with_null_ptr() -> Self {
+        Self {
+            field0: core::ptr::null_mut(),
+        }
+    }
+}
+
+impl NewWithNullPtr for wire_Sequences {
+    fn new_with_null_ptr() -> Self {
+        Self {
+            field0: core::ptr::null_mut(),
+        }
+    }
+}
+
+impl NewWithNullPtr for wire_Speed {
+    fn new_with_null_ptr() -> Self {
+        Self {
+            tag: -1,
+            kind: core::ptr::null_mut(),
+        }
+    }
+}
+
+#[no_mangle]
+pub extern "C" fn inflate_Speed_GPS() -> *mut SpeedKind {
+    support::new_leak_box_ptr(SpeedKind {
+        GPS: support::new_leak_box_ptr(wire_Speed_GPS {
+            field0: Default::default(),
+        }),
+    })
+}
+
+impl NewWithNullPtr for wire_SumWith {
+    fn new_with_null_ptr() -> Self {
+        Self {
+            x: Default::default(),
+        }
+    }
+}
+
 impl NewWithNullPtr for wire_TestId {
     fn new_with_null_ptr() -> Self {
         Self {
@@ -2112,10 +2139,9 @@
 }
 
 impl NewWithNullPtr for wire_UserId {
->>>>>>> 2f77dc60
-    fn new_with_null_ptr() -> Self {
-        Self {
-            magic: core::ptr::null_mut(),
+    fn new_with_null_ptr() -> Self {
+        Self {
+            value: Default::default(),
         }
     }
 }
