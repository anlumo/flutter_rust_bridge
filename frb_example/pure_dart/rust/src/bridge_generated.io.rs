use super::*;
// Section: wire functions

#[no_mangle]
pub extern "C" fn wire_simple_adder(port_: i64, a: i32, b: i32) {
    wire_simple_adder_impl(port_, a, b)
}

#[no_mangle]
pub extern "C" fn wire_simple_adder_sync(a: i32, b: i32) -> support::WireSyncReturn {
    wire_simple_adder_sync_impl(a, b)
}

#[no_mangle]
pub extern "C" fn wire_primitive_types(
    port_: i64,
    my_i32: i32,
    my_i64: i64,
    my_f64: f64,
    my_bool: bool,
) {
    wire_primitive_types_impl(port_, my_i32, my_i64, my_f64, my_bool)
}

#[no_mangle]
pub extern "C" fn wire_primitive_optional_types(
    port_: i64,
    my_i32: *mut i32,
    my_i64: *mut i64,
    my_f64: *mut f64,
    my_bool: *mut bool,
) {
    wire_primitive_optional_types_impl(port_, my_i32, my_i64, my_f64, my_bool)
}

#[no_mangle]
pub extern "C" fn wire_primitive_types_sync(
    my_i32: i32,
    my_i64: i64,
    my_f64: f64,
    my_bool: bool,
) -> support::WireSyncReturn {
    wire_primitive_types_sync_impl(my_i32, my_i64, my_f64, my_bool)
}

#[no_mangle]
pub extern "C" fn wire_primitive_u32(port_: i64, my_u32: u32) {
    wire_primitive_u32_impl(port_, my_u32)
}

#[no_mangle]
pub extern "C" fn wire_primitive_u32_sync(my_u32: u32) -> support::WireSyncReturn {
    wire_primitive_u32_sync_impl(my_u32)
}

#[no_mangle]
pub extern "C" fn wire_handle_string(port_: i64, s: *mut wire_uint_8_list) {
    wire_handle_string_impl(port_, s)
}

#[no_mangle]
pub extern "C" fn wire_handle_string_sync(s: *mut wire_uint_8_list) -> support::WireSyncReturn {
    wire_handle_string_sync_impl(s)
}

#[no_mangle]
pub extern "C" fn wire_handle_return_unit(port_: i64) {
    wire_handle_return_unit_impl(port_)
}

#[no_mangle]
pub extern "C" fn wire_handle_return_unit_sync() -> support::WireSyncReturn {
    wire_handle_return_unit_sync_impl()
}

#[no_mangle]
pub extern "C" fn wire_handle_vec_u8(port_: i64, v: *mut wire_uint_8_list) {
    wire_handle_vec_u8_impl(port_, v)
}

#[no_mangle]
pub extern "C" fn wire_handle_vec_u8_sync(v: *mut wire_uint_8_list) -> support::WireSyncReturn {
    wire_handle_vec_u8_sync_impl(v)
}

#[no_mangle]
pub extern "C" fn wire_handle_vec_of_primitive(port_: i64, n: i32) {
    wire_handle_vec_of_primitive_impl(port_, n)
}

#[no_mangle]
pub extern "C" fn wire_handle_vec_of_primitive_sync(n: i32) -> support::WireSyncReturn {
    wire_handle_vec_of_primitive_sync_impl(n)
}

#[no_mangle]
pub extern "C" fn wire_handle_zero_copy_vec_of_primitive(port_: i64, n: i32) {
    wire_handle_zero_copy_vec_of_primitive_impl(port_, n)
}

#[no_mangle]
pub extern "C" fn wire_handle_zero_copy_vec_of_primitive_sync(n: i32) -> support::WireSyncReturn {
    wire_handle_zero_copy_vec_of_primitive_sync_impl(n)
}

#[no_mangle]
pub extern "C" fn wire_handle_struct(port_: i64, arg: *mut wire_MySize, boxed: *mut wire_MySize) {
    wire_handle_struct_impl(port_, arg, boxed)
}

#[no_mangle]
pub extern "C" fn wire_handle_struct_sync(
    arg: *mut wire_MySize,
    boxed: *mut wire_MySize,
) -> support::WireSyncReturn {
    wire_handle_struct_sync_impl(arg, boxed)
}

#[no_mangle]
pub extern "C" fn wire_handle_newtype(port_: i64, arg: *mut wire_NewTypeInt) {
    wire_handle_newtype_impl(port_, arg)
}

#[no_mangle]
pub extern "C" fn wire_handle_newtype_sync(arg: *mut wire_NewTypeInt) -> support::WireSyncReturn {
    wire_handle_newtype_sync_impl(arg)
}

#[no_mangle]
pub extern "C" fn wire_handle_list_of_struct(port_: i64, l: *mut wire_list_my_size) {
    wire_handle_list_of_struct_impl(port_, l)
}

#[no_mangle]
pub extern "C" fn wire_handle_list_of_struct_sync(
    l: *mut wire_list_my_size,
) -> support::WireSyncReturn {
    wire_handle_list_of_struct_sync_impl(l)
}

#[no_mangle]
pub extern "C" fn wire_handle_string_list(port_: i64, names: *mut wire_StringList) {
    wire_handle_string_list_impl(port_, names)
}

#[no_mangle]
pub extern "C" fn wire_handle_string_list_sync(
    names: *mut wire_StringList,
) -> support::WireSyncReturn {
    wire_handle_string_list_sync_impl(names)
}

#[no_mangle]
pub extern "C" fn wire_handle_complex_struct(port_: i64, s: *mut wire_MyTreeNode) {
    wire_handle_complex_struct_impl(port_, s)
}

#[no_mangle]
pub extern "C" fn wire_handle_complex_struct_sync(
    s: *mut wire_MyTreeNode,
) -> support::WireSyncReturn {
    wire_handle_complex_struct_sync_impl(s)
}

#[no_mangle]
pub extern "C" fn wire_handle_nested_struct(port_: i64, s: *mut wire_MyNestedStruct) {
    wire_handle_nested_struct_impl(port_, s)
}

#[no_mangle]
pub extern "C" fn wire_handle_sync_return(mode: *mut wire_uint_8_list) -> support::WireSyncReturn {
    wire_handle_sync_return_impl(mode)
}

#[no_mangle]
pub extern "C" fn wire_handle_stream(port_: i64, arg: *mut wire_uint_8_list) {
    wire_handle_stream_impl(port_, arg)
}

#[no_mangle]
pub extern "C" fn wire_handle_stream_of_struct(port_: i64) {
    wire_handle_stream_of_struct_impl(port_)
}

#[no_mangle]
pub extern "C" fn wire_return_err(port_: i64) {
    wire_return_err_impl(port_)
}

#[no_mangle]
pub extern "C" fn wire_return_panic(port_: i64) {
    wire_return_panic_impl(port_)
}

#[no_mangle]
pub extern "C" fn wire_handle_optional_return(port_: i64, left: f64, right: f64) {
    wire_handle_optional_return_impl(port_, left, right)
}

#[no_mangle]
pub extern "C" fn wire_handle_optional_struct(port_: i64, document: *mut wire_uint_8_list) {
    wire_handle_optional_struct_impl(port_, document)
}

#[no_mangle]
pub extern "C" fn wire_handle_optional_increment(port_: i64, opt: *mut wire_ExoticOptionals) {
    wire_handle_optional_increment_impl(port_, opt)
}

#[no_mangle]
pub extern "C" fn wire_handle_increment_boxed_optional(port_: i64, opt: *mut f64) {
    wire_handle_increment_boxed_optional_impl(port_, opt)
}

#[no_mangle]
pub extern "C" fn wire_handle_option_box_arguments(
    port_: i64,
    i8box: *mut i8,
    u8box: *mut u8,
    i32box: *mut i32,
    i64box: *mut i64,
    f64box: *mut f64,
    boolbox: *mut bool,
    structbox: *mut wire_ExoticOptionals,
) {
    wire_handle_option_box_arguments_impl(
        port_, i8box, u8box, i32box, i64box, f64box, boolbox, structbox,
    )
}

#[no_mangle]
pub extern "C" fn wire_print_note(port_: i64, note: *mut wire_Note) {
    wire_print_note_impl(port_, note)
}

#[no_mangle]
pub extern "C" fn wire_handle_return_enum(port_: i64, input: *mut wire_uint_8_list) {
    wire_handle_return_enum_impl(port_, input)
}

#[no_mangle]
pub extern "C" fn wire_handle_enum_parameter(port_: i64, weekday: i32) {
    wire_handle_enum_parameter_impl(port_, weekday)
}

#[no_mangle]
pub extern "C" fn wire_handle_customized_struct(port_: i64, val: *mut wire_Customized) {
    wire_handle_customized_struct_impl(port_, val)
}

#[no_mangle]
pub extern "C" fn wire_handle_enum_struct(port_: i64, val: *mut wire_KitchenSink) {
    wire_handle_enum_struct_impl(port_, val)
}

#[no_mangle]
pub extern "C" fn wire_use_imported_struct(port_: i64, my_struct: *mut wire_MyStruct) {
    wire_use_imported_struct_impl(port_, my_struct)
}

#[no_mangle]
pub extern "C" fn wire_use_imported_enum(port_: i64, my_enum: i32) {
    wire_use_imported_enum_impl(port_, my_enum)
}

#[no_mangle]
pub extern "C" fn wire_get_app_settings(port_: i64) {
    wire_get_app_settings_impl(port_)
}

#[no_mangle]
pub extern "C" fn wire_get_fallible_app_settings(port_: i64) {
    wire_get_fallible_app_settings_impl(port_)
}

#[no_mangle]
pub extern "C" fn wire_is_app_embedded(port_: i64, app_settings: *mut wire_ApplicationSettings) {
    wire_is_app_embedded_impl(port_, app_settings)
}

#[no_mangle]
pub extern "C" fn wire_get_message(port_: i64) {
    wire_get_message_impl(port_)
}

#[no_mangle]
pub extern "C" fn wire_repeat_number(port_: i64, num: i32, times: usize) {
    wire_repeat_number_impl(port_, num, times)
}

#[no_mangle]
pub extern "C" fn wire_repeat_sequence(port_: i64, seq: i32, times: usize) {
    wire_repeat_sequence_impl(port_, seq, times)
}

#[no_mangle]
pub extern "C" fn wire_first_number(port_: i64, nums: *mut wire_Numbers) {
    wire_first_number_impl(port_, nums)
}

#[no_mangle]
pub extern "C" fn wire_first_sequence(port_: i64, seqs: *mut wire_Sequences) {
    wire_first_sequence_impl(port_, seqs)
}

#[no_mangle]
pub extern "C" fn wire_get_array(port_: i64) {
    wire_get_array_impl(port_)
}

#[no_mangle]
pub extern "C" fn wire_get_complex_array(port_: i64) {
    wire_get_complex_array_impl(port_)
}

#[no_mangle]
pub extern "C" fn wire_get_usize(port_: i64, u: usize) {
    wire_get_usize_impl(port_, u)
}

#[no_mangle]
pub extern "C" fn wire_next_user_id(port_: i64, user_id: *mut wire_UserId) {
    wire_next_user_id_impl(port_, user_id)
}

#[no_mangle]
pub extern "C" fn wire_register_event_listener(port_: i64) {
    wire_register_event_listener_impl(port_)
}

#[no_mangle]
pub extern "C" fn wire_close_event_listener(port_: i64) {
    wire_close_event_listener_impl(port_)
}

#[no_mangle]
pub extern "C" fn wire_create_event(
    port_: i64,
    address: *mut wire_uint_8_list,
    payload: *mut wire_uint_8_list,
) {
    wire_create_event_impl(port_, address, payload)
}

#[no_mangle]
pub extern "C" fn wire_handle_stream_sink_at_1(port_: i64, key: u32, max: u32) {
    wire_handle_stream_sink_at_1_impl(port_, key, max)
}

#[no_mangle]
pub extern "C" fn wire_handle_stream_sink_at_2(port_: i64, key: u32, max: u32) {
    wire_handle_stream_sink_at_2_impl(port_, key, max)
}

#[no_mangle]
pub extern "C" fn wire_handle_stream_sink_at_3(port_: i64, key: u32, max: u32) {
    wire_handle_stream_sink_at_3_impl(port_, key, max)
}

#[no_mangle]
pub extern "C" fn wire_get_sum_struct(port_: i64) {
    wire_get_sum_struct_impl(port_)
}

#[no_mangle]
pub extern "C" fn wire_get_sum_array(port_: i64, a: u32, b: u32, c: u32) {
    wire_get_sum_array_impl(port_, a, b, c)
}

#[no_mangle]
pub extern "C" fn wire_multiply_by_ten(port_: i64, measure: *mut wire_Measure) {
    wire_multiply_by_ten_impl(port_, measure)
}

#[no_mangle]
pub extern "C" fn wire_call_old_module_system(port_: i64) {
    wire_call_old_module_system_impl(port_)
}

#[no_mangle]
pub extern "C" fn wire_call_new_module_system(port_: i64) {
    wire_call_new_module_system_impl(port_)
}

#[no_mangle]
pub extern "C" fn wire_handle_big_buffers(port_: i64) {
    wire_handle_big_buffers_impl(port_)
}

#[no_mangle]
pub extern "C" fn wire_datetime_utc(port_: i64, d: i64) {
    wire_datetime_utc_impl(port_, d)
}

#[no_mangle]
pub extern "C" fn wire_datetime_local(port_: i64, d: i64) {
    wire_datetime_local_impl(port_, d)
}

#[no_mangle]
pub extern "C" fn wire_naivedatetime(port_: i64, d: i64) {
    wire_naivedatetime_impl(port_, d)
}

#[no_mangle]
pub extern "C" fn wire_optional_empty_datetime_utc(port_: i64, d: *mut i64) {
    wire_optional_empty_datetime_utc_impl(port_, d)
}

#[no_mangle]
pub extern "C" fn wire_duration(port_: i64, d: i64) {
    wire_duration_impl(port_, d)
}

#[no_mangle]
pub extern "C" fn wire_handle_timestamps(
    port_: i64,
    timestamps: *mut wire_int_64_list,
    epoch: i64,
) {
    wire_handle_timestamps_impl(port_, timestamps, epoch)
}

#[no_mangle]
pub extern "C" fn wire_handle_durations(port_: i64, durations: *mut wire_int_64_list, since: i64) {
    wire_handle_durations_impl(port_, durations, since)
}

#[no_mangle]
pub extern "C" fn wire_test_chrono(port_: i64) {
    wire_test_chrono_impl(port_)
}

#[no_mangle]
pub extern "C" fn wire_test_precise_chrono(port_: i64) {
    wire_test_precise_chrono_impl(port_)
}

#[no_mangle]
pub extern "C" fn wire_how_long_does_it_take(port_: i64, mine: *mut wire_FeatureChrono) {
    wire_how_long_does_it_take_impl(port_, mine)
}

#[no_mangle]
pub extern "C" fn wire_handle_uuid(port_: i64, id: *mut wire_uint_8_list) {
    wire_handle_uuid_impl(port_, id)
}

#[no_mangle]
pub extern "C" fn wire_handle_uuids(port_: i64, ids: *mut wire_uint_8_list) {
    wire_handle_uuids_impl(port_, ids)
}

#[no_mangle]
pub extern "C" fn wire_handle_nested_uuids(port_: i64, ids: *mut wire_FeatureUuid) {
    wire_handle_nested_uuids_impl(port_, ids)
}

#[no_mangle]
pub extern "C" fn wire_new_msgid(port_: i64, id: *mut wire_uint_8_list) {
    wire_new_msgid_impl(port_, id)
}

#[no_mangle]
pub extern "C" fn wire_use_msgid(port_: i64, id: *mut wire_MessageId) {
    wire_use_msgid_impl(port_, id)
}

#[no_mangle]
pub extern "C" fn wire_boxed_blob(port_: i64, blob: *mut wire_uint_8_list) {
    wire_boxed_blob_impl(port_, blob)
}

#[no_mangle]
pub extern "C" fn wire_use_boxed_blob(port_: i64, blob: *mut wire_Blob) {
    wire_use_boxed_blob_impl(port_, blob)
}

#[no_mangle]
pub extern "C" fn wire_return_boxed_feed_id(port_: i64, id: *mut wire_uint_8_list) {
    wire_return_boxed_feed_id_impl(port_, id)
}

#[no_mangle]
pub extern "C" fn wire_return_boxed_raw_feed_id(port_: i64, id: *mut wire_FeedId) {
    wire_return_boxed_raw_feed_id_impl(port_, id)
}

#[no_mangle]
pub extern "C" fn wire_test_id(port_: i64, id: *mut wire_TestId) {
    wire_test_id_impl(port_, id)
}

#[no_mangle]
pub extern "C" fn wire_last_number(port_: i64, array: *mut wire_float_64_list) {
    wire_last_number_impl(port_, array)
}

#[no_mangle]
pub extern "C" fn wire_nested_id(port_: i64, id: *mut wire_list_test_id) {
    wire_nested_id_impl(port_, id)
}

#[no_mangle]
pub extern "C" fn wire_sync_accept_dart_opaque(opaque: wire_DartOpaque) -> support::WireSyncReturn {
    wire_sync_accept_dart_opaque_impl(opaque)
}

#[no_mangle]
pub extern "C" fn wire_async_accept_dart_opaque(port_: i64, opaque: wire_DartOpaque) {
    wire_async_accept_dart_opaque_impl(port_, opaque)
}

#[no_mangle]
pub extern "C" fn wire_loop_back(port_: i64, opaque: wire_DartOpaque) {
    wire_loop_back_impl(port_, opaque)
}

#[no_mangle]
pub extern "C" fn wire_loop_back_option(port_: i64, opaque: wire_DartOpaque) {
    wire_loop_back_option_impl(port_, opaque)
}

#[no_mangle]
pub extern "C" fn wire_loop_back_array(port_: i64, opaque: wire_DartOpaque) {
    wire_loop_back_array_impl(port_, opaque)
}

#[no_mangle]
pub extern "C" fn wire_loop_back_vec(port_: i64, opaque: wire_DartOpaque) {
    wire_loop_back_vec_impl(port_, opaque)
}

#[no_mangle]
pub extern "C" fn wire_loop_back_option_get(port_: i64, opaque: *mut wire_DartOpaque) {
    wire_loop_back_option_get_impl(port_, opaque)
}

#[no_mangle]
pub extern "C" fn wire_loop_back_array_get(port_: i64, opaque: *mut wire_list_DartOpaque) {
    wire_loop_back_array_get_impl(port_, opaque)
}

#[no_mangle]
pub extern "C" fn wire_loop_back_vec_get(port_: i64, opaque: *mut wire_list_DartOpaque) {
    wire_loop_back_vec_get_impl(port_, opaque)
}

#[no_mangle]
pub extern "C" fn wire_unwrap_dart_opaque(opaque: wire_DartOpaque) -> support::WireSyncReturn {
    wire_unwrap_dart_opaque_impl(opaque)
}

#[no_mangle]
pub extern "C" fn wire_panic_unwrap_dart_opaque(port_: i64, opaque: wire_DartOpaque) {
    wire_panic_unwrap_dart_opaque_impl(port_, opaque)
}

#[no_mangle]
pub extern "C" fn wire_create_opaque(port_: i64) {
    wire_create_opaque_impl(port_)
}

#[no_mangle]
pub extern "C" fn wire_create_option_opaque(port_: i64, opaque: *mut wire_HideData) {
    wire_create_option_opaque_impl(port_, opaque)
}

#[no_mangle]
pub extern "C" fn wire_sync_create_opaque() -> support::WireSyncReturn {
    wire_sync_create_opaque_impl()
}

#[no_mangle]
pub extern "C" fn wire_create_array_opaque_enum(port_: i64) {
    wire_create_array_opaque_enum_impl(port_)
}

#[no_mangle]
pub extern "C" fn wire_run_enum_opaque(port_: i64, opaque: *mut wire_EnumOpaque) {
    wire_run_enum_opaque_impl(port_, opaque)
}

#[no_mangle]
pub extern "C" fn wire_run_opaque(port_: i64, opaque: wire_HideData) {
    wire_run_opaque_impl(port_, opaque)
}

#[no_mangle]
pub extern "C" fn wire_run_opaque_with_delay(port_: i64, opaque: wire_HideData) {
    wire_run_opaque_with_delay_impl(port_, opaque)
}

#[no_mangle]
pub extern "C" fn wire_opaque_array(port_: i64) {
    wire_opaque_array_impl(port_)
}

#[no_mangle]
pub extern "C" fn wire_sync_create_non_clone() -> support::WireSyncReturn {
    wire_sync_create_non_clone_impl()
}

#[no_mangle]
pub extern "C" fn wire_run_non_clone(port_: i64, clone: wire_NonCloneData) {
    wire_run_non_clone_impl(port_, clone)
}

#[no_mangle]
pub extern "C" fn wire_create_sync_opaque(port_: i64) {
    wire_create_sync_opaque_impl(port_)
}

#[no_mangle]
pub extern "C" fn wire_sync_create_sync_opaque() -> support::WireSyncReturn {
    wire_sync_create_sync_opaque_impl()
}

#[no_mangle]
pub extern "C" fn wire_sync_run_opaque(opaque: wire_NonSendHideData) -> support::WireSyncReturn {
    wire_sync_run_opaque_impl(opaque)
}

#[no_mangle]
pub extern "C" fn wire_opaque_array_run(port_: i64, data: *mut wire_list_HideData) {
    wire_opaque_array_run_impl(port_, data)
}

#[no_mangle]
pub extern "C" fn wire_opaque_vec(port_: i64) {
    wire_opaque_vec_impl(port_)
}

#[no_mangle]
pub extern "C" fn wire_opaque_vec_run(port_: i64, data: *mut wire_list_HideData) {
    wire_opaque_vec_run_impl(port_, data)
}

#[no_mangle]
pub extern "C" fn wire_create_nested_opaque(port_: i64) {
    wire_create_nested_opaque_impl(port_)
}

#[no_mangle]
pub extern "C" fn wire_sync_loopback(opaque: wire_DartOpaque) -> support::WireSyncReturn {
    wire_sync_loopback_impl(opaque)
}

#[no_mangle]
pub extern "C" fn wire_sync_option_loopback(
    opaque: *mut wire_DartOpaque,
) -> support::WireSyncReturn {
    wire_sync_option_loopback_impl(opaque)
}

#[no_mangle]
pub extern "C" fn wire_sync_option() -> support::WireSyncReturn {
    wire_sync_option_impl()
}

#[no_mangle]
pub extern "C" fn wire_sync_option_null() -> support::WireSyncReturn {
    wire_sync_option_null_impl()
}

#[no_mangle]
pub extern "C" fn wire_sync_option_rust_opaque() -> support::WireSyncReturn {
    wire_sync_option_rust_opaque_impl()
}

#[no_mangle]
pub extern "C" fn wire_sync_option_dart_opaque(opaque: wire_DartOpaque) -> support::WireSyncReturn {
    wire_sync_option_dart_opaque_impl(opaque)
}

#[no_mangle]
pub extern "C" fn wire_sync_void() -> support::WireSyncReturn {
    wire_sync_void_impl()
}

#[no_mangle]
pub extern "C" fn wire_run_nested_opaque(port_: i64, opaque: *mut wire_OpaqueNested) {
    wire_run_nested_opaque_impl(port_, opaque)
}

#[no_mangle]
pub extern "C" fn wire_create_nested_dart_opaque(
    port_: i64,
    opaque1: wire_DartOpaque,
    opaque2: wire_DartOpaque,
) {
    wire_create_nested_dart_opaque_impl(port_, opaque1, opaque2)
}

#[no_mangle]
pub extern "C" fn wire_get_nested_dart_opaque(port_: i64, opaque: *mut wire_DartOpaqueNested) {
    wire_get_nested_dart_opaque_impl(port_, opaque)
}

#[no_mangle]
pub extern "C" fn wire_create_enum_dart_opaque(port_: i64, opaque: wire_DartOpaque) {
    wire_create_enum_dart_opaque_impl(port_, opaque)
}

#[no_mangle]
pub extern "C" fn wire_get_enum_dart_opaque(port_: i64, opaque: *mut wire_EnumDartOpaque) {
    wire_get_enum_dart_opaque_impl(port_, opaque)
}

#[no_mangle]
pub extern "C" fn wire_set_static_dart_opaque(port_: i64, opaque: wire_DartOpaque) {
    wire_set_static_dart_opaque_impl(port_, opaque)
}

#[no_mangle]
pub extern "C" fn wire_drop_static_dart_opaque(port_: i64) {
    wire_drop_static_dart_opaque_impl(port_)
}

#[no_mangle]
pub extern "C" fn wire_unwrap_rust_opaque(port_: i64, opaque: wire_HideData) {
    wire_unwrap_rust_opaque_impl(port_, opaque)
}

#[no_mangle]
pub extern "C" fn wire_return_non_droppable_dart_opaque(
    opaque: wire_DartOpaque,
) -> support::WireSyncReturn {
    wire_return_non_droppable_dart_opaque_impl(opaque)
}

#[no_mangle]
pub extern "C" fn wire_frb_generator_test(port_: i64) {
    wire_frb_generator_test_impl(port_)
}

#[no_mangle]
pub extern "C" fn wire_frb_sync_generator_test() -> support::WireSyncReturn {
    wire_frb_sync_generator_test_impl()
}

#[no_mangle]
pub extern "C" fn wire_handle_type_alias_id(port_: i64, input: u64) {
    wire_handle_type_alias_id_impl(port_, input)
}

#[no_mangle]
pub extern "C" fn wire_handle_type_nest_alias_id(port_: i64, input: u64) {
    wire_handle_type_nest_alias_id_impl(port_, input)
}

#[no_mangle]
pub extern "C" fn wire_handle_type_alias_model(port_: i64, input: u64) {
    wire_handle_type_alias_model_impl(port_, input)
}

#[no_mangle]
pub extern "C" fn wire_empty_struct(port_: i64, empty: *mut wire_Empty) {
    wire_empty_struct_impl(port_, empty)
}

#[no_mangle]
pub extern "C" fn wire_return_dart_dynamic(port_: i64) {
    wire_return_dart_dynamic_impl(port_)
}

#[no_mangle]
pub extern "C" fn wire_test_raw_string_item_struct(port_: i64) {
    wire_test_raw_string_item_struct_impl(port_)
}

#[no_mangle]
pub extern "C" fn wire_test_more_than_just_one_raw_string_struct(port_: i64) {
    wire_test_more_than_just_one_raw_string_struct_impl(port_)
}

#[no_mangle]
pub extern "C" fn wire_test_raw_string_mirrored(port_: i64) {
    wire_test_raw_string_mirrored_impl(port_)
}

#[no_mangle]
pub extern "C" fn wire_test_nested_raw_string_mirrored(port_: i64) {
    wire_test_nested_raw_string_mirrored_impl(port_)
}

#[no_mangle]
pub extern "C" fn wire_test_raw_string_enum_mirrored(port_: i64, nested: bool) {
    wire_test_raw_string_enum_mirrored_impl(port_, nested)
}

#[no_mangle]
pub extern "C" fn wire_test_list_of_raw_nested_string_mirrored(port_: i64) {
    wire_test_list_of_raw_nested_string_mirrored_impl(port_)
}

#[no_mangle]
pub extern "C" fn wire_test_fallible_of_raw_string_mirrored(port_: i64) {
    wire_test_fallible_of_raw_string_mirrored_impl(port_)
}

#[no_mangle]
pub extern "C" fn wire_list_of_primitive_enums(port_: i64, weekdays: *mut wire_list_weekdays) {
    wire_list_of_primitive_enums_impl(port_, weekdays)
}

#[no_mangle]
pub extern "C" fn wire_test_abc_enum(port_: i64, abc: *mut wire_Abc) {
    wire_test_abc_enum_impl(port_, abc)
}

#[no_mangle]
pub extern "C" fn wire_test_contains_mirrored_sub_struct(port_: i64) {
    wire_test_contains_mirrored_sub_struct_impl(port_)
}

#[no_mangle]
pub extern "C" fn wire_test_struct_with_enum(port_: i64, se: *mut wire_StructWithEnum) {
    wire_test_struct_with_enum_impl(port_, se)
}

#[no_mangle]
pub extern "C" fn wire_test_tuple(port_: i64, value: *mut wire___record__String_i32) {
    wire_test_tuple_impl(port_, value)
}

#[no_mangle]
pub extern "C" fn wire_test_tuple_2(port_: i64, value: *mut wire_list___record__String_i32) {
    wire_test_tuple_2_impl(port_, value)
}

#[no_mangle]
pub extern "C" fn wire_as_string__method__Event(port_: i64, that: *mut wire_Event) {
    wire_as_string__method__Event_impl(port_, that)
}

#[no_mangle]
pub extern "C" fn wire_sum__method__SumWith(port_: i64, that: *mut wire_SumWith, y: u32, z: u32) {
    wire_sum__method__SumWith_impl(port_, that, y, z)
}

#[no_mangle]
pub extern "C" fn wire_new__static_method__ConcatenateWith(port_: i64, a: *mut wire_uint_8_list) {
    wire_new__static_method__ConcatenateWith_impl(port_, a)
}

#[no_mangle]
pub extern "C" fn wire_concatenate__method__ConcatenateWith(
    port_: i64,
    that: *mut wire_ConcatenateWith,
    b: *mut wire_uint_8_list,
) {
    wire_concatenate__method__ConcatenateWith_impl(port_, that, b)
}

#[no_mangle]
pub extern "C" fn wire_concatenate_static__static_method__ConcatenateWith(
    port_: i64,
    a: *mut wire_uint_8_list,
    b: *mut wire_uint_8_list,
) {
    wire_concatenate_static__static_method__ConcatenateWith_impl(port_, a, b)
}

#[no_mangle]
pub extern "C" fn wire_handle_some_stream_sink__method__ConcatenateWith(
    port_: i64,
    that: *mut wire_ConcatenateWith,
    key: u32,
    max: u32,
) {
    wire_handle_some_stream_sink__method__ConcatenateWith_impl(port_, that, key, max)
}

#[no_mangle]
pub extern "C" fn wire_handle_some_stream_sink_at_1__method__ConcatenateWith(
    port_: i64,
    that: *mut wire_ConcatenateWith,
) {
    wire_handle_some_stream_sink_at_1__method__ConcatenateWith_impl(port_, that)
}

#[no_mangle]
pub extern "C" fn wire_handle_some_static_stream_sink__static_method__ConcatenateWith(
    port_: i64,
    key: u32,
    max: u32,
) {
    wire_handle_some_static_stream_sink__static_method__ConcatenateWith_impl(port_, key, max)
}

#[no_mangle]
pub extern "C" fn wire_handle_some_static_stream_sink_single_arg__static_method__ConcatenateWith(
    port_: i64,
) {
    wire_handle_some_static_stream_sink_single_arg__static_method__ConcatenateWith_impl(port_)
}

// Section: allocate functions

#[no_mangle]
pub extern "C" fn new_BoxDartDebug() -> wire_BoxDartDebug {
    wire_BoxDartDebug::new_with_null_ptr()
}

#[no_mangle]
pub extern "C" fn new_DartOpaque() -> wire_DartOpaque {
    wire_DartOpaque::new_with_null_ptr()
}

#[no_mangle]
pub extern "C" fn new_HideData() -> wire_HideData {
    wire_HideData::new_with_null_ptr()
}

#[no_mangle]
pub extern "C" fn new_I32() -> wire_I32 {
    wire_I32::new_with_null_ptr()
}

#[no_mangle]
pub extern "C" fn new_MutexHideData() -> wire_MutexHideData {
    wire_MutexHideData::new_with_null_ptr()
}

#[no_mangle]
pub extern "C" fn new_NonCloneData() -> wire_NonCloneData {
    wire_NonCloneData::new_with_null_ptr()
}

#[no_mangle]
pub extern "C" fn new_NonSendHideData() -> wire_NonSendHideData {
    wire_NonSendHideData::new_with_null_ptr()
}

#[no_mangle]
pub extern "C" fn new_RwLockHideData() -> wire_RwLockHideData {
    wire_RwLockHideData::new_with_null_ptr()
}

#[no_mangle]
pub extern "C" fn new_StringList(len: i32) -> *mut wire_StringList {
    let wrap = wire_StringList {
        ptr: support::new_leak_vec_ptr(<*mut wire_uint_8_list>::new_with_null_ptr(), len),
        len,
    };
    support::new_leak_box_ptr(wrap)
}

#[no_mangle]
pub extern "C" fn new_box_application_env() -> *mut wire_ApplicationEnv {
    support::new_leak_box_ptr(wire_ApplicationEnv::new_with_null_ptr())
}

#[no_mangle]
pub extern "C" fn new_box_autoadd_Chrono_Utc(value: i64) -> *mut i64 {
    support::new_leak_box_ptr(value)
}

#[no_mangle]
pub extern "C" fn new_box_autoadd_DartOpaque() -> *mut wire_DartOpaque {
    support::new_leak_box_ptr(wire_DartOpaque::new_with_null_ptr())
}

#[no_mangle]
pub extern "C" fn new_box_autoadd_HideData() -> *mut wire_HideData {
    support::new_leak_box_ptr(wire_HideData::new_with_null_ptr())
}

#[no_mangle]
<<<<<<< HEAD
pub extern "C" fn new_box_autoadd_a() -> *mut wire_A {
=======
pub extern "C" fn new_box_autoadd___record__String_i32_0() -> *mut wire___record__String_i32 {
    support::new_leak_box_ptr(wire___record__String_i32::new_with_null_ptr())
}

#[no_mangle]
pub extern "C" fn new_box_autoadd_a_0() -> *mut wire_A {
>>>>>>> c8e2e8d1
    support::new_leak_box_ptr(wire_A::new_with_null_ptr())
}

#[no_mangle]
pub extern "C" fn new_box_autoadd_abc() -> *mut wire_Abc {
    support::new_leak_box_ptr(wire_Abc::new_with_null_ptr())
}

#[no_mangle]
pub extern "C" fn new_box_autoadd_application_env() -> *mut wire_ApplicationEnv {
    support::new_leak_box_ptr(wire_ApplicationEnv::new_with_null_ptr())
}

#[no_mangle]
pub extern "C" fn new_box_autoadd_application_settings() -> *mut wire_ApplicationSettings {
    support::new_leak_box_ptr(wire_ApplicationSettings::new_with_null_ptr())
}

#[no_mangle]
pub extern "C" fn new_box_autoadd_attribute() -> *mut wire_Attribute {
    support::new_leak_box_ptr(wire_Attribute::new_with_null_ptr())
}

#[no_mangle]
pub extern "C" fn new_box_autoadd_b() -> *mut wire_B {
    support::new_leak_box_ptr(wire_B::new_with_null_ptr())
}

#[no_mangle]
pub extern "C" fn new_box_autoadd_bool(value: bool) -> *mut bool {
    support::new_leak_box_ptr(value)
}

#[no_mangle]
pub extern "C" fn new_box_autoadd_c() -> *mut wire_C {
    support::new_leak_box_ptr(wire_C::new_with_null_ptr())
}

#[no_mangle]
pub extern "C" fn new_box_autoadd_concatenate_with() -> *mut wire_ConcatenateWith {
    support::new_leak_box_ptr(wire_ConcatenateWith::new_with_null_ptr())
}

#[no_mangle]
pub extern "C" fn new_box_autoadd_customized() -> *mut wire_Customized {
    support::new_leak_box_ptr(wire_Customized::new_with_null_ptr())
}

#[no_mangle]
pub extern "C" fn new_box_autoadd_dart_opaque_nested() -> *mut wire_DartOpaqueNested {
    support::new_leak_box_ptr(wire_DartOpaqueNested::new_with_null_ptr())
}

#[no_mangle]
pub extern "C" fn new_box_autoadd_empty() -> *mut wire_Empty {
    support::new_leak_box_ptr(wire_Empty::new_with_null_ptr())
}

#[no_mangle]
pub extern "C" fn new_box_autoadd_enum_dart_opaque() -> *mut wire_EnumDartOpaque {
    support::new_leak_box_ptr(wire_EnumDartOpaque::new_with_null_ptr())
}

#[no_mangle]
pub extern "C" fn new_box_autoadd_enum_opaque() -> *mut wire_EnumOpaque {
    support::new_leak_box_ptr(wire_EnumOpaque::new_with_null_ptr())
}

#[no_mangle]
pub extern "C" fn new_box_autoadd_event() -> *mut wire_Event {
    support::new_leak_box_ptr(wire_Event::new_with_null_ptr())
}

#[no_mangle]
pub extern "C" fn new_box_autoadd_exotic_optionals() -> *mut wire_ExoticOptionals {
    support::new_leak_box_ptr(wire_ExoticOptionals::new_with_null_ptr())
}

#[no_mangle]
pub extern "C" fn new_box_autoadd_f64(value: f64) -> *mut f64 {
    support::new_leak_box_ptr(value)
}

#[no_mangle]
pub extern "C" fn new_box_autoadd_feature_chrono() -> *mut wire_FeatureChrono {
    support::new_leak_box_ptr(wire_FeatureChrono::new_with_null_ptr())
}

#[no_mangle]
pub extern "C" fn new_box_autoadd_feature_uuid() -> *mut wire_FeatureUuid {
    support::new_leak_box_ptr(wire_FeatureUuid::new_with_null_ptr())
}

#[no_mangle]
pub extern "C" fn new_box_autoadd_feed_id() -> *mut wire_FeedId {
    support::new_leak_box_ptr(wire_FeedId::new_with_null_ptr())
}

#[no_mangle]
pub extern "C" fn new_box_autoadd_i32(value: i32) -> *mut i32 {
    support::new_leak_box_ptr(value)
}

#[no_mangle]
pub extern "C" fn new_box_autoadd_i64(value: i64) -> *mut i64 {
    support::new_leak_box_ptr(value)
}

#[no_mangle]
pub extern "C" fn new_box_autoadd_kitchen_sink() -> *mut wire_KitchenSink {
    support::new_leak_box_ptr(wire_KitchenSink::new_with_null_ptr())
}

#[no_mangle]
pub extern "C" fn new_box_autoadd_measure() -> *mut wire_Measure {
    support::new_leak_box_ptr(wire_Measure::new_with_null_ptr())
}

#[no_mangle]
pub extern "C" fn new_box_autoadd_message_id() -> *mut wire_MessageId {
    support::new_leak_box_ptr(wire_MessageId::new_with_null_ptr())
}

#[no_mangle]
pub extern "C" fn new_box_autoadd_my_nested_struct() -> *mut wire_MyNestedStruct {
    support::new_leak_box_ptr(wire_MyNestedStruct::new_with_null_ptr())
}

#[no_mangle]
pub extern "C" fn new_box_autoadd_my_size() -> *mut wire_MySize {
    support::new_leak_box_ptr(wire_MySize::new_with_null_ptr())
}

#[no_mangle]
pub extern "C" fn new_box_autoadd_my_struct() -> *mut wire_MyStruct {
    support::new_leak_box_ptr(wire_MyStruct::new_with_null_ptr())
}

#[no_mangle]
pub extern "C" fn new_box_autoadd_my_tree_node() -> *mut wire_MyTreeNode {
    support::new_leak_box_ptr(wire_MyTreeNode::new_with_null_ptr())
}

#[no_mangle]
pub extern "C" fn new_box_autoadd_new_type_int() -> *mut wire_NewTypeInt {
    support::new_leak_box_ptr(wire_NewTypeInt::new_with_null_ptr())
}

#[no_mangle]
pub extern "C" fn new_box_autoadd_note() -> *mut wire_Note {
    support::new_leak_box_ptr(wire_Note::new_with_null_ptr())
}

#[no_mangle]
pub extern "C" fn new_box_autoadd_numbers() -> *mut wire_Numbers {
    support::new_leak_box_ptr(wire_Numbers::new_with_null_ptr())
}

#[no_mangle]
pub extern "C" fn new_box_autoadd_opaque_nested() -> *mut wire_OpaqueNested {
    support::new_leak_box_ptr(wire_OpaqueNested::new_with_null_ptr())
}

#[no_mangle]
pub extern "C" fn new_box_autoadd_sequences() -> *mut wire_Sequences {
    support::new_leak_box_ptr(wire_Sequences::new_with_null_ptr())
}

#[no_mangle]
pub extern "C" fn new_box_autoadd_struct_with_enum() -> *mut wire_StructWithEnum {
    support::new_leak_box_ptr(wire_StructWithEnum::new_with_null_ptr())
}

#[no_mangle]
pub extern "C" fn new_box_autoadd_sum_with() -> *mut wire_SumWith {
    support::new_leak_box_ptr(wire_SumWith::new_with_null_ptr())
}

#[no_mangle]
pub extern "C" fn new_box_autoadd_test_id() -> *mut wire_TestId {
    support::new_leak_box_ptr(wire_TestId::new_with_null_ptr())
}

#[no_mangle]
pub extern "C" fn new_box_autoadd_user_id() -> *mut wire_UserId {
    support::new_leak_box_ptr(wire_UserId::new_with_null_ptr())
}

#[no_mangle]
pub extern "C" fn new_box_blob() -> *mut wire_Blob {
    support::new_leak_box_ptr(wire_Blob::new_with_null_ptr())
}

#[no_mangle]
pub extern "C" fn new_box_bool(value: bool) -> *mut bool {
    support::new_leak_box_ptr(value)
}

#[no_mangle]
pub extern "C" fn new_box_distance() -> *mut wire_Distance {
    support::new_leak_box_ptr(wire_Distance::new_with_null_ptr())
}

#[no_mangle]
pub extern "C" fn new_box_exotic_optionals() -> *mut wire_ExoticOptionals {
    support::new_leak_box_ptr(wire_ExoticOptionals::new_with_null_ptr())
}

#[no_mangle]
pub extern "C" fn new_box_f64(value: f64) -> *mut f64 {
    support::new_leak_box_ptr(value)
}

#[no_mangle]
pub extern "C" fn new_box_i32(value: i32) -> *mut i32 {
    support::new_leak_box_ptr(value)
}

#[no_mangle]
pub extern "C" fn new_box_i64(value: i64) -> *mut i64 {
    support::new_leak_box_ptr(value)
}

#[no_mangle]
pub extern "C" fn new_box_i8(value: i8) -> *mut i8 {
    support::new_leak_box_ptr(value)
}

#[no_mangle]
pub extern "C" fn new_box_kitchen_sink() -> *mut wire_KitchenSink {
    support::new_leak_box_ptr(wire_KitchenSink::new_with_null_ptr())
}

#[no_mangle]
pub extern "C" fn new_box_my_size() -> *mut wire_MySize {
    support::new_leak_box_ptr(wire_MySize::new_with_null_ptr())
}

#[no_mangle]
pub extern "C" fn new_box_speed() -> *mut wire_Speed {
    support::new_leak_box_ptr(wire_Speed::new_with_null_ptr())
}

#[no_mangle]
pub extern "C" fn new_box_u8(value: u8) -> *mut u8 {
    support::new_leak_box_ptr(value)
}

#[no_mangle]
pub extern "C" fn new_box_weekdays(value: i32) -> *mut i32 {
    support::new_leak_box_ptr(value)
}

#[no_mangle]
pub extern "C" fn new_float_32_list(len: i32) -> *mut wire_float_32_list {
    let ans = wire_float_32_list {
        ptr: support::new_leak_vec_ptr(Default::default(), len),
        len,
    };
    support::new_leak_box_ptr(ans)
}

#[no_mangle]
pub extern "C" fn new_float_64_list(len: i32) -> *mut wire_float_64_list {
    let ans = wire_float_64_list {
        ptr: support::new_leak_vec_ptr(Default::default(), len),
        len,
    };
    support::new_leak_box_ptr(ans)
}

#[no_mangle]
pub extern "C" fn new_int_32_list(len: i32) -> *mut wire_int_32_list {
    let ans = wire_int_32_list {
        ptr: support::new_leak_vec_ptr(Default::default(), len),
        len,
    };
    support::new_leak_box_ptr(ans)
}

#[no_mangle]
pub extern "C" fn new_int_64_list(len: i32) -> *mut wire_int_64_list {
    let ans = wire_int_64_list {
        ptr: support::new_leak_vec_ptr(Default::default(), len),
        len,
    };
    support::new_leak_box_ptr(ans)
}

#[no_mangle]
pub extern "C" fn new_int_8_list(len: i32) -> *mut wire_int_8_list {
    let ans = wire_int_8_list {
        ptr: support::new_leak_vec_ptr(Default::default(), len),
        len,
    };
    support::new_leak_box_ptr(ans)
}

#[no_mangle]
pub extern "C" fn new_list_DartOpaque(len: i32) -> *mut wire_list_DartOpaque {
    let wrap = wire_list_DartOpaque {
        ptr: support::new_leak_vec_ptr(<wire_DartOpaque>::new_with_null_ptr(), len),
        len,
    };
    support::new_leak_box_ptr(wrap)
}

#[no_mangle]
pub extern "C" fn new_list_HideData(len: i32) -> *mut wire_list_HideData {
    let wrap = wire_list_HideData {
        ptr: support::new_leak_vec_ptr(<wire_HideData>::new_with_null_ptr(), len),
        len,
    };
    support::new_leak_box_ptr(wrap)
}

#[no_mangle]
<<<<<<< HEAD
pub extern "C" fn new_list_application_env_var(len: i32) -> *mut wire_list_application_env_var {
=======
pub extern "C" fn new_list___record__String_i32_0(len: i32) -> *mut wire_list___record__String_i32 {
    let wrap = wire_list___record__String_i32 {
        ptr: support::new_leak_vec_ptr(<wire___record__String_i32>::new_with_null_ptr(), len),
        len,
    };
    support::new_leak_box_ptr(wrap)
}

#[no_mangle]
pub extern "C" fn new_list_application_env_var_0(len: i32) -> *mut wire_list_application_env_var {
>>>>>>> c8e2e8d1
    let wrap = wire_list_application_env_var {
        ptr: support::new_leak_vec_ptr(<wire_ApplicationEnvVar>::new_with_null_ptr(), len),
        len,
    };
    support::new_leak_box_ptr(wrap)
}

#[no_mangle]
pub extern "C" fn new_list_attribute(len: i32) -> *mut wire_list_attribute {
    let wrap = wire_list_attribute {
        ptr: support::new_leak_vec_ptr(<wire_Attribute>::new_with_null_ptr(), len),
        len,
    };
    support::new_leak_box_ptr(wrap)
}

#[no_mangle]
pub extern "C" fn new_list_my_size(len: i32) -> *mut wire_list_my_size {
    let wrap = wire_list_my_size {
        ptr: support::new_leak_vec_ptr(<wire_MySize>::new_with_null_ptr(), len),
        len,
    };
    support::new_leak_box_ptr(wrap)
}

#[no_mangle]
pub extern "C" fn new_list_my_tree_node(len: i32) -> *mut wire_list_my_tree_node {
    let wrap = wire_list_my_tree_node {
        ptr: support::new_leak_vec_ptr(<wire_MyTreeNode>::new_with_null_ptr(), len),
        len,
    };
    support::new_leak_box_ptr(wrap)
}

#[no_mangle]
pub extern "C" fn new_list_opt_box_autoadd_attribute(
    len: i32,
) -> *mut wire_list_opt_box_autoadd_attribute {
    let wrap = wire_list_opt_box_autoadd_attribute {
        ptr: support::new_leak_vec_ptr(<*mut wire_Attribute>::new_with_null_ptr(), len),
        len,
    };
    support::new_leak_box_ptr(wrap)
}

#[no_mangle]
pub extern "C" fn new_list_test_id(len: i32) -> *mut wire_list_test_id {
    let wrap = wire_list_test_id {
        ptr: support::new_leak_vec_ptr(<wire_TestId>::new_with_null_ptr(), len),
        len,
    };
    support::new_leak_box_ptr(wrap)
}

#[no_mangle]
pub extern "C" fn new_list_weekdays(len: i32) -> *mut wire_list_weekdays {
    let wrap = wire_list_weekdays {
        ptr: support::new_leak_vec_ptr(Default::default(), len),
        len,
    };
    support::new_leak_box_ptr(wrap)
}

#[no_mangle]
pub extern "C" fn new_uint_8_list(len: i32) -> *mut wire_uint_8_list {
    let ans = wire_uint_8_list {
        ptr: support::new_leak_vec_ptr(Default::default(), len),
        len,
    };
    support::new_leak_box_ptr(ans)
}

// Section: related functions

#[no_mangle]
pub extern "C" fn drop_opaque_BoxDartDebug(ptr: *const c_void) {
    unsafe {
        Arc::<Box<dyn DartDebug>>::decrement_strong_count(ptr as _);
    }
}

#[no_mangle]
pub extern "C" fn share_opaque_BoxDartDebug(ptr: *const c_void) -> *const c_void {
    unsafe {
        Arc::<Box<dyn DartDebug>>::increment_strong_count(ptr as _);
        ptr
    }
}

#[no_mangle]
pub extern "C" fn drop_opaque_FrbOpaqueReturn(ptr: *const c_void) {
    unsafe {
        Arc::<FrbOpaqueReturn>::decrement_strong_count(ptr as _);
    }
}

#[no_mangle]
pub extern "C" fn share_opaque_FrbOpaqueReturn(ptr: *const c_void) -> *const c_void {
    unsafe {
        Arc::<FrbOpaqueReturn>::increment_strong_count(ptr as _);
        ptr
    }
}

#[no_mangle]
pub extern "C" fn drop_opaque_FrbOpaqueSyncReturn(ptr: *const c_void) {
    unsafe {
        Arc::<FrbOpaqueSyncReturn>::decrement_strong_count(ptr as _);
    }
}

#[no_mangle]
pub extern "C" fn share_opaque_FrbOpaqueSyncReturn(ptr: *const c_void) -> *const c_void {
    unsafe {
        Arc::<FrbOpaqueSyncReturn>::increment_strong_count(ptr as _);
        ptr
    }
}

#[no_mangle]
pub extern "C" fn drop_opaque_HideData(ptr: *const c_void) {
    unsafe {
        Arc::<HideData>::decrement_strong_count(ptr as _);
    }
}

#[no_mangle]
pub extern "C" fn share_opaque_HideData(ptr: *const c_void) -> *const c_void {
    unsafe {
        Arc::<HideData>::increment_strong_count(ptr as _);
        ptr
    }
}

#[no_mangle]
pub extern "C" fn drop_opaque_I32(ptr: *const c_void) {
    unsafe {
        Arc::<i32>::decrement_strong_count(ptr as _);
    }
}

#[no_mangle]
pub extern "C" fn share_opaque_I32(ptr: *const c_void) -> *const c_void {
    unsafe {
        Arc::<i32>::increment_strong_count(ptr as _);
        ptr
    }
}

#[no_mangle]
pub extern "C" fn drop_opaque_MutexHideData(ptr: *const c_void) {
    unsafe {
        Arc::<Mutex<HideData>>::decrement_strong_count(ptr as _);
    }
}

#[no_mangle]
pub extern "C" fn share_opaque_MutexHideData(ptr: *const c_void) -> *const c_void {
    unsafe {
        Arc::<Mutex<HideData>>::increment_strong_count(ptr as _);
        ptr
    }
}

#[no_mangle]
pub extern "C" fn drop_opaque_NonCloneData(ptr: *const c_void) {
    unsafe {
        Arc::<NonCloneData>::decrement_strong_count(ptr as _);
    }
}

#[no_mangle]
pub extern "C" fn share_opaque_NonCloneData(ptr: *const c_void) -> *const c_void {
    unsafe {
        Arc::<NonCloneData>::increment_strong_count(ptr as _);
        ptr
    }
}

#[no_mangle]
pub extern "C" fn drop_opaque_NonSendHideData(ptr: *const c_void) {
    unsafe {
        Arc::<NonSendHideData>::decrement_strong_count(ptr as _);
    }
}

#[no_mangle]
pub extern "C" fn share_opaque_NonSendHideData(ptr: *const c_void) -> *const c_void {
    unsafe {
        Arc::<NonSendHideData>::increment_strong_count(ptr as _);
        ptr
    }
}

#[no_mangle]
pub extern "C" fn drop_opaque_RwLockHideData(ptr: *const c_void) {
    unsafe {
        Arc::<RwLock<HideData>>::decrement_strong_count(ptr as _);
    }
}

#[no_mangle]
pub extern "C" fn share_opaque_RwLockHideData(ptr: *const c_void) -> *const c_void {
    unsafe {
        Arc::<RwLock<HideData>>::increment_strong_count(ptr as _);
        ptr
    }
}

// Section: impl Wire2Api

impl Wire2Api<RustOpaque<Box<dyn DartDebug>>> for wire_BoxDartDebug {
    fn wire2api(self) -> RustOpaque<Box<dyn DartDebug>> {
        unsafe { support::opaque_from_dart(self.ptr as _) }
    }
}
impl Wire2Api<chrono::Duration> for i64 {
    fn wire2api(self) -> chrono::Duration {
        chrono::Duration::microseconds(self)
    }
}
impl Wire2Api<Vec<chrono::Duration>> for *mut wire_int_64_list {
    fn wire2api(self) -> Vec<chrono::Duration> {
        let vec: Vec<i64> = self.wire2api();
        vec.into_iter().map(Wire2Api::wire2api).collect()
    }
}

impl Wire2Api<Vec<chrono::NaiveDateTime>> for *mut wire_int_64_list {
    fn wire2api(self) -> Vec<chrono::NaiveDateTime> {
        let vec: Vec<i64> = self.wire2api();
        vec.into_iter().map(Wire2Api::wire2api).collect()
    }
}

impl Wire2Api<DartOpaque> for wire_DartOpaque {
    fn wire2api(self) -> DartOpaque {
        unsafe { DartOpaque::new(self.handle as _, self.port) }
    }
}
impl Wire2Api<RustOpaque<HideData>> for wire_HideData {
    fn wire2api(self) -> RustOpaque<HideData> {
        unsafe { support::opaque_from_dart(self.ptr as _) }
    }
}
impl Wire2Api<[RustOpaque<HideData>; 2]> for *mut wire_list_HideData {
    fn wire2api(self) -> [RustOpaque<HideData>; 2] {
        let vec: Vec<RustOpaque<HideData>> = self.wire2api();
        support::from_vec_to_array(vec)
    }
}
impl Wire2Api<RustOpaque<i32>> for wire_I32 {
    fn wire2api(self) -> RustOpaque<i32> {
        unsafe { support::opaque_from_dart(self.ptr as _) }
    }
}
impl Wire2Api<RustOpaque<Mutex<HideData>>> for wire_MutexHideData {
    fn wire2api(self) -> RustOpaque<Mutex<HideData>> {
        unsafe { support::opaque_from_dart(self.ptr as _) }
    }
}
impl Wire2Api<RustOpaque<NonCloneData>> for wire_NonCloneData {
    fn wire2api(self) -> RustOpaque<NonCloneData> {
        unsafe { support::opaque_from_dart(self.ptr as _) }
    }
}
impl Wire2Api<RustOpaque<NonSendHideData>> for wire_NonSendHideData {
    fn wire2api(self) -> RustOpaque<NonSendHideData> {
        unsafe { support::opaque_from_dart(self.ptr as _) }
    }
}
impl Wire2Api<[DartOpaque; 1]> for *mut wire_list_DartOpaque {
    fn wire2api(self) -> [DartOpaque; 1] {
        let vec: Vec<DartOpaque> = self.wire2api();
        support::from_vec_to_array(vec)
    }
}
impl Wire2Api<RustOpaque<RwLock<HideData>>> for wire_RwLockHideData {
    fn wire2api(self) -> RustOpaque<RwLock<HideData>> {
        unsafe { support::opaque_from_dart(self.ptr as _) }
    }
}
impl Wire2Api<String> for *mut wire_uint_8_list {
    fn wire2api(self) -> String {
        let vec: Vec<u8> = self.wire2api();
        String::from_utf8_lossy(&vec).into_owned()
    }
}
impl Wire2Api<Vec<String>> for *mut wire_StringList {
    fn wire2api(self) -> Vec<String> {
        let vec = unsafe {
            let wrap = support::box_from_leak_ptr(self);
            support::vec_from_leak_ptr(wrap.ptr, wrap.len)
        };
        vec.into_iter().map(Wire2Api::wire2api).collect()
    }
}
impl Wire2Api<[TestId; 4]> for *mut wire_list_test_id {
    fn wire2api(self) -> [TestId; 4] {
        let vec: Vec<TestId> = self.wire2api();
        support::from_vec_to_array(vec)
    }
}
impl Wire2Api<uuid::Uuid> for *mut wire_uint_8_list {
    fn wire2api(self) -> uuid::Uuid {
        let single: Vec<u8> = self.wire2api();
        wire2api_uuid_ref(single.as_slice())
    }
}
impl Wire2Api<Vec<uuid::Uuid>> for *mut wire_uint_8_list {
    fn wire2api(self) -> Vec<uuid::Uuid> {
        let multiple: Vec<u8> = self.wire2api();
        wire2api_uuids(multiple)
    }
}
impl Wire2Api<ZeroCopyBuffer<Vec<u8>>> for *mut wire_uint_8_list {
    fn wire2api(self) -> ZeroCopyBuffer<Vec<u8>> {
        ZeroCopyBuffer(self.wire2api())
    }
}
impl Wire2Api<(String, i32)> for wire___record__String_i32 {
    fn wire2api(self) -> (String, i32) {
        (self.field0.wire2api(), self.field1.wire2api())
    }
}
impl Wire2Api<A> for wire_A {
    fn wire2api(self) -> A {
        A {
            a: self.a.wire2api(),
        }
    }
}
impl Wire2Api<Abc> for wire_Abc {
    fn wire2api(self) -> Abc {
        match self.tag {
            0 => unsafe {
                let ans = support::box_from_leak_ptr(self.kind);
                let ans = support::box_from_leak_ptr(ans.A);
                Abc::A(ans.field0.wire2api())
            },
            1 => unsafe {
                let ans = support::box_from_leak_ptr(self.kind);
                let ans = support::box_from_leak_ptr(ans.B);
                Abc::B(ans.field0.wire2api())
            },
            2 => unsafe {
                let ans = support::box_from_leak_ptr(self.kind);
                let ans = support::box_from_leak_ptr(ans.C);
                Abc::C(ans.field0.wire2api())
            },
            3 => unsafe {
                let ans = support::box_from_leak_ptr(self.kind);
                let ans = support::box_from_leak_ptr(ans.JustInt);
                Abc::JustInt(ans.field0.wire2api())
            },
            _ => unreachable!(),
        }
    }
}
impl Wire2Api<ApplicationEnv> for wire_ApplicationEnv {
    fn wire2api(self) -> ApplicationEnv {
        ApplicationEnv {
            vars: self.vars.wire2api(),
        }
    }
}
impl Wire2Api<ApplicationEnvVar> for wire_ApplicationEnvVar {
    fn wire2api(self) -> ApplicationEnvVar {
        ApplicationEnvVar(self.field0.wire2api(), self.field1.wire2api())
    }
}

impl Wire2Api<ApplicationSettings> for wire_ApplicationSettings {
    fn wire2api(self) -> ApplicationSettings {
        ApplicationSettings {
            name: self.name.wire2api(),
            version: self.version.wire2api(),
            mode: self.mode.wire2api(),
            env: self.env.wire2api(),
            env_optional: self.env_optional.wire2api(),
        }
    }
}
impl Wire2Api<Attribute> for wire_Attribute {
    fn wire2api(self) -> Attribute {
        Attribute {
            key: self.key.wire2api(),
            value: self.value.wire2api(),
        }
    }
}
impl Wire2Api<B> for wire_B {
    fn wire2api(self) -> B {
        B {
            b: self.b.wire2api(),
        }
    }
}
impl Wire2Api<Blob> for wire_Blob {
    fn wire2api(self) -> Blob {
        Blob(self.field0.wire2api())
    }
}

impl Wire2Api<Box<ApplicationEnv>> for *mut wire_ApplicationEnv {
    fn wire2api(self) -> Box<ApplicationEnv> {
        let wrap = unsafe { support::box_from_leak_ptr(self) };
        Wire2Api::<ApplicationEnv>::wire2api(*wrap).into()
    }
}
impl Wire2Api<chrono::DateTime<chrono::Utc>> for *mut i64 {
    fn wire2api(self) -> chrono::DateTime<chrono::Utc> {
        let wrap = unsafe { support::box_from_leak_ptr(self) };
        Wire2Api::<chrono::DateTime<chrono::Utc>>::wire2api(*wrap).into()
    }
}
impl Wire2Api<DartOpaque> for *mut wire_DartOpaque {
    fn wire2api(self) -> DartOpaque {
        let wrap = unsafe { support::box_from_leak_ptr(self) };
        Wire2Api::<DartOpaque>::wire2api(*wrap).into()
    }
}
impl Wire2Api<RustOpaque<HideData>> for *mut wire_HideData {
    fn wire2api(self) -> RustOpaque<HideData> {
        let wrap = unsafe { support::box_from_leak_ptr(self) };
        Wire2Api::<RustOpaque<HideData>>::wire2api(*wrap).into()
    }
}
impl Wire2Api<(String, i32)> for *mut wire___record__String_i32 {
    fn wire2api(self) -> (String, i32) {
        let wrap = unsafe { support::box_from_leak_ptr(self) };
        Wire2Api::<(String, i32)>::wire2api(*wrap).into()
    }
}
impl Wire2Api<A> for *mut wire_A {
    fn wire2api(self) -> A {
        let wrap = unsafe { support::box_from_leak_ptr(self) };
        Wire2Api::<A>::wire2api(*wrap).into()
    }
}
impl Wire2Api<Abc> for *mut wire_Abc {
    fn wire2api(self) -> Abc {
        let wrap = unsafe { support::box_from_leak_ptr(self) };
        Wire2Api::<Abc>::wire2api(*wrap).into()
    }
}
impl Wire2Api<ApplicationEnv> for *mut wire_ApplicationEnv {
    fn wire2api(self) -> ApplicationEnv {
        let wrap = unsafe { support::box_from_leak_ptr(self) };
        Wire2Api::<ApplicationEnv>::wire2api(*wrap).into()
    }
}
impl Wire2Api<ApplicationSettings> for *mut wire_ApplicationSettings {
    fn wire2api(self) -> ApplicationSettings {
        let wrap = unsafe { support::box_from_leak_ptr(self) };
        Wire2Api::<ApplicationSettings>::wire2api(*wrap).into()
    }
}
impl Wire2Api<Attribute> for *mut wire_Attribute {
    fn wire2api(self) -> Attribute {
        let wrap = unsafe { support::box_from_leak_ptr(self) };
        Wire2Api::<Attribute>::wire2api(*wrap).into()
    }
}
impl Wire2Api<B> for *mut wire_B {
    fn wire2api(self) -> B {
        let wrap = unsafe { support::box_from_leak_ptr(self) };
        Wire2Api::<B>::wire2api(*wrap).into()
    }
}
impl Wire2Api<bool> for *mut bool {
    fn wire2api(self) -> bool {
        unsafe { *support::box_from_leak_ptr(self) }
    }
}
impl Wire2Api<C> for *mut wire_C {
    fn wire2api(self) -> C {
        let wrap = unsafe { support::box_from_leak_ptr(self) };
        Wire2Api::<C>::wire2api(*wrap).into()
    }
}
impl Wire2Api<ConcatenateWith> for *mut wire_ConcatenateWith {
    fn wire2api(self) -> ConcatenateWith {
        let wrap = unsafe { support::box_from_leak_ptr(self) };
        Wire2Api::<ConcatenateWith>::wire2api(*wrap).into()
    }
}
impl Wire2Api<Customized> for *mut wire_Customized {
    fn wire2api(self) -> Customized {
        let wrap = unsafe { support::box_from_leak_ptr(self) };
        Wire2Api::<Customized>::wire2api(*wrap).into()
    }
}
impl Wire2Api<DartOpaqueNested> for *mut wire_DartOpaqueNested {
    fn wire2api(self) -> DartOpaqueNested {
        let wrap = unsafe { support::box_from_leak_ptr(self) };
        Wire2Api::<DartOpaqueNested>::wire2api(*wrap).into()
    }
}
impl Wire2Api<Empty> for *mut wire_Empty {
    fn wire2api(self) -> Empty {
        let wrap = unsafe { support::box_from_leak_ptr(self) };
        Wire2Api::<Empty>::wire2api(*wrap).into()
    }
}
impl Wire2Api<EnumDartOpaque> for *mut wire_EnumDartOpaque {
    fn wire2api(self) -> EnumDartOpaque {
        let wrap = unsafe { support::box_from_leak_ptr(self) };
        Wire2Api::<EnumDartOpaque>::wire2api(*wrap).into()
    }
}
impl Wire2Api<EnumOpaque> for *mut wire_EnumOpaque {
    fn wire2api(self) -> EnumOpaque {
        let wrap = unsafe { support::box_from_leak_ptr(self) };
        Wire2Api::<EnumOpaque>::wire2api(*wrap).into()
    }
}
impl Wire2Api<Event> for *mut wire_Event {
    fn wire2api(self) -> Event {
        let wrap = unsafe { support::box_from_leak_ptr(self) };
        Wire2Api::<Event>::wire2api(*wrap).into()
    }
}
impl Wire2Api<ExoticOptionals> for *mut wire_ExoticOptionals {
    fn wire2api(self) -> ExoticOptionals {
        let wrap = unsafe { support::box_from_leak_ptr(self) };
        Wire2Api::<ExoticOptionals>::wire2api(*wrap).into()
    }
}
impl Wire2Api<f64> for *mut f64 {
    fn wire2api(self) -> f64 {
        unsafe { *support::box_from_leak_ptr(self) }
    }
}
impl Wire2Api<FeatureChrono> for *mut wire_FeatureChrono {
    fn wire2api(self) -> FeatureChrono {
        let wrap = unsafe { support::box_from_leak_ptr(self) };
        Wire2Api::<FeatureChrono>::wire2api(*wrap).into()
    }
}
impl Wire2Api<FeatureUuid> for *mut wire_FeatureUuid {
    fn wire2api(self) -> FeatureUuid {
        let wrap = unsafe { support::box_from_leak_ptr(self) };
        Wire2Api::<FeatureUuid>::wire2api(*wrap).into()
    }
}
impl Wire2Api<FeedId> for *mut wire_FeedId {
    fn wire2api(self) -> FeedId {
        let wrap = unsafe { support::box_from_leak_ptr(self) };
        Wire2Api::<FeedId>::wire2api(*wrap).into()
    }
}
impl Wire2Api<i32> for *mut i32 {
    fn wire2api(self) -> i32 {
        unsafe { *support::box_from_leak_ptr(self) }
    }
}
impl Wire2Api<i64> for *mut i64 {
    fn wire2api(self) -> i64 {
        unsafe { *support::box_from_leak_ptr(self) }
    }
}
impl Wire2Api<KitchenSink> for *mut wire_KitchenSink {
    fn wire2api(self) -> KitchenSink {
        let wrap = unsafe { support::box_from_leak_ptr(self) };
        Wire2Api::<KitchenSink>::wire2api(*wrap).into()
    }
}
impl Wire2Api<Measure> for *mut wire_Measure {
    fn wire2api(self) -> Measure {
        let wrap = unsafe { support::box_from_leak_ptr(self) };
        Wire2Api::<Measure>::wire2api(*wrap).into()
    }
}
impl Wire2Api<MessageId> for *mut wire_MessageId {
    fn wire2api(self) -> MessageId {
        let wrap = unsafe { support::box_from_leak_ptr(self) };
        Wire2Api::<MessageId>::wire2api(*wrap).into()
    }
}
impl Wire2Api<MyNestedStruct> for *mut wire_MyNestedStruct {
    fn wire2api(self) -> MyNestedStruct {
        let wrap = unsafe { support::box_from_leak_ptr(self) };
        Wire2Api::<MyNestedStruct>::wire2api(*wrap).into()
    }
}
impl Wire2Api<MySize> for *mut wire_MySize {
    fn wire2api(self) -> MySize {
        let wrap = unsafe { support::box_from_leak_ptr(self) };
        Wire2Api::<MySize>::wire2api(*wrap).into()
    }
}
impl Wire2Api<MyStruct> for *mut wire_MyStruct {
    fn wire2api(self) -> MyStruct {
        let wrap = unsafe { support::box_from_leak_ptr(self) };
        Wire2Api::<MyStruct>::wire2api(*wrap).into()
    }
}
impl Wire2Api<MyTreeNode> for *mut wire_MyTreeNode {
    fn wire2api(self) -> MyTreeNode {
        let wrap = unsafe { support::box_from_leak_ptr(self) };
        Wire2Api::<MyTreeNode>::wire2api(*wrap).into()
    }
}
impl Wire2Api<NewTypeInt> for *mut wire_NewTypeInt {
    fn wire2api(self) -> NewTypeInt {
        let wrap = unsafe { support::box_from_leak_ptr(self) };
        Wire2Api::<NewTypeInt>::wire2api(*wrap).into()
    }
}
impl Wire2Api<Note> for *mut wire_Note {
    fn wire2api(self) -> Note {
        let wrap = unsafe { support::box_from_leak_ptr(self) };
        Wire2Api::<Note>::wire2api(*wrap).into()
    }
}
impl Wire2Api<Numbers> for *mut wire_Numbers {
    fn wire2api(self) -> Numbers {
        let wrap = unsafe { support::box_from_leak_ptr(self) };
        Wire2Api::<Numbers>::wire2api(*wrap).into()
    }
}
impl Wire2Api<OpaqueNested> for *mut wire_OpaqueNested {
    fn wire2api(self) -> OpaqueNested {
        let wrap = unsafe { support::box_from_leak_ptr(self) };
        Wire2Api::<OpaqueNested>::wire2api(*wrap).into()
    }
}
impl Wire2Api<Sequences> for *mut wire_Sequences {
    fn wire2api(self) -> Sequences {
        let wrap = unsafe { support::box_from_leak_ptr(self) };
        Wire2Api::<Sequences>::wire2api(*wrap).into()
    }
}
impl Wire2Api<StructWithEnum> for *mut wire_StructWithEnum {
    fn wire2api(self) -> StructWithEnum {
        let wrap = unsafe { support::box_from_leak_ptr(self) };
        Wire2Api::<StructWithEnum>::wire2api(*wrap).into()
    }
}
impl Wire2Api<SumWith> for *mut wire_SumWith {
    fn wire2api(self) -> SumWith {
        let wrap = unsafe { support::box_from_leak_ptr(self) };
        Wire2Api::<SumWith>::wire2api(*wrap).into()
    }
}
impl Wire2Api<TestId> for *mut wire_TestId {
    fn wire2api(self) -> TestId {
        let wrap = unsafe { support::box_from_leak_ptr(self) };
        Wire2Api::<TestId>::wire2api(*wrap).into()
    }
}
impl Wire2Api<UserId> for *mut wire_UserId {
    fn wire2api(self) -> UserId {
        let wrap = unsafe { support::box_from_leak_ptr(self) };
        Wire2Api::<UserId>::wire2api(*wrap).into()
    }
}
impl Wire2Api<Box<Blob>> for *mut wire_Blob {
    fn wire2api(self) -> Box<Blob> {
        let wrap = unsafe { support::box_from_leak_ptr(self) };
        Wire2Api::<Blob>::wire2api(*wrap).into()
    }
}
impl Wire2Api<Box<bool>> for *mut bool {
    fn wire2api(self) -> Box<bool> {
        unsafe { support::box_from_leak_ptr(self) }
    }
}
impl Wire2Api<Box<Distance>> for *mut wire_Distance {
    fn wire2api(self) -> Box<Distance> {
        let wrap = unsafe { support::box_from_leak_ptr(self) };
        Wire2Api::<Distance>::wire2api(*wrap).into()
    }
}
impl Wire2Api<Box<ExoticOptionals>> for *mut wire_ExoticOptionals {
    fn wire2api(self) -> Box<ExoticOptionals> {
        let wrap = unsafe { support::box_from_leak_ptr(self) };
        Wire2Api::<ExoticOptionals>::wire2api(*wrap).into()
    }
}
impl Wire2Api<Box<f64>> for *mut f64 {
    fn wire2api(self) -> Box<f64> {
        unsafe { support::box_from_leak_ptr(self) }
    }
}
impl Wire2Api<Box<i32>> for *mut i32 {
    fn wire2api(self) -> Box<i32> {
        unsafe { support::box_from_leak_ptr(self) }
    }
}
impl Wire2Api<Box<i64>> for *mut i64 {
    fn wire2api(self) -> Box<i64> {
        unsafe { support::box_from_leak_ptr(self) }
    }
}
impl Wire2Api<Box<i8>> for *mut i8 {
    fn wire2api(self) -> Box<i8> {
        unsafe { support::box_from_leak_ptr(self) }
    }
}
impl Wire2Api<Box<KitchenSink>> for *mut wire_KitchenSink {
    fn wire2api(self) -> Box<KitchenSink> {
        let wrap = unsafe { support::box_from_leak_ptr(self) };
        Wire2Api::<KitchenSink>::wire2api(*wrap).into()
    }
}
impl Wire2Api<Box<MySize>> for *mut wire_MySize {
    fn wire2api(self) -> Box<MySize> {
        let wrap = unsafe { support::box_from_leak_ptr(self) };
        Wire2Api::<MySize>::wire2api(*wrap).into()
    }
}
impl Wire2Api<Box<Speed>> for *mut wire_Speed {
    fn wire2api(self) -> Box<Speed> {
        let wrap = unsafe { support::box_from_leak_ptr(self) };
        Wire2Api::<Speed>::wire2api(*wrap).into()
    }
}
impl Wire2Api<Box<u8>> for *mut u8 {
    fn wire2api(self) -> Box<u8> {
        unsafe { support::box_from_leak_ptr(self) }
    }
}
impl Wire2Api<Box<[u8; 1600]>> for *mut wire_uint_8_list {
    fn wire2api(self) -> Box<[u8; 1600]> {
        Wire2Api::<[u8; 1600]>::wire2api(self).into()
    }
}
impl Wire2Api<Box<Weekdays>> for *mut i32 {
    fn wire2api(self) -> Box<Weekdays> {
        let wrap = unsafe { support::box_from_leak_ptr(self) };
        Wire2Api::<Weekdays>::wire2api(*wrap).into()
    }
}
impl Wire2Api<C> for wire_C {
    fn wire2api(self) -> C {
        C {
            c: self.c.wire2api(),
        }
    }
}
impl Wire2Api<ConcatenateWith> for wire_ConcatenateWith {
    fn wire2api(self) -> ConcatenateWith {
        ConcatenateWith {
            a: self.a.wire2api(),
        }
    }
}
impl Wire2Api<Customized> for wire_Customized {
    fn wire2api(self) -> Customized {
        Customized {
            final_field: self.final_field.wire2api(),
            non_final_field: self.non_final_field.wire2api(),
        }
    }
}
impl Wire2Api<DartOpaqueNested> for wire_DartOpaqueNested {
    fn wire2api(self) -> DartOpaqueNested {
        DartOpaqueNested {
            first: self.first.wire2api(),
            second: self.second.wire2api(),
        }
    }
}
impl Wire2Api<Distance> for wire_Distance {
    fn wire2api(self) -> Distance {
        match self.tag {
            0 => Distance::Unknown,
            1 => unsafe {
                let ans = support::box_from_leak_ptr(self.kind);
                let ans = support::box_from_leak_ptr(ans.Map);
                Distance::Map(ans.field0.wire2api())
            },
            _ => unreachable!(),
        }
    }
}
impl Wire2Api<Empty> for wire_Empty {
    fn wire2api(self) -> Empty {
        Empty {}
    }
}
impl Wire2Api<EnumDartOpaque> for wire_EnumDartOpaque {
    fn wire2api(self) -> EnumDartOpaque {
        match self.tag {
            0 => unsafe {
                let ans = support::box_from_leak_ptr(self.kind);
                let ans = support::box_from_leak_ptr(ans.Primitive);
                EnumDartOpaque::Primitive(ans.field0.wire2api())
            },
            1 => unsafe {
                let ans = support::box_from_leak_ptr(self.kind);
                let ans = support::box_from_leak_ptr(ans.Opaque);
                EnumDartOpaque::Opaque(ans.field0.wire2api())
            },
            _ => unreachable!(),
        }
    }
}
impl Wire2Api<EnumOpaque> for wire_EnumOpaque {
    fn wire2api(self) -> EnumOpaque {
        match self.tag {
            0 => unsafe {
                let ans = support::box_from_leak_ptr(self.kind);
                let ans = support::box_from_leak_ptr(ans.Struct);
                EnumOpaque::Struct(ans.field0.wire2api())
            },
            1 => unsafe {
                let ans = support::box_from_leak_ptr(self.kind);
                let ans = support::box_from_leak_ptr(ans.Primitive);
                EnumOpaque::Primitive(ans.field0.wire2api())
            },
            2 => unsafe {
                let ans = support::box_from_leak_ptr(self.kind);
                let ans = support::box_from_leak_ptr(ans.TraitObj);
                EnumOpaque::TraitObj(ans.field0.wire2api())
            },
            3 => unsafe {
                let ans = support::box_from_leak_ptr(self.kind);
                let ans = support::box_from_leak_ptr(ans.Mutex);
                EnumOpaque::Mutex(ans.field0.wire2api())
            },
            4 => unsafe {
                let ans = support::box_from_leak_ptr(self.kind);
                let ans = support::box_from_leak_ptr(ans.RwLock);
                EnumOpaque::RwLock(ans.field0.wire2api())
            },
            _ => unreachable!(),
        }
    }
}
impl Wire2Api<Event> for wire_Event {
    fn wire2api(self) -> Event {
        Event {
            address: self.address.wire2api(),
            payload: self.payload.wire2api(),
        }
    }
}
impl Wire2Api<ExoticOptionals> for wire_ExoticOptionals {
    fn wire2api(self) -> ExoticOptionals {
        ExoticOptionals {
            int32: self.int32.wire2api(),
            int64: self.int64.wire2api(),
            float64: self.float64.wire2api(),
            boolean: self.boolean.wire2api(),
            zerocopy: self.zerocopy.wire2api(),
            int8list: self.int8list.wire2api(),
            uint8list: self.uint8list.wire2api(),
            int32list: self.int32list.wire2api(),
            float32list: self.float32list.wire2api(),
            float64list: self.float64list.wire2api(),
            attributes: self.attributes.wire2api(),
            attributes_nullable: self.attributes_nullable.wire2api(),
            nullable_attributes: self.nullable_attributes.wire2api(),
            newtypeint: self.newtypeint.wire2api(),
        }
    }
}

impl Wire2Api<[f64; 16]> for *mut wire_float_64_list {
    fn wire2api(self) -> [f64; 16] {
        let vec: Vec<f64> = self.wire2api();
        support::from_vec_to_array(vec)
    }
}
impl Wire2Api<FeatureChrono> for wire_FeatureChrono {
    fn wire2api(self) -> FeatureChrono {
        FeatureChrono {
            utc: self.utc.wire2api(),
            local: self.local.wire2api(),
            duration: self.duration.wire2api(),
            naive: self.naive.wire2api(),
        }
    }
}
impl Wire2Api<FeatureUuid> for wire_FeatureUuid {
    fn wire2api(self) -> FeatureUuid {
        FeatureUuid {
            one: self.one.wire2api(),
            many: self.many.wire2api(),
        }
    }
}
impl Wire2Api<FeedId> for wire_FeedId {
    fn wire2api(self) -> FeedId {
        FeedId(self.field0.wire2api())
    }
}
impl Wire2Api<Vec<f32>> for *mut wire_float_32_list {
    fn wire2api(self) -> Vec<f32> {
        unsafe {
            let wrap = support::box_from_leak_ptr(self);
            support::vec_from_leak_ptr(wrap.ptr, wrap.len)
        }
    }
}
impl Wire2Api<Vec<f64>> for *mut wire_float_64_list {
    fn wire2api(self) -> Vec<f64> {
        unsafe {
            let wrap = support::box_from_leak_ptr(self);
            support::vec_from_leak_ptr(wrap.ptr, wrap.len)
        }
    }
}

impl Wire2Api<[i32; 2]> for *mut wire_int_32_list {
    fn wire2api(self) -> [i32; 2] {
        let vec: Vec<i32> = self.wire2api();
        support::from_vec_to_array(vec)
    }
}

impl Wire2Api<Vec<i32>> for *mut wire_int_32_list {
    fn wire2api(self) -> Vec<i32> {
        unsafe {
            let wrap = support::box_from_leak_ptr(self);
            support::vec_from_leak_ptr(wrap.ptr, wrap.len)
        }
    }
}
impl Wire2Api<Vec<i64>> for *mut wire_int_64_list {
    fn wire2api(self) -> Vec<i64> {
        unsafe {
            let wrap = support::box_from_leak_ptr(self);
            support::vec_from_leak_ptr(wrap.ptr, wrap.len)
        }
    }
}
impl Wire2Api<Vec<i8>> for *mut wire_int_8_list {
    fn wire2api(self) -> Vec<i8> {
        unsafe {
            let wrap = support::box_from_leak_ptr(self);
            support::vec_from_leak_ptr(wrap.ptr, wrap.len)
        }
    }
}
impl Wire2Api<KitchenSink> for wire_KitchenSink {
    fn wire2api(self) -> KitchenSink {
        match self.tag {
            0 => KitchenSink::Empty,
            1 => unsafe {
                let ans = support::box_from_leak_ptr(self.kind);
                let ans = support::box_from_leak_ptr(ans.Primitives);
                KitchenSink::Primitives {
                    int32: ans.int32.wire2api(),
                    float64: ans.float64.wire2api(),
                    boolean: ans.boolean.wire2api(),
                }
            },
            2 => unsafe {
                let ans = support::box_from_leak_ptr(self.kind);
                let ans = support::box_from_leak_ptr(ans.Nested);
                KitchenSink::Nested(ans.field0.wire2api(), ans.field1.wire2api())
            },
            3 => unsafe {
                let ans = support::box_from_leak_ptr(self.kind);
                let ans = support::box_from_leak_ptr(ans.Optional);
                KitchenSink::Optional(ans.field0.wire2api(), ans.field1.wire2api())
            },
            4 => unsafe {
                let ans = support::box_from_leak_ptr(self.kind);
                let ans = support::box_from_leak_ptr(ans.Buffer);
                KitchenSink::Buffer(ans.field0.wire2api())
            },
            5 => unsafe {
                let ans = support::box_from_leak_ptr(self.kind);
                let ans = support::box_from_leak_ptr(ans.Enums);
                KitchenSink::Enums(ans.field0.wire2api())
            },
            _ => unreachable!(),
        }
    }
}
impl Wire2Api<Vec<DartOpaque>> for *mut wire_list_DartOpaque {
    fn wire2api(self) -> Vec<DartOpaque> {
        let vec = unsafe {
            let wrap = support::box_from_leak_ptr(self);
            support::vec_from_leak_ptr(wrap.ptr, wrap.len)
        };
        vec.into_iter().map(Wire2Api::wire2api).collect()
    }
}
impl Wire2Api<Vec<RustOpaque<HideData>>> for *mut wire_list_HideData {
    fn wire2api(self) -> Vec<RustOpaque<HideData>> {
        let vec = unsafe {
            let wrap = support::box_from_leak_ptr(self);
            support::vec_from_leak_ptr(wrap.ptr, wrap.len)
        };
        vec.into_iter().map(Wire2Api::wire2api).collect()
    }
}
impl Wire2Api<Vec<(String, i32)>> for *mut wire_list___record__String_i32 {
    fn wire2api(self) -> Vec<(String, i32)> {
        let vec = unsafe {
            let wrap = support::box_from_leak_ptr(self);
            support::vec_from_leak_ptr(wrap.ptr, wrap.len)
        };
        vec.into_iter().map(Wire2Api::wire2api).collect()
    }
}
impl Wire2Api<Vec<ApplicationEnvVar>> for *mut wire_list_application_env_var {
    fn wire2api(self) -> Vec<ApplicationEnvVar> {
        let vec = unsafe {
            let wrap = support::box_from_leak_ptr(self);
            support::vec_from_leak_ptr(wrap.ptr, wrap.len)
        };
        vec.into_iter().map(Wire2Api::wire2api).collect()
    }
}
impl Wire2Api<Vec<Attribute>> for *mut wire_list_attribute {
    fn wire2api(self) -> Vec<Attribute> {
        let vec = unsafe {
            let wrap = support::box_from_leak_ptr(self);
            support::vec_from_leak_ptr(wrap.ptr, wrap.len)
        };
        vec.into_iter().map(Wire2Api::wire2api).collect()
    }
}
impl Wire2Api<Vec<MySize>> for *mut wire_list_my_size {
    fn wire2api(self) -> Vec<MySize> {
        let vec = unsafe {
            let wrap = support::box_from_leak_ptr(self);
            support::vec_from_leak_ptr(wrap.ptr, wrap.len)
        };
        vec.into_iter().map(Wire2Api::wire2api).collect()
    }
}
impl Wire2Api<Vec<MyTreeNode>> for *mut wire_list_my_tree_node {
    fn wire2api(self) -> Vec<MyTreeNode> {
        let vec = unsafe {
            let wrap = support::box_from_leak_ptr(self);
            support::vec_from_leak_ptr(wrap.ptr, wrap.len)
        };
        vec.into_iter().map(Wire2Api::wire2api).collect()
    }
}
impl Wire2Api<Vec<Option<Attribute>>> for *mut wire_list_opt_box_autoadd_attribute {
    fn wire2api(self) -> Vec<Option<Attribute>> {
        let vec = unsafe {
            let wrap = support::box_from_leak_ptr(self);
            support::vec_from_leak_ptr(wrap.ptr, wrap.len)
        };
        vec.into_iter().map(Wire2Api::wire2api).collect()
    }
}
impl Wire2Api<Vec<TestId>> for *mut wire_list_test_id {
    fn wire2api(self) -> Vec<TestId> {
        let vec = unsafe {
            let wrap = support::box_from_leak_ptr(self);
            support::vec_from_leak_ptr(wrap.ptr, wrap.len)
        };
        vec.into_iter().map(Wire2Api::wire2api).collect()
    }
}
impl Wire2Api<Vec<Weekdays>> for *mut wire_list_weekdays {
    fn wire2api(self) -> Vec<Weekdays> {
        let vec = unsafe {
            let wrap = support::box_from_leak_ptr(self);
            support::vec_from_leak_ptr(wrap.ptr, wrap.len)
        };
        vec.into_iter().map(Wire2Api::wire2api).collect()
    }
}
impl Wire2Api<Measure> for wire_Measure {
    fn wire2api(self) -> Measure {
        match self.tag {
            0 => unsafe {
                let ans = support::box_from_leak_ptr(self.kind);
                let ans = support::box_from_leak_ptr(ans.Speed);
                Measure::Speed(ans.field0.wire2api())
            },
            1 => unsafe {
                let ans = support::box_from_leak_ptr(self.kind);
                let ans = support::box_from_leak_ptr(ans.Distance);
                Measure::Distance(ans.field0.wire2api())
            },
            _ => unreachable!(),
        }
    }
}
impl Wire2Api<MessageId> for wire_MessageId {
    fn wire2api(self) -> MessageId {
        MessageId(self.field0.wire2api())
    }
}

impl Wire2Api<MyNestedStruct> for wire_MyNestedStruct {
    fn wire2api(self) -> MyNestedStruct {
        MyNestedStruct {
            tree_node: self.tree_node.wire2api(),
            weekday: self.weekday.wire2api(),
        }
    }
}
impl Wire2Api<MySize> for wire_MySize {
    fn wire2api(self) -> MySize {
        MySize {
            width: self.width.wire2api(),
            height: self.height.wire2api(),
        }
    }
}
impl Wire2Api<MyStruct> for wire_MyStruct {
    fn wire2api(self) -> MyStruct {
        MyStruct {
            content: self.content.wire2api(),
        }
    }
}
impl Wire2Api<MyTreeNode> for wire_MyTreeNode {
    fn wire2api(self) -> MyTreeNode {
        MyTreeNode {
            value_i32: self.value_i32.wire2api(),
            value_vec_u8: self.value_vec_u8.wire2api(),
            value_boolean: self.value_boolean.wire2api(),
            children: self.children.wire2api(),
        }
    }
}
impl Wire2Api<NewTypeInt> for wire_NewTypeInt {
    fn wire2api(self) -> NewTypeInt {
        NewTypeInt(self.field0.wire2api())
    }
}
impl Wire2Api<Note> for wire_Note {
    fn wire2api(self) -> Note {
        Note {
            day: self.day.wire2api(),
            body: self.body.wire2api(),
        }
    }
}
impl Wire2Api<Numbers> for wire_Numbers {
    fn wire2api(self) -> Numbers {
        Numbers(self.field0.wire2api())
    }
}
impl Wire2Api<OpaqueNested> for wire_OpaqueNested {
    fn wire2api(self) -> OpaqueNested {
        OpaqueNested {
            first: self.first.wire2api(),
            second: self.second.wire2api(),
        }
    }
}

impl Wire2Api<Sequences> for wire_Sequences {
    fn wire2api(self) -> Sequences {
        Sequences(self.field0.wire2api())
    }
}
impl Wire2Api<Speed> for wire_Speed {
    fn wire2api(self) -> Speed {
        match self.tag {
            0 => Speed::Unknown,
            1 => unsafe {
                let ans = support::box_from_leak_ptr(self.kind);
                let ans = support::box_from_leak_ptr(ans.GPS);
                Speed::GPS(ans.field0.wire2api())
            },
            _ => unreachable!(),
        }
    }
}
impl Wire2Api<StructWithEnum> for wire_StructWithEnum {
    fn wire2api(self) -> StructWithEnum {
        StructWithEnum {
            abc1: self.abc1.wire2api(),
            abc2: self.abc2.wire2api(),
        }
    }
}
impl Wire2Api<SumWith> for wire_SumWith {
    fn wire2api(self) -> SumWith {
        SumWith {
            x: self.x.wire2api(),
        }
    }
}
impl Wire2Api<TestId> for wire_TestId {
    fn wire2api(self) -> TestId {
        TestId(self.field0.wire2api())
    }
}

impl Wire2Api<[u8; 1600]> for *mut wire_uint_8_list {
    fn wire2api(self) -> [u8; 1600] {
        let vec: Vec<u8> = self.wire2api();
        support::from_vec_to_array(vec)
    }
}
impl Wire2Api<[u8; 32]> for *mut wire_uint_8_list {
    fn wire2api(self) -> [u8; 32] {
        let vec: Vec<u8> = self.wire2api();
        support::from_vec_to_array(vec)
    }
}
impl Wire2Api<[u8; 8]> for *mut wire_uint_8_list {
    fn wire2api(self) -> [u8; 8] {
        let vec: Vec<u8> = self.wire2api();
        support::from_vec_to_array(vec)
    }
}
impl Wire2Api<Vec<u8>> for *mut wire_uint_8_list {
    fn wire2api(self) -> Vec<u8> {
        unsafe {
            let wrap = support::box_from_leak_ptr(self);
            support::vec_from_leak_ptr(wrap.ptr, wrap.len)
        }
    }
}
impl Wire2Api<UserId> for wire_UserId {
    fn wire2api(self) -> UserId {
        UserId {
            value: self.value.wire2api(),
        }
    }
}

// Section: wire structs

#[repr(C)]
#[derive(Clone)]
pub struct wire_BoxDartDebug {
    ptr: *const core::ffi::c_void,
}

#[repr(C)]
#[derive(Clone)]
pub struct wire_DartOpaque {
    port: i64,
    handle: usize,
}

#[repr(C)]
#[derive(Clone)]
pub struct wire_HideData {
    ptr: *const core::ffi::c_void,
}

#[repr(C)]
#[derive(Clone)]
pub struct wire_I32 {
    ptr: *const core::ffi::c_void,
}

#[repr(C)]
#[derive(Clone)]
pub struct wire_MutexHideData {
    ptr: *const core::ffi::c_void,
}

#[repr(C)]
#[derive(Clone)]
pub struct wire_NonCloneData {
    ptr: *const core::ffi::c_void,
}

#[repr(C)]
#[derive(Clone)]
pub struct wire_NonSendHideData {
    ptr: *const core::ffi::c_void,
}

#[repr(C)]
#[derive(Clone)]
pub struct wire_RwLockHideData {
    ptr: *const core::ffi::c_void,
}

#[repr(C)]
#[derive(Clone)]
pub struct wire_StringList {
    ptr: *mut *mut wire_uint_8_list,
    len: i32,
}

#[repr(C)]
#[derive(Clone)]
pub struct wire___record__String_i32 {
    field0: *mut wire_uint_8_list,
    field1: i32,
}

#[repr(C)]
#[derive(Clone)]
pub struct wire_A {
    a: *mut wire_uint_8_list,
}

#[repr(C)]
#[derive(Clone)]
pub struct wire_ApplicationEnv {
    vars: *mut wire_list_application_env_var,
}

#[repr(C)]
#[derive(Clone)]
pub struct wire_ApplicationEnvVar {
    field0: *mut wire_uint_8_list,
    field1: bool,
}

#[repr(C)]
#[derive(Clone)]
pub struct wire_ApplicationSettings {
    name: *mut wire_uint_8_list,
    version: *mut wire_uint_8_list,
    mode: i32,
    env: *mut wire_ApplicationEnv,
    env_optional: *mut wire_ApplicationEnv,
}

#[repr(C)]
#[derive(Clone)]
pub struct wire_Attribute {
    key: *mut wire_uint_8_list,
    value: *mut wire_uint_8_list,
}

#[repr(C)]
#[derive(Clone)]
pub struct wire_B {
    b: i32,
}

#[repr(C)]
#[derive(Clone)]
pub struct wire_Blob {
    field0: *mut wire_uint_8_list,
}

#[repr(C)]
#[derive(Clone)]
pub struct wire_C {
    c: bool,
}

#[repr(C)]
#[derive(Clone)]
pub struct wire_ConcatenateWith {
    a: *mut wire_uint_8_list,
}

#[repr(C)]
#[derive(Clone)]
pub struct wire_Customized {
    final_field: *mut wire_uint_8_list,
    non_final_field: *mut wire_uint_8_list,
}

#[repr(C)]
#[derive(Clone)]
pub struct wire_DartOpaqueNested {
    first: wire_DartOpaque,
    second: wire_DartOpaque,
}

#[repr(C)]
#[derive(Clone)]
pub struct wire_Empty {}

#[repr(C)]
#[derive(Clone)]
pub struct wire_Event {
    address: *mut wire_uint_8_list,
    payload: *mut wire_uint_8_list,
}

#[repr(C)]
#[derive(Clone)]
pub struct wire_ExoticOptionals {
    int32: *mut i32,
    int64: *mut i64,
    float64: *mut f64,
    boolean: *mut bool,
    zerocopy: *mut wire_uint_8_list,
    int8list: *mut wire_int_8_list,
    uint8list: *mut wire_uint_8_list,
    int32list: *mut wire_int_32_list,
    float32list: *mut wire_float_32_list,
    float64list: *mut wire_float_64_list,
    attributes: *mut wire_list_attribute,
    attributes_nullable: *mut wire_list_opt_box_autoadd_attribute,
    nullable_attributes: *mut wire_list_opt_box_autoadd_attribute,
    newtypeint: *mut wire_NewTypeInt,
}

#[repr(C)]
#[derive(Clone)]
pub struct wire_FeatureChrono {
    utc: i64,
    local: i64,
    duration: i64,
    naive: i64,
}

#[repr(C)]
#[derive(Clone)]
pub struct wire_FeatureUuid {
    one: *mut wire_uint_8_list,
    many: *mut wire_uint_8_list,
}

#[repr(C)]
#[derive(Clone)]
pub struct wire_FeedId {
    field0: *mut wire_uint_8_list,
}

#[repr(C)]
#[derive(Clone)]
pub struct wire_float_32_list {
    ptr: *mut f32,
    len: i32,
}

#[repr(C)]
#[derive(Clone)]
pub struct wire_float_64_list {
    ptr: *mut f64,
    len: i32,
}

#[repr(C)]
#[derive(Clone)]
pub struct wire_int_32_list {
    ptr: *mut i32,
    len: i32,
}

#[repr(C)]
#[derive(Clone)]
pub struct wire_int_64_list {
    ptr: *mut i64,
    len: i32,
}

#[repr(C)]
#[derive(Clone)]
pub struct wire_int_8_list {
    ptr: *mut i8,
    len: i32,
}

#[repr(C)]
#[derive(Clone)]
pub struct wire_list_DartOpaque {
    ptr: *mut wire_DartOpaque,
    len: i32,
}

#[repr(C)]
#[derive(Clone)]
pub struct wire_list_HideData {
    ptr: *mut wire_HideData,
    len: i32,
}

#[repr(C)]
#[derive(Clone)]
pub struct wire_list___record__String_i32 {
    ptr: *mut wire___record__String_i32,
    len: i32,
}

#[repr(C)]
#[derive(Clone)]
pub struct wire_list_application_env_var {
    ptr: *mut wire_ApplicationEnvVar,
    len: i32,
}

#[repr(C)]
#[derive(Clone)]
pub struct wire_list_attribute {
    ptr: *mut wire_Attribute,
    len: i32,
}

#[repr(C)]
#[derive(Clone)]
pub struct wire_list_my_size {
    ptr: *mut wire_MySize,
    len: i32,
}

#[repr(C)]
#[derive(Clone)]
pub struct wire_list_my_tree_node {
    ptr: *mut wire_MyTreeNode,
    len: i32,
}

#[repr(C)]
#[derive(Clone)]
pub struct wire_list_opt_box_autoadd_attribute {
    ptr: *mut *mut wire_Attribute,
    len: i32,
}

#[repr(C)]
#[derive(Clone)]
pub struct wire_list_test_id {
    ptr: *mut wire_TestId,
    len: i32,
}

#[repr(C)]
#[derive(Clone)]
pub struct wire_list_weekdays {
    ptr: *mut i32,
    len: i32,
}

#[repr(C)]
#[derive(Clone)]
pub struct wire_MessageId {
    field0: *mut wire_uint_8_list,
}

#[repr(C)]
#[derive(Clone)]
pub struct wire_MyNestedStruct {
    tree_node: wire_MyTreeNode,
    weekday: i32,
}

#[repr(C)]
#[derive(Clone)]
pub struct wire_MySize {
    width: i32,
    height: i32,
}

#[repr(C)]
#[derive(Clone)]
pub struct wire_MyStruct {
    content: bool,
}

#[repr(C)]
#[derive(Clone)]
pub struct wire_MyTreeNode {
    value_i32: i32,
    value_vec_u8: *mut wire_uint_8_list,
    value_boolean: bool,
    children: *mut wire_list_my_tree_node,
}

#[repr(C)]
#[derive(Clone)]
pub struct wire_NewTypeInt {
    field0: i64,
}

#[repr(C)]
#[derive(Clone)]
pub struct wire_Note {
    day: *mut i32,
    body: *mut wire_uint_8_list,
}

#[repr(C)]
#[derive(Clone)]
pub struct wire_Numbers {
    field0: *mut wire_int_32_list,
}

#[repr(C)]
#[derive(Clone)]
pub struct wire_OpaqueNested {
    first: wire_HideData,
    second: wire_HideData,
}

#[repr(C)]
#[derive(Clone)]
pub struct wire_Sequences {
    field0: *mut wire_int_32_list,
}

#[repr(C)]
#[derive(Clone)]
pub struct wire_StructWithEnum {
    abc1: wire_Abc,
    abc2: wire_Abc,
}

#[repr(C)]
#[derive(Clone)]
pub struct wire_SumWith {
    x: u32,
}

#[repr(C)]
#[derive(Clone)]
pub struct wire_TestId {
    field0: *mut wire_int_32_list,
}

#[repr(C)]
#[derive(Clone)]
pub struct wire_uint_8_list {
    ptr: *mut u8,
    len: i32,
}

#[repr(C)]
#[derive(Clone)]
pub struct wire_UserId {
    value: u32,
}

#[repr(C)]
#[derive(Clone)]
pub struct wire_Abc {
    tag: i32,
    kind: *mut AbcKind,
}

#[repr(C)]
pub union AbcKind {
    A: *mut wire_Abc_A,
    B: *mut wire_Abc_B,
    C: *mut wire_Abc_C,
    JustInt: *mut wire_Abc_JustInt,
}

#[repr(C)]
#[derive(Clone)]
pub struct wire_Abc_A {
    field0: *mut wire_A,
}

#[repr(C)]
#[derive(Clone)]
pub struct wire_Abc_B {
    field0: *mut wire_B,
}

#[repr(C)]
#[derive(Clone)]
pub struct wire_Abc_C {
    field0: *mut wire_C,
}

#[repr(C)]
#[derive(Clone)]
pub struct wire_Abc_JustInt {
    field0: i32,
}

#[repr(C)]
#[derive(Clone)]
pub struct wire_Distance {
    tag: i32,
    kind: *mut DistanceKind,
}

#[repr(C)]
pub union DistanceKind {
    Unknown: *mut wire_Distance_Unknown,
    Map: *mut wire_Distance_Map,
}

#[repr(C)]
#[derive(Clone)]
pub struct wire_Distance_Unknown {}

#[repr(C)]
#[derive(Clone)]
pub struct wire_Distance_Map {
    field0: f64,
}

#[repr(C)]
#[derive(Clone)]
pub struct wire_EnumDartOpaque {
    tag: i32,
    kind: *mut EnumDartOpaqueKind,
}

#[repr(C)]
pub union EnumDartOpaqueKind {
    Primitive: *mut wire_EnumDartOpaque_Primitive,
    Opaque: *mut wire_EnumDartOpaque_Opaque,
}

#[repr(C)]
#[derive(Clone)]
pub struct wire_EnumDartOpaque_Primitive {
    field0: i32,
}

#[repr(C)]
#[derive(Clone)]
pub struct wire_EnumDartOpaque_Opaque {
    field0: wire_DartOpaque,
}
#[repr(C)]
#[derive(Clone)]
pub struct wire_EnumOpaque {
    tag: i32,
    kind: *mut EnumOpaqueKind,
}

#[repr(C)]
pub union EnumOpaqueKind {
    Struct: *mut wire_EnumOpaque_Struct,
    Primitive: *mut wire_EnumOpaque_Primitive,
    TraitObj: *mut wire_EnumOpaque_TraitObj,
    Mutex: *mut wire_EnumOpaque_Mutex,
    RwLock: *mut wire_EnumOpaque_RwLock,
}

#[repr(C)]
#[derive(Clone)]
pub struct wire_EnumOpaque_Struct {
    field0: wire_HideData,
}

#[repr(C)]
#[derive(Clone)]
pub struct wire_EnumOpaque_Primitive {
    field0: wire_I32,
}

#[repr(C)]
#[derive(Clone)]
pub struct wire_EnumOpaque_TraitObj {
    field0: wire_BoxDartDebug,
}

#[repr(C)]
#[derive(Clone)]
pub struct wire_EnumOpaque_Mutex {
    field0: wire_MutexHideData,
}

#[repr(C)]
#[derive(Clone)]
pub struct wire_EnumOpaque_RwLock {
    field0: wire_RwLockHideData,
}

#[repr(C)]
#[derive(Clone)]
pub struct wire_KitchenSink {
    tag: i32,
    kind: *mut KitchenSinkKind,
}

#[repr(C)]
pub union KitchenSinkKind {
    Empty: *mut wire_KitchenSink_Empty,
    Primitives: *mut wire_KitchenSink_Primitives,
    Nested: *mut wire_KitchenSink_Nested,
    Optional: *mut wire_KitchenSink_Optional,
    Buffer: *mut wire_KitchenSink_Buffer,
    Enums: *mut wire_KitchenSink_Enums,
}

#[repr(C)]
#[derive(Clone)]
pub struct wire_KitchenSink_Empty {}

#[repr(C)]
#[derive(Clone)]
pub struct wire_KitchenSink_Primitives {
    int32: i32,
    float64: f64,
    boolean: bool,
}

#[repr(C)]
#[derive(Clone)]
pub struct wire_KitchenSink_Nested {
    field0: i32,
    field1: *mut wire_KitchenSink,
}

#[repr(C)]
#[derive(Clone)]
pub struct wire_KitchenSink_Optional {
    field0: *mut i32,
    field1: *mut i32,
}

#[repr(C)]
#[derive(Clone)]
pub struct wire_KitchenSink_Buffer {
    field0: *mut wire_uint_8_list,
}

#[repr(C)]
#[derive(Clone)]
pub struct wire_KitchenSink_Enums {
    field0: i32,
}

#[repr(C)]
#[derive(Clone)]
pub struct wire_Measure {
    tag: i32,
    kind: *mut MeasureKind,
}

#[repr(C)]
pub union MeasureKind {
    Speed: *mut wire_Measure_Speed,
    Distance: *mut wire_Measure_Distance,
}

#[repr(C)]
#[derive(Clone)]
pub struct wire_Measure_Speed {
    field0: *mut wire_Speed,
}

#[repr(C)]
#[derive(Clone)]
pub struct wire_Measure_Distance {
    field0: *mut wire_Distance,
}

#[repr(C)]
#[derive(Clone)]
pub struct wire_Speed {
    tag: i32,
    kind: *mut SpeedKind,
}

#[repr(C)]
pub union SpeedKind {
    Unknown: *mut wire_Speed_Unknown,
    GPS: *mut wire_Speed_GPS,
}

#[repr(C)]
#[derive(Clone)]
pub struct wire_Speed_Unknown {}

#[repr(C)]
#[derive(Clone)]
pub struct wire_Speed_GPS {
    field0: f64,
}

// Section: impl NewWithNullPtr

pub trait NewWithNullPtr {
    fn new_with_null_ptr() -> Self;
}

impl<T> NewWithNullPtr for *mut T {
    fn new_with_null_ptr() -> Self {
        std::ptr::null_mut()
    }
}

impl NewWithNullPtr for wire_BoxDartDebug {
    fn new_with_null_ptr() -> Self {
        Self {
            ptr: core::ptr::null(),
        }
    }
}

impl NewWithNullPtr for wire_DartOpaque {
    fn new_with_null_ptr() -> Self {
        Self { port: 0, handle: 0 }
    }
}
impl NewWithNullPtr for wire_HideData {
    fn new_with_null_ptr() -> Self {
        Self {
            ptr: core::ptr::null(),
        }
    }
}

impl NewWithNullPtr for wire_I32 {
    fn new_with_null_ptr() -> Self {
        Self {
            ptr: core::ptr::null(),
        }
    }
}
impl NewWithNullPtr for wire_MutexHideData {
    fn new_with_null_ptr() -> Self {
        Self {
            ptr: core::ptr::null(),
        }
    }
}
impl NewWithNullPtr for wire_NonCloneData {
    fn new_with_null_ptr() -> Self {
        Self {
            ptr: core::ptr::null(),
        }
    }
}
impl NewWithNullPtr for wire_NonSendHideData {
    fn new_with_null_ptr() -> Self {
        Self {
            ptr: core::ptr::null(),
        }
    }
}

impl NewWithNullPtr for wire_RwLockHideData {
    fn new_with_null_ptr() -> Self {
        Self {
            ptr: core::ptr::null(),
        }
    }
}

impl NewWithNullPtr for wire___record__String_i32 {
    fn new_with_null_ptr() -> Self {
        Self {
            field0: core::ptr::null_mut(),
            field1: Default::default(),
        }
    }
}

impl Default for wire___record__String_i32 {
    fn default() -> Self {
        Self::new_with_null_ptr()
    }
}

impl NewWithNullPtr for wire_A {
    fn new_with_null_ptr() -> Self {
        Self {
            a: core::ptr::null_mut(),
        }
    }
}

impl Default for wire_A {
    fn default() -> Self {
        Self::new_with_null_ptr()
    }
}

impl Default for wire_Abc {
    fn default() -> Self {
        Self::new_with_null_ptr()
    }
}

impl NewWithNullPtr for wire_Abc {
    fn new_with_null_ptr() -> Self {
        Self {
            tag: -1,
            kind: core::ptr::null_mut(),
        }
    }
}

#[no_mangle]
pub extern "C" fn inflate_Abc_A() -> *mut AbcKind {
    support::new_leak_box_ptr(AbcKind {
        A: support::new_leak_box_ptr(wire_Abc_A {
            field0: core::ptr::null_mut(),
        }),
    })
}

#[no_mangle]
pub extern "C" fn inflate_Abc_B() -> *mut AbcKind {
    support::new_leak_box_ptr(AbcKind {
        B: support::new_leak_box_ptr(wire_Abc_B {
            field0: core::ptr::null_mut(),
        }),
    })
}

#[no_mangle]
pub extern "C" fn inflate_Abc_C() -> *mut AbcKind {
    support::new_leak_box_ptr(AbcKind {
        C: support::new_leak_box_ptr(wire_Abc_C {
            field0: core::ptr::null_mut(),
        }),
    })
}

#[no_mangle]
pub extern "C" fn inflate_Abc_JustInt() -> *mut AbcKind {
    support::new_leak_box_ptr(AbcKind {
        JustInt: support::new_leak_box_ptr(wire_Abc_JustInt {
            field0: Default::default(),
        }),
    })
}

impl NewWithNullPtr for wire_ApplicationEnv {
    fn new_with_null_ptr() -> Self {
        Self {
            vars: core::ptr::null_mut(),
        }
    }
}

impl Default for wire_ApplicationEnv {
    fn default() -> Self {
        Self::new_with_null_ptr()
    }
}

impl NewWithNullPtr for wire_ApplicationEnvVar {
    fn new_with_null_ptr() -> Self {
        Self {
            field0: core::ptr::null_mut(),
            field1: Default::default(),
        }
    }
}

impl Default for wire_ApplicationEnvVar {
    fn default() -> Self {
        Self::new_with_null_ptr()
    }
}

impl NewWithNullPtr for wire_ApplicationSettings {
    fn new_with_null_ptr() -> Self {
        Self {
            name: core::ptr::null_mut(),
            version: core::ptr::null_mut(),
            mode: Default::default(),
            env: core::ptr::null_mut(),
            env_optional: core::ptr::null_mut(),
        }
    }
}

impl Default for wire_ApplicationSettings {
    fn default() -> Self {
        Self::new_with_null_ptr()
    }
}

impl NewWithNullPtr for wire_Attribute {
    fn new_with_null_ptr() -> Self {
        Self {
            key: core::ptr::null_mut(),
            value: core::ptr::null_mut(),
        }
    }
}

impl Default for wire_Attribute {
    fn default() -> Self {
        Self::new_with_null_ptr()
    }
}

impl NewWithNullPtr for wire_B {
    fn new_with_null_ptr() -> Self {
        Self {
            b: Default::default(),
        }
    }
}

impl Default for wire_B {
    fn default() -> Self {
        Self::new_with_null_ptr()
    }
}

impl NewWithNullPtr for wire_Blob {
    fn new_with_null_ptr() -> Self {
        Self {
            field0: core::ptr::null_mut(),
        }
    }
}

impl Default for wire_Blob {
    fn default() -> Self {
        Self::new_with_null_ptr()
    }
}

impl NewWithNullPtr for wire_C {
    fn new_with_null_ptr() -> Self {
        Self {
            c: Default::default(),
        }
    }
}

impl Default for wire_C {
    fn default() -> Self {
        Self::new_with_null_ptr()
    }
}

impl NewWithNullPtr for wire_ConcatenateWith {
    fn new_with_null_ptr() -> Self {
        Self {
            a: core::ptr::null_mut(),
        }
    }
}

impl Default for wire_ConcatenateWith {
    fn default() -> Self {
        Self::new_with_null_ptr()
    }
}

impl NewWithNullPtr for wire_Customized {
    fn new_with_null_ptr() -> Self {
        Self {
            final_field: core::ptr::null_mut(),
            non_final_field: core::ptr::null_mut(),
        }
    }
}

impl Default for wire_Customized {
    fn default() -> Self {
        Self::new_with_null_ptr()
    }
}

impl NewWithNullPtr for wire_DartOpaqueNested {
    fn new_with_null_ptr() -> Self {
        Self {
            first: wire_DartOpaque::new_with_null_ptr(),
            second: wire_DartOpaque::new_with_null_ptr(),
        }
    }
}

impl Default for wire_DartOpaqueNested {
    fn default() -> Self {
        Self::new_with_null_ptr()
    }
}

impl Default for wire_Distance {
    fn default() -> Self {
        Self::new_with_null_ptr()
    }
}

impl NewWithNullPtr for wire_Distance {
    fn new_with_null_ptr() -> Self {
        Self {
            tag: -1,
            kind: core::ptr::null_mut(),
        }
    }
}

#[no_mangle]
pub extern "C" fn inflate_Distance_Map() -> *mut DistanceKind {
    support::new_leak_box_ptr(DistanceKind {
        Map: support::new_leak_box_ptr(wire_Distance_Map {
            field0: Default::default(),
        }),
    })
}

impl NewWithNullPtr for wire_Empty {
    fn new_with_null_ptr() -> Self {
        Self {}
    }
}

impl Default for wire_Empty {
    fn default() -> Self {
        Self::new_with_null_ptr()
    }
}

impl Default for wire_EnumDartOpaque {
    fn default() -> Self {
        Self::new_with_null_ptr()
    }
}

impl NewWithNullPtr for wire_EnumDartOpaque {
    fn new_with_null_ptr() -> Self {
        Self {
            tag: -1,
            kind: core::ptr::null_mut(),
        }
    }
}

#[no_mangle]
pub extern "C" fn inflate_EnumDartOpaque_Primitive() -> *mut EnumDartOpaqueKind {
    support::new_leak_box_ptr(EnumDartOpaqueKind {
        Primitive: support::new_leak_box_ptr(wire_EnumDartOpaque_Primitive {
            field0: Default::default(),
        }),
    })
}

#[no_mangle]
pub extern "C" fn inflate_EnumDartOpaque_Opaque() -> *mut EnumDartOpaqueKind {
    support::new_leak_box_ptr(EnumDartOpaqueKind {
        Opaque: support::new_leak_box_ptr(wire_EnumDartOpaque_Opaque {
            field0: wire_DartOpaque::new_with_null_ptr(),
        }),
    })
}

impl Default for wire_EnumOpaque {
    fn default() -> Self {
        Self::new_with_null_ptr()
    }
}

impl NewWithNullPtr for wire_EnumOpaque {
    fn new_with_null_ptr() -> Self {
        Self {
            tag: -1,
            kind: core::ptr::null_mut(),
        }
    }
}

#[no_mangle]
pub extern "C" fn inflate_EnumOpaque_Struct() -> *mut EnumOpaqueKind {
    support::new_leak_box_ptr(EnumOpaqueKind {
        Struct: support::new_leak_box_ptr(wire_EnumOpaque_Struct {
            field0: wire_HideData::new_with_null_ptr(),
        }),
    })
}

#[no_mangle]
pub extern "C" fn inflate_EnumOpaque_Primitive() -> *mut EnumOpaqueKind {
    support::new_leak_box_ptr(EnumOpaqueKind {
        Primitive: support::new_leak_box_ptr(wire_EnumOpaque_Primitive {
            field0: wire_I32::new_with_null_ptr(),
        }),
    })
}

#[no_mangle]
pub extern "C" fn inflate_EnumOpaque_TraitObj() -> *mut EnumOpaqueKind {
    support::new_leak_box_ptr(EnumOpaqueKind {
        TraitObj: support::new_leak_box_ptr(wire_EnumOpaque_TraitObj {
            field0: wire_BoxDartDebug::new_with_null_ptr(),
        }),
    })
}

#[no_mangle]
pub extern "C" fn inflate_EnumOpaque_Mutex() -> *mut EnumOpaqueKind {
    support::new_leak_box_ptr(EnumOpaqueKind {
        Mutex: support::new_leak_box_ptr(wire_EnumOpaque_Mutex {
            field0: wire_MutexHideData::new_with_null_ptr(),
        }),
    })
}

#[no_mangle]
pub extern "C" fn inflate_EnumOpaque_RwLock() -> *mut EnumOpaqueKind {
    support::new_leak_box_ptr(EnumOpaqueKind {
        RwLock: support::new_leak_box_ptr(wire_EnumOpaque_RwLock {
            field0: wire_RwLockHideData::new_with_null_ptr(),
        }),
    })
}

impl NewWithNullPtr for wire_Event {
    fn new_with_null_ptr() -> Self {
        Self {
            address: core::ptr::null_mut(),
            payload: core::ptr::null_mut(),
        }
    }
}

impl Default for wire_Event {
    fn default() -> Self {
        Self::new_with_null_ptr()
    }
}

impl NewWithNullPtr for wire_ExoticOptionals {
    fn new_with_null_ptr() -> Self {
        Self {
            int32: core::ptr::null_mut(),
            int64: core::ptr::null_mut(),
            float64: core::ptr::null_mut(),
            boolean: core::ptr::null_mut(),
            zerocopy: core::ptr::null_mut(),
            int8list: core::ptr::null_mut(),
            uint8list: core::ptr::null_mut(),
            int32list: core::ptr::null_mut(),
            float32list: core::ptr::null_mut(),
            float64list: core::ptr::null_mut(),
            attributes: core::ptr::null_mut(),
            attributes_nullable: core::ptr::null_mut(),
            nullable_attributes: core::ptr::null_mut(),
            newtypeint: core::ptr::null_mut(),
        }
    }
}

impl Default for wire_ExoticOptionals {
    fn default() -> Self {
        Self::new_with_null_ptr()
    }
}

impl NewWithNullPtr for wire_FeatureChrono {
    fn new_with_null_ptr() -> Self {
        Self {
            utc: Default::default(),
            local: Default::default(),
            duration: Default::default(),
            naive: Default::default(),
        }
    }
}

impl Default for wire_FeatureChrono {
    fn default() -> Self {
        Self::new_with_null_ptr()
    }
}

impl NewWithNullPtr for wire_FeatureUuid {
    fn new_with_null_ptr() -> Self {
        Self {
            one: core::ptr::null_mut(),
            many: core::ptr::null_mut(),
        }
    }
}

impl Default for wire_FeatureUuid {
    fn default() -> Self {
        Self::new_with_null_ptr()
    }
}

impl NewWithNullPtr for wire_FeedId {
    fn new_with_null_ptr() -> Self {
        Self {
            field0: core::ptr::null_mut(),
        }
    }
}

impl Default for wire_FeedId {
    fn default() -> Self {
        Self::new_with_null_ptr()
    }
}

impl Default for wire_KitchenSink {
    fn default() -> Self {
        Self::new_with_null_ptr()
    }
}

impl NewWithNullPtr for wire_KitchenSink {
    fn new_with_null_ptr() -> Self {
        Self {
            tag: -1,
            kind: core::ptr::null_mut(),
        }
    }
}

#[no_mangle]
pub extern "C" fn inflate_KitchenSink_Primitives() -> *mut KitchenSinkKind {
    support::new_leak_box_ptr(KitchenSinkKind {
        Primitives: support::new_leak_box_ptr(wire_KitchenSink_Primitives {
            int32: Default::default(),
            float64: Default::default(),
            boolean: Default::default(),
        }),
    })
}

#[no_mangle]
pub extern "C" fn inflate_KitchenSink_Nested() -> *mut KitchenSinkKind {
    support::new_leak_box_ptr(KitchenSinkKind {
        Nested: support::new_leak_box_ptr(wire_KitchenSink_Nested {
            field0: Default::default(),
            field1: core::ptr::null_mut(),
        }),
    })
}

#[no_mangle]
pub extern "C" fn inflate_KitchenSink_Optional() -> *mut KitchenSinkKind {
    support::new_leak_box_ptr(KitchenSinkKind {
        Optional: support::new_leak_box_ptr(wire_KitchenSink_Optional {
            field0: core::ptr::null_mut(),
            field1: core::ptr::null_mut(),
        }),
    })
}

#[no_mangle]
pub extern "C" fn inflate_KitchenSink_Buffer() -> *mut KitchenSinkKind {
    support::new_leak_box_ptr(KitchenSinkKind {
        Buffer: support::new_leak_box_ptr(wire_KitchenSink_Buffer {
            field0: core::ptr::null_mut(),
        }),
    })
}

#[no_mangle]
pub extern "C" fn inflate_KitchenSink_Enums() -> *mut KitchenSinkKind {
    support::new_leak_box_ptr(KitchenSinkKind {
        Enums: support::new_leak_box_ptr(wire_KitchenSink_Enums {
            field0: Default::default(),
        }),
    })
}

impl Default for wire_Measure {
    fn default() -> Self {
        Self::new_with_null_ptr()
    }
}

impl NewWithNullPtr for wire_Measure {
    fn new_with_null_ptr() -> Self {
        Self {
            tag: -1,
            kind: core::ptr::null_mut(),
        }
    }
}

#[no_mangle]
pub extern "C" fn inflate_Measure_Speed() -> *mut MeasureKind {
    support::new_leak_box_ptr(MeasureKind {
        Speed: support::new_leak_box_ptr(wire_Measure_Speed {
            field0: core::ptr::null_mut(),
        }),
    })
}

#[no_mangle]
pub extern "C" fn inflate_Measure_Distance() -> *mut MeasureKind {
    support::new_leak_box_ptr(MeasureKind {
        Distance: support::new_leak_box_ptr(wire_Measure_Distance {
            field0: core::ptr::null_mut(),
        }),
    })
}

impl NewWithNullPtr for wire_MessageId {
    fn new_with_null_ptr() -> Self {
        Self {
            field0: core::ptr::null_mut(),
        }
    }
}

impl Default for wire_MessageId {
    fn default() -> Self {
        Self::new_with_null_ptr()
    }
}

impl NewWithNullPtr for wire_MyNestedStruct {
    fn new_with_null_ptr() -> Self {
        Self {
            tree_node: Default::default(),
            weekday: Default::default(),
        }
    }
}

impl Default for wire_MyNestedStruct {
    fn default() -> Self {
        Self::new_with_null_ptr()
    }
}

impl NewWithNullPtr for wire_MySize {
    fn new_with_null_ptr() -> Self {
        Self {
            width: Default::default(),
            height: Default::default(),
        }
    }
}

impl Default for wire_MySize {
    fn default() -> Self {
        Self::new_with_null_ptr()
    }
}

impl NewWithNullPtr for wire_MyStruct {
    fn new_with_null_ptr() -> Self {
        Self {
            content: Default::default(),
        }
    }
}

impl Default for wire_MyStruct {
    fn default() -> Self {
        Self::new_with_null_ptr()
    }
}

impl NewWithNullPtr for wire_MyTreeNode {
    fn new_with_null_ptr() -> Self {
        Self {
            value_i32: Default::default(),
            value_vec_u8: core::ptr::null_mut(),
            value_boolean: Default::default(),
            children: core::ptr::null_mut(),
        }
    }
}

impl Default for wire_MyTreeNode {
    fn default() -> Self {
        Self::new_with_null_ptr()
    }
}

impl NewWithNullPtr for wire_NewTypeInt {
    fn new_with_null_ptr() -> Self {
        Self {
            field0: Default::default(),
        }
    }
}

impl Default for wire_NewTypeInt {
    fn default() -> Self {
        Self::new_with_null_ptr()
    }
}

impl NewWithNullPtr for wire_Note {
    fn new_with_null_ptr() -> Self {
        Self {
            day: core::ptr::null_mut(),
            body: core::ptr::null_mut(),
        }
    }
}

impl Default for wire_Note {
    fn default() -> Self {
        Self::new_with_null_ptr()
    }
}

impl NewWithNullPtr for wire_Numbers {
    fn new_with_null_ptr() -> Self {
        Self {
            field0: core::ptr::null_mut(),
        }
    }
}

impl Default for wire_Numbers {
    fn default() -> Self {
        Self::new_with_null_ptr()
    }
}

impl NewWithNullPtr for wire_OpaqueNested {
    fn new_with_null_ptr() -> Self {
        Self {
            first: wire_HideData::new_with_null_ptr(),
            second: wire_HideData::new_with_null_ptr(),
        }
    }
}

impl Default for wire_OpaqueNested {
    fn default() -> Self {
        Self::new_with_null_ptr()
    }
}

impl NewWithNullPtr for wire_Sequences {
    fn new_with_null_ptr() -> Self {
        Self {
            field0: core::ptr::null_mut(),
        }
    }
}

impl Default for wire_Sequences {
    fn default() -> Self {
        Self::new_with_null_ptr()
    }
}

impl Default for wire_Speed {
    fn default() -> Self {
        Self::new_with_null_ptr()
    }
}

impl NewWithNullPtr for wire_Speed {
    fn new_with_null_ptr() -> Self {
        Self {
            tag: -1,
            kind: core::ptr::null_mut(),
        }
    }
}

#[no_mangle]
pub extern "C" fn inflate_Speed_GPS() -> *mut SpeedKind {
    support::new_leak_box_ptr(SpeedKind {
        GPS: support::new_leak_box_ptr(wire_Speed_GPS {
            field0: Default::default(),
        }),
    })
}

impl NewWithNullPtr for wire_StructWithEnum {
    fn new_with_null_ptr() -> Self {
        Self {
            abc1: Default::default(),
            abc2: Default::default(),
        }
    }
}

impl Default for wire_StructWithEnum {
    fn default() -> Self {
        Self::new_with_null_ptr()
    }
}

impl NewWithNullPtr for wire_SumWith {
    fn new_with_null_ptr() -> Self {
        Self {
            x: Default::default(),
        }
    }
}

impl Default for wire_SumWith {
    fn default() -> Self {
        Self::new_with_null_ptr()
    }
}

impl NewWithNullPtr for wire_TestId {
    fn new_with_null_ptr() -> Self {
        Self {
            field0: core::ptr::null_mut(),
        }
    }
}

impl Default for wire_TestId {
    fn default() -> Self {
        Self::new_with_null_ptr()
    }
}

impl NewWithNullPtr for wire_UserId {
    fn new_with_null_ptr() -> Self {
        Self {
            value: Default::default(),
        }
    }
}

impl Default for wire_UserId {
    fn default() -> Self {
        Self::new_with_null_ptr()
    }
}

// Section: sync execution mode utility

#[no_mangle]
pub extern "C" fn free_WireSyncReturn(ptr: support::WireSyncReturn) {
    unsafe {
        let _ = support::box_from_leak_ptr(ptr);
    };
}<|MERGE_RESOLUTION|>--- conflicted
+++ resolved
@@ -968,16 +968,12 @@
 }
 
 #[no_mangle]
-<<<<<<< HEAD
+pub extern "C" fn new_box_autoadd___record__String_i32() -> *mut wire___record__String_i32 {
+    support::new_leak_box_ptr(wire___record__String_i32::new_with_null_ptr())
+}
+
+#[no_mangle]
 pub extern "C" fn new_box_autoadd_a() -> *mut wire_A {
-=======
-pub extern "C" fn new_box_autoadd___record__String_i32_0() -> *mut wire___record__String_i32 {
-    support::new_leak_box_ptr(wire___record__String_i32::new_with_null_ptr())
-}
-
-#[no_mangle]
-pub extern "C" fn new_box_autoadd_a_0() -> *mut wire_A {
->>>>>>> c8e2e8d1
     support::new_leak_box_ptr(wire_A::new_with_null_ptr())
 }
 
@@ -1295,10 +1291,7 @@
 }
 
 #[no_mangle]
-<<<<<<< HEAD
-pub extern "C" fn new_list_application_env_var(len: i32) -> *mut wire_list_application_env_var {
-=======
-pub extern "C" fn new_list___record__String_i32_0(len: i32) -> *mut wire_list___record__String_i32 {
+pub extern "C" fn new_list___record__String_i32(len: i32) -> *mut wire_list___record__String_i32 {
     let wrap = wire_list___record__String_i32 {
         ptr: support::new_leak_vec_ptr(<wire___record__String_i32>::new_with_null_ptr(), len),
         len,
@@ -1307,8 +1300,7 @@
 }
 
 #[no_mangle]
-pub extern "C" fn new_list_application_env_var_0(len: i32) -> *mut wire_list_application_env_var {
->>>>>>> c8e2e8d1
+pub extern "C" fn new_list_application_env_var(len: i32) -> *mut wire_list_application_env_var {
     let wrap = wire_list_application_env_var {
         ptr: support::new_leak_vec_ptr(<wire_ApplicationEnvVar>::new_with_null_ptr(), len),
         len,
