--- conflicted
+++ resolved
@@ -27,11 +27,7 @@
     // Usually you will not use like this. This is just a test to ensure the function works.
     // ref tokio demo in https://docs.rs/tokio/latest/tokio/task/fn.spawn_local.html
     // and how tokio `LocalSet` is used https://docs.rs/tokio/latest/tokio/task/struct.LocalSet.html#use-inside-tokiospawn
-<<<<<<< HEAD
-    #[cfg(not(wasm))]
-=======
     #[cfg(not(target_family = "wasm"))]
->>>>>>> 12dd4e6e
     {
         use tokio::runtime::Builder;
         use tokio::task::LocalSet;
@@ -44,10 +40,6 @@
         });
     }
 
-<<<<<<< HEAD
-    #[cfg(wasm)]
-=======
     #[cfg(target_family = "wasm")]
->>>>>>> 12dd4e6e
     core().await;
 }