--- conflicted
+++ resolved
@@ -1101,7 +1101,6 @@
     opaque.second.hide_data();
 }
 
-<<<<<<< HEAD
 pub struct DartOpaqueNested {
     pub first: DartOpaque,
     pub second: DartOpaque,
@@ -1137,13 +1136,13 @@
 
 pub fn drop_static_dart_opaque() {
     drop(DART_OPAQUE.lock().unwrap().take());
-=======
-pub fn unwrap_rust_opaque(opaque: Opaque<HideData>) -> Result<String> {
+}
+
+pub fn unwrap_rust_opaque(opaque: RustOpaque<HideData>) -> Result<String> {
     let data: HideData = opaque
         .try_unwrap()
         .map_err(|_| anyhow::anyhow!("opaque type is shared"))?;
     Ok(data.hide_data())
->>>>>>> 28974f09
 }
 
 /// Function to check the code generator.
