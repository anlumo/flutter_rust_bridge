#![allow(unused_variables)]

use std::fmt::Debug;
use std::ops::Deref;
use std::sync::atomic::{AtomicI32, Ordering};
use std::sync::Arc;
pub use std::sync::{Mutex, RwLock};
use std::thread::sleep;
use std::time::Duration;

use anyhow::{anyhow, Result};

use flutter_rust_bridge::*;
use lazy_static::lazy_static;

pub use crate::data::FrbOpaqueReturn;
pub use crate::data::HideData;
use crate::data::{MyEnum, MyStruct};
use crate::new_module_system::{use_new_module_system, NewSimpleStruct};
use crate::old_module_system::{use_old_module_system, OldSimpleStruct};

/// Documentation on a simple adder function.
pub fn simple_adder(a: i32, b: i32) -> i32 {
    a + b
}

/**
 Multiline comments are fine,
 but they are not preferred in Rust nor in Dart.
 Newlines are preserved.
*/
pub fn primitive_types(my_i32: i32, my_i64: i64, my_f64: f64, my_bool: bool) -> i32 {
    println!(
        "primitive_types({}, {}, {}, {})",
        my_i32, my_i64, my_f64, my_bool
    );
    42
}

pub fn primitive_u32(my_u32: u32) -> u32 {
    println!("primitive_u32({})", my_u32);
    assert_eq!(my_u32, 0xff112233);
    let ret = 0xfe112233;
    println!("returning {}", ret);
    ret
}

pub fn handle_string(s: String) -> String {
    println!("handle_string({})", &s);
    let s2 = s.clone();
    s + &s2
}

#[allow(clippy::unused_unit)]
pub fn handle_return_unit() -> () {
    println!("handle_return_unit()");
}

// to check that `Vec<u8>` can be used as return type
pub fn handle_vec_u8(v: Vec<u8>) -> Vec<u8> {
    println!("handle_vec_u8(first few elements: {:?})", &v[..5]);
    v.repeat(2)
}

pub struct VecOfPrimitivePack {
    pub int8list: Vec<i8>,
    pub uint8list: Vec<u8>,
    pub int16list: Vec<i16>,
    pub uint16list: Vec<u16>,
    pub uint32list: Vec<u32>,
    pub int32list: Vec<i32>,
    pub uint64list: Vec<u64>,
    pub int64list: Vec<i64>,
    pub float32list: Vec<f32>,
    pub float64list: Vec<f64>,
}

pub fn handle_vec_of_primitive(n: i32) -> VecOfPrimitivePack {
    VecOfPrimitivePack {
        int8list: vec![42i8; n as usize],
        uint8list: vec![42u8; n as usize],
        int16list: vec![42i16; n as usize],
        uint16list: vec![42u16; n as usize],
        int32list: vec![42i32; n as usize],
        uint32list: vec![42u32; n as usize],
        int64list: vec![42i64; n as usize],
        uint64list: vec![42u64; n as usize],
        float32list: vec![42.0f32; n as usize],
        float64list: vec![42.0f64; n as usize],
    }
}

pub struct ZeroCopyVecOfPrimitivePack {
    pub int8list: ZeroCopyBuffer<Vec<i8>>,
    pub uint8list: ZeroCopyBuffer<Vec<u8>>,
    pub int16list: ZeroCopyBuffer<Vec<i16>>,
    pub uint16list: ZeroCopyBuffer<Vec<u16>>,
    pub uint32list: ZeroCopyBuffer<Vec<u32>>,
    pub int32list: ZeroCopyBuffer<Vec<i32>>,
    pub uint64list: ZeroCopyBuffer<Vec<u64>>,
    pub int64list: ZeroCopyBuffer<Vec<i64>>,
    pub float32list: ZeroCopyBuffer<Vec<f32>>,
    pub float64list: ZeroCopyBuffer<Vec<f64>>,
}

pub fn handle_zero_copy_vec_of_primitive(n: i32) -> ZeroCopyVecOfPrimitivePack {
    ZeroCopyVecOfPrimitivePack {
        int8list: ZeroCopyBuffer(vec![42i8; n as usize]),
        uint8list: ZeroCopyBuffer(vec![42u8; n as usize]),
        int16list: ZeroCopyBuffer(vec![42i16; n as usize]),
        uint16list: ZeroCopyBuffer(vec![42u16; n as usize]),
        int32list: ZeroCopyBuffer(vec![42i32; n as usize]),
        uint32list: ZeroCopyBuffer(vec![42u32; n as usize]),
        int64list: ZeroCopyBuffer(vec![42i64; n as usize]),
        uint64list: ZeroCopyBuffer(vec![42u64; n as usize]),
        float32list: ZeroCopyBuffer(vec![42.0f32; n as usize]),
        float64list: ZeroCopyBuffer(vec![42.0f64; n as usize]),
    }
}

#[derive(Debug, Clone)]
pub struct MySize {
    pub width: i32,
    pub height: i32,
}

pub fn handle_struct(arg: MySize, boxed: Box<MySize>) -> MySize {
    println!("handle_struct({:?}, {:?})", &arg, &boxed);
    MySize {
        width: arg.width + boxed.width,
        height: arg.height + boxed.height,
    }
}

#[derive(Debug)]
pub struct NewTypeInt(pub i64);

pub fn handle_newtype(arg: NewTypeInt) -> NewTypeInt {
    println!("handle_newtype({:?})", &arg);
    NewTypeInt(arg.0 * 2)
}

pub fn handle_list_of_struct(mut l: Vec<MySize>) -> Vec<MySize> {
    println!("handle_list_of_struct({:?})", &l);
    let mut ans = l.clone();
    ans.append(&mut l);
    ans
}

pub fn handle_string_list(names: Vec<String>) -> Vec<String> {
    for name in &names {
        println!("Hello, {}", name);
    }
    names
}

#[derive(Debug, Clone)]
pub struct MyTreeNode {
    pub value_i32: i32,
    pub value_vec_u8: Vec<u8>,
    pub value_boolean: bool,
    pub children: Vec<MyTreeNode>,
}

pub fn handle_complex_struct(s: MyTreeNode) -> MyTreeNode {
    println!("handle_complex_struct({:?})", &s);
    let s_cloned = s.clone();
    s
}

// Test if sync return is working as expected by using Vec<u8> as return value.
pub fn handle_sync_return(mode: String) -> Result<SyncReturn<Vec<u8>>> {
    match &mode[..] {
        "NORMAL" => Ok(SyncReturn(vec![42u8; 100])),
        "RESULT_ERR" => Err(anyhow!("deliberate error in handle_sync_return_err")),
        "PANIC" => panic!("deliberate panic in handle_sync_return_panic"),
        _ => panic!("unknown mode"),
    }
}

// Test other sync return types except for Vec<u8> since it's being tested in handle_sync_return.
pub fn handle_sync_bool(input: bool) -> SyncReturn<bool> {
    SyncReturn(input)
}
pub fn handle_sync_u8(input: u8) -> SyncReturn<u8> {
    SyncReturn(input)
}
pub fn handle_sync_u16(input: u16) -> SyncReturn<u16> {
    SyncReturn(input)
}
pub fn handle_sync_u32(input: u32) -> SyncReturn<u32> {
    SyncReturn(input)
}
pub fn handle_sync_u64(input: u64) -> SyncReturn<u64> {
    SyncReturn(input)
}
pub fn handle_sync_i8(input: i8) -> SyncReturn<i8> {
    SyncReturn(input)
}
pub fn handle_sync_i16(input: i16) -> SyncReturn<i16> {
    SyncReturn(input)
}
pub fn handle_sync_i32(input: i32) -> SyncReturn<i32> {
    SyncReturn(input)
}
pub fn handle_sync_i64(input: i64) -> SyncReturn<i64> {
    SyncReturn(input)
}
pub fn handle_sync_f32(input: f32) -> SyncReturn<f32> {
    SyncReturn(input)
}
pub fn handle_sync_f64(input: f64) -> SyncReturn<f64> {
    SyncReturn(input)
}
pub fn handle_sync_string(input: String) -> SyncReturn<String> {
    SyncReturn(input)
}

pub fn handle_stream(sink: StreamSink<String>, arg: String) {
    println!("handle_stream arg={}", arg);

    let cnt = Arc::new(AtomicI32::new(0));

    // just to show that, you can send data to sink even in other threads
    let cnt2 = cnt.clone();
    let sink2 = sink.clone();

    spawn!(|| {
        for i in 0..5 {
            let old_cnt = cnt2.fetch_add(1, Ordering::Relaxed);
            let msg = format!("(thread=child, i={}, old_cnt={})", i, old_cnt);
            format!("send data to sink msg={}", msg);
            let _ = sink2.add(msg);
            sleep(Duration::from_millis(100));
        }
        sink2.close();
    });

    for i in 0..5 {
        let old_cnt = cnt.fetch_add(1, Ordering::Relaxed);
        let msg = format!("(thread=normal, i={}, old_cnt={})", i, old_cnt);
        format!("send data to sink msg={}", msg);
        let _ = sink.add(msg);
        sleep(Duration::from_millis(50));
    }
}

pub struct MyStreamEntry {
    pub hello: String,
}

// https://github.com/fzyzcjy/flutter_rust_bridge/issues/398 reports a compile error like this
pub fn handle_stream_of_struct(sink: StreamSink<MyStreamEntry>) {
    // Ok(())
}

pub fn return_err() -> Result<i32> {
    Err(anyhow!(
        "return_err() is called, thus deliberately return Err"
    ))
}

pub fn return_panic() -> i32 {
    panic!("return_panic() is called, thus deliberately panic")
}

pub fn handle_optional_return(left: f64, right: f64) -> Option<f64> {
    if right == 0. {
        None
    } else {
        Some(left / right)
    }
}

#[derive(Default, Debug, Clone)]
pub struct Element {
    pub tag: Option<String>,
    pub text: Option<String>,
    pub attributes: Option<Vec<Attribute>>,
    pub children: Option<Vec<Element>>,
}

#[derive(Debug, Clone)]
pub struct Attribute {
    pub key: String,
    pub value: String,
}

pub fn handle_optional_struct(document: Option<String>) -> Option<Element> {
    document.map(|inner| Element {
        tag: Some("div".to_owned()),
        attributes: Some(vec![Attribute {
            key: "id".to_owned(),
            value: "root".to_owned(),
        }]),
        children: Some(vec![Element {
            tag: Some("p".to_owned()),
            children: Some(vec![Element {
                text: Some(inner),
                ..Default::default()
            }]),
            ..Default::default()
        }]),
        ..Default::default()
    })
}

#[derive(Debug)]
pub struct ExoticOptionals {
    pub int32: Option<i32>,
    pub int64: Option<i64>,
    pub float64: Option<f64>,
    pub boolean: Option<bool>,
    pub zerocopy: Option<ZeroCopyBuffer<Vec<u8>>>,
    pub int8list: Option<Vec<i8>>,
    pub uint8list: Option<Vec<u8>>,
    pub int32list: Option<Vec<i32>>,
    pub float32list: Option<Vec<f32>>,
    pub float64list: Option<Vec<f64>>,
    pub attributes: Option<Vec<Attribute>>,
    pub attributes_nullable: Vec<Option<Attribute>>,
    pub nullable_attributes: Option<Vec<Option<Attribute>>>,
    pub newtypeint: Option<NewTypeInt>,
}

pub fn handle_optional_increment(opt: Option<ExoticOptionals>) -> Option<ExoticOptionals> {
    fn manipulate_list<T>(src: Option<Vec<T>>, push_value: T) -> Option<Vec<T>> {
        let mut list = src.unwrap_or_default();
        list.push(push_value);
        Some(list)
    }

    opt.map(|mut opt| ExoticOptionals {
        int32: Some(opt.int32.unwrap_or(0) + 1),
        int64: Some(opt.int64.unwrap_or(0) + 1),
        float64: Some(opt.float64.unwrap_or(0.) + 1.),
        boolean: Some(!opt.boolean.unwrap_or(false)),
        int8list: manipulate_list(opt.int8list, 0),
        uint8list: manipulate_list(opt.uint8list, 0),
        int32list: manipulate_list(opt.int32list, 0),
        float32list: manipulate_list(opt.float32list, 0.),
        float64list: manipulate_list(opt.float64list, 0.),
        attributes: Some({
            let mut list = opt.attributes.unwrap_or_default();
            list.push(Attribute {
                key: "some-attrib".to_owned(),
                value: "some-value".to_owned(),
            });
            list
        }),
        nullable_attributes: Some({
            let mut list = opt.nullable_attributes.unwrap_or_default();
            list.push(None);
            list
        }),
        newtypeint: Some({
            let mut val = opt.newtypeint.unwrap_or(NewTypeInt(0));
            val.0 += 1;
            val
        }),
        attributes_nullable: {
            opt.attributes_nullable.push(None);
            opt.attributes_nullable
        },
        zerocopy: Some({
            let mut list = opt.zerocopy.unwrap_or_else(|| ZeroCopyBuffer(vec![]));
            list.0.push(0);
            list
        }),
    })
}

pub fn handle_increment_boxed_optional(opt: Option<Box<f64>>) -> f64 {
    match opt {
        Some(e) => *e + 1.,
        None => 42.,
    }
}

// Option<Box<T>> can't be sent to Dart,
// but instead can be received by Rust.
pub fn handle_option_box_arguments(
    i8box: Option<Box<i8>>,
    u8box: Option<Box<u8>>,
    i32box: Option<Box<i32>>,
    i64box: Option<Box<i64>>,
    f64box: Option<Box<f64>>,
    boolbox: Option<Box<bool>>,
    structbox: Option<Box<ExoticOptionals>>,
) -> String {
    format!(
        "handle_option_box_arguments({:?})",
        (i8box, u8box, i32box, i64box, f64box, boolbox, structbox)
    )
}

/// Simple enums.
#[derive(Debug)]
pub enum Weekdays {
    Monday,
    Tuesday,
    Wednesday,
    Thursday,
    Friday,
    /// Best day of the week.
    Saturday,
    Sunday,
}

#[derive(Debug)]
pub struct Note {
    pub day: Box<Weekdays>,
    pub body: String,
}

pub fn print_note(note: Note) -> ZeroCopyBuffer<Vec<u8>> {
    println!("{:#?}", note);
    ZeroCopyBuffer(vec![1, 2, 3])
}

pub fn handle_return_enum(input: String) -> Option<Weekdays> {
    match input.as_str() {
        "Monday" => Some(Weekdays::Monday),
        "Tuesday" => Some(Weekdays::Tuesday),
        "Wednesday" => Some(Weekdays::Wednesday),
        "Thursday" => Some(Weekdays::Thursday),
        "Friday" => Some(Weekdays::Friday),
        "Saturday" => Some(Weekdays::Saturday),
        "Sunday" => Some(Weekdays::Sunday),
        _ => None,
    }
}

pub fn handle_enum_parameter(weekday: Weekdays) -> Weekdays {
    println!("The weekday is {:?}", weekday);
    weekday
}

#[frb]
#[derive(Debug, Clone)]
pub struct Customized {
    pub final_field: String,
    #[frb(non_final)]
    pub non_final_field: Option<String>,
}

pub fn handle_customized_struct(val: Customized) {
    println!("{:#?}", val);
}

#[frb]
#[derive(Debug)]
pub enum KitchenSink {
    /// Comment on variant
    Empty,
    #[frb(unimpl_variant_attr)]
    Primitives {
        #[frb(unimpl_field_attr)]
        /// Dart field comment
        int32: i32,
        #[frb(unimpl_deprecated)]
        float64: f64,
        boolean: bool,
    },
    Nested(Box<KitchenSink>, i32),
    Optional(
        /// Comment on anonymous field
        Option<i32>,
        Option<i32>,
    ),
    Buffer(ZeroCopyBuffer<Vec<u8>>),
    Enums(Weekdays),
}

#[frb(unimpl_fn_attr)]
pub fn handle_enum_struct(val: KitchenSink) -> KitchenSink {
    use KitchenSink::*;
    use Weekdays::*;
    let inc = |x| x + 1;
    match val {
        Primitives {
            int32,
            float64,
            boolean,
        } => Primitives {
            int32: int32 + 1,
            float64: float64 + 1.,
            boolean: !boolean,
        },
        Nested(_, val) => Nested(Box::new(Empty), val + 1),
        Optional(a, b) => Optional(a.map(inc), b.map(inc)),
        Buffer(ZeroCopyBuffer(mut buf)) => {
            buf.push(1);
            Buffer(ZeroCopyBuffer(buf))
        }
        Enums(day) => Enums(match day {
            Monday => Tuesday,
            Tuesday => Wednesday,
            Wednesday => Thursday,
            Thursday => Friday,
            Friday => Saturday,
            Saturday => Sunday,
            Sunday => Monday,
        }),
        _ => val,
    }
}

// Function that uses imported struct (from within this crate)
pub fn use_imported_struct(my_struct: MyStruct) -> bool {
    my_struct.content
}

// Function that uses imported enum (from within this crate)
pub fn use_imported_enum(my_enum: MyEnum) -> bool {
    match my_enum {
        MyEnum::False => false,
        MyEnum::True => true,
    }
}

// Mirroring example:
// The goal of mirroring is to use external objects without needing to convert them with an intermediate type
// In this case, the struct ApplicationSettings is defined in another crate (called external-lib)

// To use an external type with mirroring, it MUST be imported publicly (aka. re-export)
pub use external_lib::{
    ApplicationEnv, ApplicationEnvVar, ApplicationMessage, ApplicationMode, ApplicationSettings,
    Numbers, Sequences,
};

// To mirror an external struct, you need to define a placeholder type with the same definition
#[frb(mirror(ApplicationSettings))]
pub struct _ApplicationSettings {
    pub name: String,
    pub version: String,
    pub mode: ApplicationMode,
    pub env: Box<ApplicationEnv>,
}

#[frb(mirror(ApplicationMode))]
pub enum _ApplicationMode {
    Standalone,
    Embedded,
}

#[frb(mirror(ApplicationEnvVar))]
pub struct _ApplicationEnvVar(pub String, pub bool);

#[frb(mirror(ApplicationEnv))]
pub struct _ApplicationEnv {
    pub vars: Vec<ApplicationEnvVar>,
}

// This function can directly return an object of the external type ApplicationSettings because it has a mirror
pub fn get_app_settings() -> ApplicationSettings {
    external_lib::get_app_settings()
}

// Similarly, receiving an object from Dart works. Please note that the mirror definition must match entirely and the original struct must have all its fields public.
pub fn is_app_embedded(app_settings: ApplicationSettings) -> bool {
    // println!("env: {:?}", app_settings.env.vars);
    matches!(app_settings.mode, ApplicationMode::Embedded)
}

#[frb(mirror(ApplicationMessage))]
pub enum _ApplicationMessage {
    DisplayMessage(String),
    RenderPixel { x: i32, y: i32 },
    Exit,
}

pub fn get_message() -> ApplicationMessage {
    external_lib::poll_messages()[1].clone()
}

#[frb(mirror(Numbers, Sequences))]
pub struct _Numbers(pub Vec<i32>);

pub fn repeat_number(num: i32, times: usize) -> Numbers {
    external_lib::repeat_number(num, times)
}

pub fn repeat_sequence(seq: i32, times: usize) -> Sequences {
    external_lib::repeat_sequences(seq, times)
}

pub fn first_number(nums: Numbers) -> Option<i32> {
    nums.0.first().copied()
}

pub fn first_sequence(seqs: Sequences) -> Option<i32> {
    seqs.0.first().copied()
}

// [T; N] example
pub fn get_array() -> [u8; 5] {
    [1, 2, 3, 4, 5]
}

pub struct Point {
    pub x: f32,
    pub y: f32,
}

pub fn get_complex_array() -> [Point; 2] {
    [Point { x: 1.0, y: 1.0 }, Point { x: 2.0, y: 2.0 }]
}

// usize
pub fn get_usize(u: usize) -> usize {
    u
}

/// Example for @freezed and @meta.immutable
#[frb(dart_metadata=("freezed", "immutable" import "package:meta/meta.dart" as meta))]
pub struct UserId {
    pub value: u32,
}

pub fn next_user_id(user_id: UserId) -> UserId {
    UserId {
        value: user_id.value + 1,
    }
}

// event listener test

lazy_static! {
    static ref EVENTS: Mutex<Option<StreamSink<Event>>> = Default::default();
}

#[frb(dart_metadata = ("freezed"))]
#[derive(Clone)]
pub struct Event {
    pub address: String,
    pub payload: String,
}

pub fn register_event_listener(listener: StreamSink<Event>) -> Result<()> {
    match EVENTS.lock() {
        Ok(mut guard) => {
            *guard = Some(listener);
            Ok(())
        }
        Err(err) => Err(anyhow!("Could not register event listener: {}", err)),
    }
}

pub fn close_event_listener() {
    if let Ok(Some(sink)) = EVENTS.lock().map(|mut guard| guard.take()) {
        sink.close();
    }
}

pub fn create_event(address: String, payload: String) {
    if let Ok(mut guard) = EVENTS.lock() {
        if let Some(sink) = guard.as_mut() {
            sink.add(Event { address, payload });
        }
    }
}

#[derive(Debug, Clone)]
pub struct Log {
    pub key: u32,
    pub value: u32,
}

pub fn handle_stream_sink_at_1(key: u32, max: u32, sink: StreamSink<Log>) {
    spawn!(|| {
        for i in 0..max {
            let _ = sink.add(Log { key, value: i });
        }
        sink.close();
    });
}

pub fn handle_stream_sink_at_2(key: u32, sink: StreamSink<Log>, max: u32) {
    handle_stream_sink_at_1(key, max, sink)
}

pub fn handle_stream_sink_at_3(sink: StreamSink<Log>, key: u32, max: u32) {
    handle_stream_sink_at_1(key, max, sink)
}

pub struct SumWith {
    pub x: u32,
}

impl SumWith {
    pub fn sum(&self, y: u32, z: u32) -> u32 {
        self.x + y + z
    }
}

pub fn get_sum_struct() -> SumWith {
    SumWith { x: 21 }
}

pub fn get_sum_array(a: u32, b: u32, c: u32) -> [SumWith; 3] {
    [SumWith { x: a }, SumWith { x: b }, SumWith { x: c }]
}

pub struct ConcatenateWith {
    pub a: String,
}

#[derive(Debug, Clone)]
pub struct Log2 {
    pub key: u32,
    pub value: String,
}

impl ConcatenateWith {
    pub fn new(a: String) -> ConcatenateWith {
        ConcatenateWith { a }
    }
    pub fn concatenate(&self, b: String) -> String {
        format!("{}{}", self.a, b)
    }
    pub fn concatenate_static(a: String, b: String) -> String {
        format!("{}{}", a, b)
    }

    pub fn handle_some_stream_sink(&self, key: u32, max: u32, sink: StreamSink<Log2>) {
        let a = self.a.clone();
        spawn!(|| {
            for i in 0..max {
                sink.add(Log2 {
                    key,
                    value: format!("{}{}", a, i),
                });
            }
            sink.close();
        });
    }

    pub fn handle_some_stream_sink_at_1(&self, sink: StreamSink<u32>) {
        spawn!(|| {
            for i in 0..5 {
                sink.add(i);
            }
            sink.close();
        });
    }

    pub fn handle_some_static_stream_sink(key: u32, max: u32, sink: StreamSink<Log2>) {
        spawn!(|| {
            for i in 0..max {
                sink.add(Log2 {
                    key,
                    value: i.to_string(),
                });
            }
            sink.close();
        });
    }

    pub fn handle_some_static_stream_sink_single_arg(sink: StreamSink<u32>) {
        spawn!(|| {
            for i in 0..5 {
                sink.add(i);
            }
            sink.close();
        });
    }
}

#[derive(Debug, Clone)]
#[frb(freezed)]
pub enum Speed {
    Unknown,
    GPS(f64),
}

#[derive(Debug, Clone)]
#[frb(freezed)]
pub enum Distance {
    Unknown,
    Map(f64),
}

#[derive(Debug, Clone)]
#[frb(freezed)]
pub enum Measure {
    Speed(Box<Speed>),
    Distance(Box<Distance>),
}

pub fn multiply_by_ten(measure: Measure) -> Option<Measure> {
    match measure {
        Measure::Speed(b) => match *b {
            Speed::GPS(v) => Some(Measure::Speed(Box::new(Speed::GPS(v * 10.)))),
            Speed::Unknown => None,
        },
        Measure::Distance(b) => match *b {
            Distance::Map(v) => Some(Measure::Distance(Box::new(Distance::Map(v * 10.)))),
            Distance::Unknown => None,
        },
    }
}

pub fn call_old_module_system() -> OldSimpleStruct {
    use_old_module_system(2)
}
pub fn call_new_module_system() -> NewSimpleStruct {
    use_new_module_system(1)
}

pub struct BigBuffers {
    pub int64: Vec<i64>,
    pub uint64: Vec<u64>,
}

pub fn handle_big_buffers() -> BigBuffers {
    BigBuffers {
        int64: vec![i64::MIN, i64::MAX],
        uint64: vec![u64::MAX],
    }
}

pub fn datetime_utc(d: chrono::DateTime<chrono::Utc>) -> chrono::DateTime<chrono::Utc> {
    use chrono::Datelike;
    use chrono::Timelike;
    assert_eq!(&d.year(), &2022);
    assert_eq!(&d.month(), &9);
    assert_eq!(&d.day(), &10);
    assert_eq!(&d.hour(), &20);
    assert_eq!(&d.minute(), &48);
    assert_eq!(&d.second(), &53);
    #[cfg(target_arch = "wasm32")]
    assert_eq!(&d.nanosecond(), &123_000_000);
    #[cfg(not(target_arch = "wasm32"))]
    assert_eq!(&d.nanosecond(), &123_456_000);
    d
}

pub fn datetime_local(d: chrono::DateTime<chrono::Local>) -> chrono::DateTime<chrono::Local> {
    use chrono::Datelike;
    use chrono::Timelike;
    assert_eq!(&d.year(), &2022);
    assert_eq!(&d.month(), &9);
    assert_eq!(&d.day(), &10);
    assert_eq!(&d.hour(), &20);
    assert_eq!(&d.minute(), &48);
    assert_eq!(&d.second(), &53);
    #[cfg(target_arch = "wasm32")]
    assert_eq!(&d.nanosecond(), &123_000_000);
    #[cfg(not(target_arch = "wasm32"))]
    assert_eq!(&d.nanosecond(), &123_456_000);
    d
}

pub fn naivedatetime(d: chrono::NaiveDateTime) -> chrono::NaiveDateTime {
    use chrono::{Datelike, Timelike};
    assert_eq!(&d.year(), &2022);
    assert_eq!(&d.month(), &9);
    assert_eq!(&d.day(), &10);
    assert_eq!(&d.hour(), &20);
    assert_eq!(&d.minute(), &48);
    assert_eq!(&d.second(), &53);
    #[cfg(target_arch = "wasm32")]
    assert_eq!(&d.nanosecond(), &123_000_000);
    #[cfg(not(target_arch = "wasm32"))]
    assert_eq!(&d.nanosecond(), &123_456_000);
    d
}

pub fn duration(d: chrono::Duration) -> chrono::Duration {
    assert_eq!(&d.num_hours(), &4);
    d
}

#[derive(Debug, Clone)]
pub struct FeatureChrono {
    pub utc: chrono::DateTime<chrono::Utc>,
    pub local: chrono::DateTime<chrono::Local>,
    pub duration: chrono::Duration,
    pub naive: chrono::NaiveDateTime,
}

pub fn how_long_does_it_take(mine: FeatureChrono) -> anyhow::Result<chrono::Duration> {
    use chrono::{Datelike, Timelike};
    let difference: chrono::Duration = chrono::Utc::now() - mine.utc;
    assert_eq!(&mine.duration.num_hours(), &4);
    assert_eq!(&mine.naive.year(), &2022);
    assert_eq!(&mine.naive.month(), &9);
    assert_eq!(&mine.naive.day(), &10);
    assert_eq!(&mine.naive.hour(), &20);
    assert_eq!(&mine.naive.minute(), &48);
    assert_eq!(&mine.naive.second(), &53);
    #[cfg(target_arch = "wasm32")]
    assert_eq!(&mine.naive.nanosecond(), &123_000_000);
    #[cfg(not(target_arch = "wasm32"))]
    assert_eq!(&mine.naive.nanosecond(), &123_456_000);
    Ok(difference)
}

#[derive(Debug, Clone)]
pub struct FeatureUuid {
    pub one: uuid::Uuid,
    pub many: Vec<uuid::Uuid>,
}

pub fn handle_uuid(id: uuid::Uuid) -> anyhow::Result<uuid::Uuid> {
    Ok(id)
}

pub fn handle_uuids(ids: Vec<uuid::Uuid>) -> anyhow::Result<Vec<uuid::Uuid>> {
    Ok(ids)
}

pub fn handle_nested_uuids(ids: FeatureUuid) -> anyhow::Result<FeatureUuid> {
    Ok(ids)
}

pub struct MessageId(pub [u8; 32]);

pub fn new_msgid(id: [u8; 32]) -> MessageId {
    MessageId(id)
}

pub fn use_msgid(id: MessageId) -> [u8; 32] {
    id.0
}
pub struct Blob(pub [u8; 1600]);
pub fn boxed_blob(blob: Box<[u8; 1600]>) -> Blob {
    Blob(*blob)
}

pub fn use_boxed_blob(blob: Box<Blob>) -> [u8; 1600] {
    blob.0
}

pub struct FeedId(pub [u8; 8]);

pub fn return_boxed_feed_id(id: [u8; 8]) -> Box<FeedId> {
    Box::new(FeedId(id))
}

pub fn return_boxed_raw_feed_id(id: FeedId) -> Box<[u8; 8]> {
    Box::new(id.0)
}

pub struct TestId(pub [i32; 2]);

pub fn test_id(id: TestId) -> TestId {
    id
}

pub fn last_number(array: [f64; 16]) -> f64 {
    array[15]
}

pub fn nested_id(id: [TestId; 4]) -> [TestId; 2] {
    match id {
        [first, .., last] => [first, last],
    }
}

pub fn sync_accept_dart_opaque(opaque: DartOpaque) -> SyncReturn<String> {
    drop(opaque);
    SyncReturn("test".to_owned())
}

pub fn async_accept_dart_opaque(opaque: DartOpaque) -> String {
    drop(opaque);
    "async test".to_owned()
}

pub fn loop_back(opaque: DartOpaque) -> DartOpaque {
    opaque
}

pub fn loop_back_option(opaque: DartOpaque) -> Option<DartOpaque> {
    Some(opaque)
}

pub fn loop_back_array(opaque: DartOpaque) -> [DartOpaque; 1] {
    [opaque]
}

pub fn loop_back_vec(opaque: DartOpaque) -> Vec<DartOpaque> {
    vec![opaque]
}

pub fn loop_back_option_get(opaque: Option<DartOpaque>) {}

pub fn loop_back_array_get(opaque: [DartOpaque; 1]) {}

pub fn loop_back_vec_get(opaque: Vec<DartOpaque>) {}

/// [DartWrapObject] can be safely retrieved on a dart thread.
pub fn unwrap_dart_opaque(opaque: DartOpaque) -> SyncReturn<String> {
    let handle = opaque.try_unwrap().unwrap();
    SyncReturn("Test".to_owned())
}

/// [DartWrapObject] cannot be obtained
/// on a thread other than the thread it was created on.
pub fn panic_unwrap_dart_opaque(opaque: DartOpaque) {
    let handle = opaque.try_unwrap().unwrap();
}

/// RustOpaque types
pub trait DartDebug: DartSafe + Debug {}
impl<T: DartSafe + Debug> DartDebug for T {}

pub enum EnumOpaque {
    Struct(RustOpaque<HideData>),
    Primitive(RustOpaque<i32>),
    TraitObj(RustOpaque<Box<dyn DartDebug>>),
    Mutex(RustOpaque<Mutex<HideData>>),
    RwLock(RustOpaque<RwLock<HideData>>),
}

/// [`HideData`] has private fields.

pub struct OpaqueNested {
    pub first: RustOpaque<HideData>,
    pub second: RustOpaque<HideData>,
}

pub fn create_opaque() -> RustOpaque<HideData> {
    RustOpaque::new(HideData::new())
}

pub fn create_option_opaque(opaque: Option<RustOpaque<HideData>>) -> Option<RustOpaque<HideData>> {
    opaque
}

pub fn create_array_opaque_enum() -> [EnumOpaque; 5] {
    [
        EnumOpaque::Struct(RustOpaque::new(HideData::new())),
        EnumOpaque::Primitive(RustOpaque::new(42)),
        EnumOpaque::TraitObj(opaque_dyn!("String")),
        EnumOpaque::Mutex(RustOpaque::new(Mutex::new(HideData::new()))),
        EnumOpaque::RwLock(RustOpaque::new(RwLock::new(HideData::new()))),
    ]
}

pub fn run_enum_opaque(opaque: EnumOpaque) -> String {
    match opaque {
        EnumOpaque::Struct(s) => run_opaque(s),
        EnumOpaque::Primitive(p) => format!("{:?}", p.deref()),
        EnumOpaque::TraitObj(t) => format!("{:?}", t.deref()),
        EnumOpaque::Mutex(m) => {
            format!("{:?}", m.lock().unwrap().hide_data())
        }
        EnumOpaque::RwLock(r) => {
            format!("{:?}", r.read().unwrap().hide_data())
        }
    }
}

pub fn run_opaque(opaque: RustOpaque<HideData>) -> String {
    opaque.hide_data()
}

pub fn run_opaque_with_delay(opaque: RustOpaque<HideData>) -> String {
    sleep(Duration::from_millis(1000));
    opaque.hide_data()
}

pub fn opaque_array() -> [RustOpaque<HideData>; 2] {
    [
        RustOpaque::new(HideData::new()),
        RustOpaque::new(HideData::new()),
    ]
}

pub fn opaque_array_run(data: [RustOpaque<HideData>; 2]) {
    for i in data {
        i.hide_data();
    }
}

pub fn opaque_vec() -> Vec<RustOpaque<HideData>> {
    vec![
        RustOpaque::new(HideData::new()),
        RustOpaque::new(HideData::new()),
    ]
}

pub fn opaque_vec_run(data: Vec<RustOpaque<HideData>>) {
    for i in data {
        i.hide_data();
    }
}

pub fn create_nested_opaque() -> OpaqueNested {
    OpaqueNested {
        first: RustOpaque::new(HideData::new()),
        second: RustOpaque::new(HideData::new()),
    }
}

pub fn run_nested_opaque(opaque: OpaqueNested) {
    opaque.first.hide_data();
    opaque.second.hide_data();
}

<<<<<<< HEAD
pub struct DartOpaqueNested {
    pub first: DartOpaque,
    pub second: DartOpaque,
}

pub enum EnumDartOpaque {
    Primitive(i32),
    Opaque(DartOpaque),
}

pub fn create_nested_dart_opaque(opaque1: DartOpaque, opaque2: DartOpaque) -> DartOpaqueNested {
    DartOpaqueNested {
        first: opaque1,
        second: opaque2,
    }
}

pub fn get_nested_dart_opaque(opaque: DartOpaqueNested) {}

pub fn create_enum_dart_opaque(opaque: DartOpaque) -> EnumDartOpaque {
    EnumDartOpaque::Opaque(opaque)
}

pub fn get_enum_dart_opaque(opaque: EnumDartOpaque) {}

lazy_static! {
    static ref DART_OPAQUE: Mutex<Option<DartOpaque>> = Default::default();
}

pub fn set_static_dart_opaque(opaque: DartOpaque) {
    *DART_OPAQUE.lock().unwrap() = Some(opaque);
}

pub fn drop_static_dart_opaque() {
    drop(DART_OPAQUE.lock().unwrap().take());
=======
/// Function to check the code generator.
/// FrbOpaqueReturn must be only return type.
/// FrbOpaqueReturn must not be used as an argument.
pub fn frb_generator_test() -> Opaque<FrbOpaqueReturn> {
    panic!("dummy code");
>>>>>>> ecb1261d
}<|MERGE_RESOLUTION|>--- conflicted
+++ resolved
@@ -1101,7 +1101,6 @@
     opaque.second.hide_data();
 }
 
-<<<<<<< HEAD
 pub struct DartOpaqueNested {
     pub first: DartOpaque,
     pub second: DartOpaque,
@@ -1137,11 +1136,11 @@
 
 pub fn drop_static_dart_opaque() {
     drop(DART_OPAQUE.lock().unwrap().take());
-=======
+}
+
 /// Function to check the code generator.
 /// FrbOpaqueReturn must be only return type.
 /// FrbOpaqueReturn must not be used as an argument.
-pub fn frb_generator_test() -> Opaque<FrbOpaqueReturn> {
+pub fn frb_generator_test() -> RustOpaque<FrbOpaqueReturn> {
     panic!("dummy code");
->>>>>>> ecb1261d
 }