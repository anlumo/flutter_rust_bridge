use std::{sync::RwLock};

use flutter_rust_bridge::{DartSafe, Opaque};
use std::fmt::Debug;

use crate::data::{Magic, TestOpaque};

pub trait DartDebug: DartSafe + Debug {}
impl<T: DartSafe + Debug> DartDebug for T {}

pub trait Wtf {
    fn nested(&self) -> String;
}

pub trait Wtffi: DartSafe + Wtf {}
impl<T: DartSafe + Wtf> Wtffi for T {}

#[derive(Debug)]
pub struct OpaqueBag {
    pub primitive: Opaque<RwLock<i32>>,
    pub array: Opaque<RwLock<[isize; 10]>>,
    pub lifetime: Opaque<&'static str>,
    pub trait_obj: Opaque<Box<dyn DartDebug>>,
}

pub fn handle_opaque_aaa() -> anyhow::Result<TestOpaque> {
    Ok(TestOpaque::new())
}

pub fn magic() -> Opaque<Box<RwLock<dyn Wtffi>>> {
    Opaque::new(Box::new(RwLock::new(Magic {
        message: "MAGIC 1".to_owned(),
        nested: Some(Box::new(Magic {
            message: "NESTED MAGIC".to_owned(),
            nested: None,
        })),
    })))
}

pub fn handle_magic(magic: Opaque<Box<RwLock<dyn Wtffi>>>) -> String {
    magic.as_deref().unwrap().read().unwrap().nested()
}

pub fn handle_opaque_bbb(value: Option<TestOpaque>) -> String {
    value.map(|a| a.nested()).unwrap_or_default()
}

<<<<<<< HEAD
pub fn handle_opaque(value: Option<OpaqueBag>) -> anyhow::Result<OpaqueBag> {
    Ok(value
        .map(|val| {
            if let Some(Ok(mut val)) = val.primitive.write() {
                *val += 1;
=======
#[frb(mirror(ApplicationEnvVar))]
pub struct _ApplicationEnvVar(pub String, pub bool);

#[frb(mirror(ApplicationEnv))]
pub struct _ApplicationEnv {
    pub vars: Vec<ApplicationEnvVar>,
}

// This function can directly return an object of the external type ApplicationSettings because it has a mirror
pub fn get_app_settings() -> ApplicationSettings {
    external_lib::get_app_settings()
}

// Similarly, receiving an object from Dart works. Please note that the mirror definition must match entirely and the original struct must have all its fields public.
pub fn is_app_embedded(app_settings: ApplicationSettings) -> bool {
    // println!("env: {:?}", app_settings.env.vars);
    matches!(app_settings.mode, ApplicationMode::Embedded)
}

#[frb(mirror(ApplicationMessage))]
pub enum _ApplicationMessage {
    DisplayMessage(String),
    RenderPixel { x: i32, y: i32 },
    Exit,
}

pub fn get_message() -> ApplicationMessage {
    external_lib::poll_messages()[1].clone()
}

#[frb(mirror(Numbers, Sequences))]
pub struct _Numbers(pub Vec<i32>);

pub fn repeat_number(num: i32, times: usize) -> Numbers {
    external_lib::repeat_number(num, times)
}

pub fn repeat_sequence(seq: i32, times: usize) -> Sequences {
    external_lib::repeat_sequences(seq, times)
}

pub fn first_number(nums: Numbers) -> Option<i32> {
    nums.0.first().copied()
}

pub fn first_sequence(seqs: Sequences) -> Option<i32> {
    seqs.0.first().copied()
}

// [T; N] example
pub fn get_array() -> [u8; 5] {
    [1, 2, 3, 4, 5]
}

pub struct Point {
    pub x: f32,
    pub y: f32,
}

pub fn get_complex_array() -> [Point; 2] {
    [Point { x: 1.0, y: 1.0 }, Point { x: 2.0, y: 2.0 }]
}

// usize
pub fn get_usize(u: usize) -> usize {
    u
}

/// Example for @freezed and @meta.immutable
#[frb(dart_metadata=("freezed", "immutable" import "package:meta/meta.dart" as meta))]
pub struct UserId {
    pub value: u32,
}

pub fn next_user_id(user_id: UserId) -> UserId {
    UserId {
        value: user_id.value + 1,
    }
}

// event listener test

lazy_static! {
    static ref EVENTS: Mutex<Option<StreamSink<Event>>> = Default::default();
}

#[frb(dart_metadata = ("freezed"))]
#[derive(Clone)]
pub struct Event {
    pub address: String,
    pub payload: String,
}

pub fn register_event_listener(listener: StreamSink<Event>) -> Result<()> {
    match EVENTS.lock() {
        Ok(mut guard) => {
            *guard = Some(listener);
            Ok(())
        }
        Err(err) => Err(anyhow!("Could not register event listener: {}", err)),
    }
}

pub fn close_event_listener() {
    if let Ok(Some(sink)) = EVENTS.lock().map(|mut guard| guard.take()) {
        sink.close();
    }
}

pub fn create_event(address: String, payload: String) {
    if let Ok(mut guard) = EVENTS.lock() {
        if let Some(sink) = guard.as_mut() {
            sink.add(Event { address, payload });
        }
    }
}

#[derive(Debug, Clone)]
pub struct Log {
    pub key: u32,
    pub value: u32,
}

pub fn handle_stream_sink_at_1(key: u32, max: u32, sink: StreamSink<Log>) {
    spawn!(|| {
        for i in 0..max {
            let _ = sink.add(Log { key, value: i });
        }
        sink.close();
    });
}

pub fn handle_stream_sink_at_2(key: u32, sink: StreamSink<Log>, max: u32) {
    handle_stream_sink_at_1(key, max, sink)
}

pub fn handle_stream_sink_at_3(sink: StreamSink<Log>, key: u32, max: u32) {
    handle_stream_sink_at_1(key, max, sink)
}

pub struct SumWith {
    pub x: u32,
}

impl SumWith {
    pub fn sum(&self, y: u32, z: u32) -> u32 {
        self.x + y + z
    }
}

pub fn get_sum_struct() -> SumWith {
    SumWith { x: 21 }
}

pub fn get_sum_array(a: u32, b: u32, c: u32) -> [SumWith; 3] {
    [SumWith { x: a }, SumWith { x: b }, SumWith { x: c }]
}

pub struct ConcatenateWith {
    pub a: String,
}

#[derive(Debug, Clone)]
pub struct Log2 {
    pub key: u32,
    pub value: String,
}

impl ConcatenateWith {
    pub fn new(a: String) -> ConcatenateWith {
        ConcatenateWith { a }
    }
    pub fn concatenate(&self, b: String) -> String {
        format!("{}{}", self.a, b)
    }
    pub fn concatenate_static(a: String, b: String) -> String {
        format!("{}{}", a, b)
    }

    pub fn handle_some_stream_sink(&self, key: u32, max: u32, sink: StreamSink<Log2>) {
        let a = self.a.clone();
        spawn!(|| {
            for i in 0..max {
                sink.add(Log2 {
                    key,
                    value: format!("{}{}", a, i),
                });
            }
            sink.close();
        });
    }

    pub fn handle_some_stream_sink_at_1(&self, sink: StreamSink<u32>) {
        spawn!(|| {
            for i in 0..5 {
                sink.add(i);
>>>>>>> 2f77dc60
            }
            if let Some(Ok(mut val)) = val.array.write() {
                for i in val.iter_mut() {
                    *i += 1;
                }
            }
<<<<<<< HEAD
            val
        })
        .unwrap_or_else(|| OpaqueBag {
            primitive: Opaque::new(RwLock::new(0)),
            array: Opaque::new(RwLock::new([0; 10])),
            lifetime: Opaque::new("Hello there."),
            trait_obj: Opaque::new(Box::new(("first", "second"))),
        }))
}

pub fn handle_opaque_repr(value: Opaque<RwLock<i32>>) -> anyhow::Result<Option<String>> {
    Ok(if let Some(Ok(value)) = value.read() {
        Some(value.to_string())
    } else {
        None
    })
=======
            sink.close();
        });
    }
}

#[derive(Debug, Clone)]
#[frb(freezed)]
pub enum Speed {
    Unknown,
    GPS(f64),
}

#[derive(Debug, Clone)]
#[frb(freezed)]
pub enum Distance {
    Unknown,
    Map(f64),
}

#[derive(Debug, Clone)]
#[frb(freezed)]
pub enum Measure {
    Speed(Box<Speed>),
    Distance(Box<Distance>),
}

pub fn multiply_by_ten(measure: Measure) -> Option<Measure> {
    match measure {
        Measure::Speed(b) => match *b {
            Speed::GPS(v) => Some(Measure::Speed(Box::new(Speed::GPS(v * 10.)))),
            Speed::Unknown => None,
        },
        Measure::Distance(b) => match *b {
            Distance::Map(v) => Some(Measure::Distance(Box::new(Distance::Map(v * 10.)))),
            Distance::Unknown => None,
        },
    }
}

pub fn call_old_module_system() -> OldSimpleStruct {
    use_old_module_system(2)
}
pub fn call_new_module_system() -> NewSimpleStruct {
    use_new_module_system(1)
}

pub struct BigBuffers {
    pub int64: Vec<i64>,
    pub uint64: Vec<u64>,
}

pub fn handle_big_buffers() -> BigBuffers {
    BigBuffers {
        int64: vec![i64::MIN, i64::MAX],
        uint64: vec![u64::MAX],
    }
}

pub fn datetime_utc(d: chrono::DateTime<chrono::Utc>) -> chrono::DateTime<chrono::Utc> {
    use chrono::Datelike;
    use chrono::Timelike;
    assert_eq!(&d.year(), &2022);
    assert_eq!(&d.month(), &9);
    assert_eq!(&d.day(), &10);
    assert_eq!(&d.hour(), &20);
    assert_eq!(&d.minute(), &48);
    assert_eq!(&d.second(), &53);
    #[cfg(target_arch = "wasm32")]
    assert_eq!(&d.nanosecond(), &123_000_000);
    #[cfg(not(target_arch = "wasm32"))]
    assert_eq!(&d.nanosecond(), &123_456_000);
    d
}

pub fn datetime_local(d: chrono::DateTime<chrono::Local>) -> chrono::DateTime<chrono::Local> {
    use chrono::Datelike;
    use chrono::Timelike;
    assert_eq!(&d.year(), &2022);
    assert_eq!(&d.month(), &9);
    assert_eq!(&d.day(), &10);
    assert_eq!(&d.hour(), &20);
    assert_eq!(&d.minute(), &48);
    assert_eq!(&d.second(), &53);
    #[cfg(target_arch = "wasm32")]
    assert_eq!(&d.nanosecond(), &123_000_000);
    #[cfg(not(target_arch = "wasm32"))]
    assert_eq!(&d.nanosecond(), &123_456_000);
    d
}

pub fn naivedatetime(d: chrono::NaiveDateTime) -> chrono::NaiveDateTime {
    use chrono::{Datelike, Timelike};
    assert_eq!(&d.year(), &2022);
    assert_eq!(&d.month(), &9);
    assert_eq!(&d.day(), &10);
    assert_eq!(&d.hour(), &20);
    assert_eq!(&d.minute(), &48);
    assert_eq!(&d.second(), &53);
    #[cfg(target_arch = "wasm32")]
    assert_eq!(&d.nanosecond(), &123_000_000);
    #[cfg(not(target_arch = "wasm32"))]
    assert_eq!(&d.nanosecond(), &123_456_000);
    d
}

pub fn duration(d: chrono::Duration) -> chrono::Duration {
    assert_eq!(&d.num_hours(), &4);
    d
}

#[derive(Debug, Clone)]
pub struct FeatureChrono {
    pub utc: chrono::DateTime<chrono::Utc>,
    pub local: chrono::DateTime<chrono::Local>,
    pub duration: chrono::Duration,
    pub naive: chrono::NaiveDateTime,
}

pub fn how_long_does_it_take(mine: FeatureChrono) -> anyhow::Result<chrono::Duration> {
    use chrono::{Datelike, Timelike};
    let difference: chrono::Duration = chrono::Utc::now() - mine.utc;
    assert_eq!(&mine.duration.num_hours(), &4);
    assert_eq!(&mine.naive.year(), &2022);
    assert_eq!(&mine.naive.month(), &9);
    assert_eq!(&mine.naive.day(), &10);
    assert_eq!(&mine.naive.hour(), &20);
    assert_eq!(&mine.naive.minute(), &48);
    assert_eq!(&mine.naive.second(), &53);
    #[cfg(target_arch = "wasm32")]
    assert_eq!(&mine.naive.nanosecond(), &123_000_000);
    #[cfg(not(target_arch = "wasm32"))]
    assert_eq!(&mine.naive.nanosecond(), &123_456_000);
    Ok(difference)
}

#[derive(Debug, Clone)]
pub struct FeatureUuid {
    pub one: uuid::Uuid,
    pub many: Vec<uuid::Uuid>,
}

pub fn handle_uuid(id: uuid::Uuid) -> anyhow::Result<uuid::Uuid> {
    Ok(id)
}

pub fn handle_uuids(ids: Vec<uuid::Uuid>) -> anyhow::Result<Vec<uuid::Uuid>> {
    Ok(ids)
}

pub fn handle_nested_uuids(ids: FeatureUuid) -> anyhow::Result<FeatureUuid> {
    Ok(ids)
}

pub struct MessageId(pub [u8; 32]);

pub fn new_msgid(id: [u8; 32]) -> MessageId {
    MessageId(id)
}

pub fn use_msgid(id: MessageId) -> [u8; 32] {
    id.0
}
pub struct Blob(pub [u8; 1600]);
pub fn boxed_blob(blob: Box<[u8; 1600]>) -> Blob {
    Blob(*blob)
}

pub fn use_boxed_blob(blob: Box<Blob>) -> [u8; 1600] {
    blob.0
}

pub struct FeedId(pub [u8; 8]);

pub fn return_boxed_feed_id(id: [u8; 8]) -> Box<FeedId> {
    Box::new(FeedId(id))
}

pub fn return_boxed_raw_feed_id(id: FeedId) -> Box<[u8; 8]> {
    Box::new(id.0)
}

pub struct TestId(pub [i32; 2]);

pub fn test_id(id: TestId) -> TestId {
    id
}

pub fn last_number(array: [f64; 16]) -> f64 {
    array[15]
}

pub fn nested_id(id: [TestId; 4]) -> [TestId; 2] {
    match id {
        [first, .., last] => [first, last],
    }
>>>>>>> 2f77dc60
}<|MERGE_RESOLUTION|>--- conflicted
+++ resolved
@@ -1,57 +1,544 @@
-use std::{sync::RwLock};
-
-use flutter_rust_bridge::{DartSafe, Opaque};
-use std::fmt::Debug;
-
-use crate::data::{Magic, TestOpaque};
-
-pub trait DartDebug: DartSafe + Debug {}
-impl<T: DartSafe + Debug> DartDebug for T {}
-
-pub trait Wtf {
-    fn nested(&self) -> String;
-}
-
-pub trait Wtffi: DartSafe + Wtf {}
-impl<T: DartSafe + Wtf> Wtffi for T {}
+#![allow(unused_variables)]
+
+use std::sync::atomic::{AtomicI32, Ordering};
+use std::sync::{Arc, Mutex};
+use std::thread::sleep;
+use std::time::Duration;
+
+use anyhow::{anyhow, Result};
+
+use flutter_rust_bridge::*;
+use lazy_static::lazy_static;
+
+use crate::data::{MyEnum, MyStruct};
+use crate::new_module_system::{use_new_module_system, NewSimpleStruct};
+use crate::old_module_system::{use_old_module_system, OldSimpleStruct};
+
+/// Documentation on a simple adder function.
+pub fn simple_adder(a: i32, b: i32) -> i32 {
+    a + b
+}
+
+/**
+ Multiline comments are fine,
+ but they are not preferred in Rust nor in Dart.
+ Newlines are preserved.
+*/
+pub fn primitive_types(my_i32: i32, my_i64: i64, my_f64: f64, my_bool: bool) -> i32 {
+    println!(
+        "primitive_types({}, {}, {}, {})",
+        my_i32, my_i64, my_f64, my_bool
+    );
+    42
+}
+
+pub fn primitive_u32(my_u32: u32) -> u32 {
+    println!("primitive_u32({})", my_u32);
+    assert_eq!(my_u32, 0xff112233);
+    let ret = 0xfe112233;
+    println!("returning {}", ret);
+    ret
+}
+
+pub fn handle_string(s: String) -> String {
+    println!("handle_string({})", &s);
+    let s2 = s.clone();
+    s + &s2
+}
+
+#[allow(clippy::unused_unit)]
+pub fn handle_return_unit() -> () {
+    println!("handle_return_unit()");
+}
+
+// to check that `Vec<u8>` can be used as return type
+pub fn handle_vec_u8(v: Vec<u8>) -> Vec<u8> {
+    println!("handle_vec_u8(first few elements: {:?})", &v[..5]);
+    v.repeat(2)
+}
+
+pub struct VecOfPrimitivePack {
+    pub int8list: Vec<i8>,
+    pub uint8list: Vec<u8>,
+    pub int16list: Vec<i16>,
+    pub uint16list: Vec<u16>,
+    pub uint32list: Vec<u32>,
+    pub int32list: Vec<i32>,
+    pub uint64list: Vec<u64>,
+    pub int64list: Vec<i64>,
+    pub float32list: Vec<f32>,
+    pub float64list: Vec<f64>,
+}
+
+pub fn handle_vec_of_primitive(n: i32) -> VecOfPrimitivePack {
+    VecOfPrimitivePack {
+        int8list: vec![42i8; n as usize],
+        uint8list: vec![42u8; n as usize],
+        int16list: vec![42i16; n as usize],
+        uint16list: vec![42u16; n as usize],
+        int32list: vec![42i32; n as usize],
+        uint32list: vec![42u32; n as usize],
+        int64list: vec![42i64; n as usize],
+        uint64list: vec![42u64; n as usize],
+        float32list: vec![42.0f32; n as usize],
+        float64list: vec![42.0f64; n as usize],
+    }
+}
+
+pub struct ZeroCopyVecOfPrimitivePack {
+    pub int8list: ZeroCopyBuffer<Vec<i8>>,
+    pub uint8list: ZeroCopyBuffer<Vec<u8>>,
+    pub int16list: ZeroCopyBuffer<Vec<i16>>,
+    pub uint16list: ZeroCopyBuffer<Vec<u16>>,
+    pub uint32list: ZeroCopyBuffer<Vec<u32>>,
+    pub int32list: ZeroCopyBuffer<Vec<i32>>,
+    pub uint64list: ZeroCopyBuffer<Vec<u64>>,
+    pub int64list: ZeroCopyBuffer<Vec<i64>>,
+    pub float32list: ZeroCopyBuffer<Vec<f32>>,
+    pub float64list: ZeroCopyBuffer<Vec<f64>>,
+}
+
+pub fn handle_zero_copy_vec_of_primitive(n: i32) -> ZeroCopyVecOfPrimitivePack {
+    ZeroCopyVecOfPrimitivePack {
+        int8list: ZeroCopyBuffer(vec![42i8; n as usize]),
+        uint8list: ZeroCopyBuffer(vec![42u8; n as usize]),
+        int16list: ZeroCopyBuffer(vec![42i16; n as usize]),
+        uint16list: ZeroCopyBuffer(vec![42u16; n as usize]),
+        int32list: ZeroCopyBuffer(vec![42i32; n as usize]),
+        uint32list: ZeroCopyBuffer(vec![42u32; n as usize]),
+        int64list: ZeroCopyBuffer(vec![42i64; n as usize]),
+        uint64list: ZeroCopyBuffer(vec![42u64; n as usize]),
+        float32list: ZeroCopyBuffer(vec![42.0f32; n as usize]),
+        float64list: ZeroCopyBuffer(vec![42.0f64; n as usize]),
+    }
+}
+
+#[derive(Debug, Clone)]
+pub struct MySize {
+    pub width: i32,
+    pub height: i32,
+}
+
+pub fn handle_struct(arg: MySize, boxed: Box<MySize>) -> MySize {
+    println!("handle_struct({:?}, {:?})", &arg, &boxed);
+    MySize {
+        width: arg.width + boxed.width,
+        height: arg.height + boxed.height,
+    }
+}
 
 #[derive(Debug)]
-pub struct OpaqueBag {
-    pub primitive: Opaque<RwLock<i32>>,
-    pub array: Opaque<RwLock<[isize; 10]>>,
-    pub lifetime: Opaque<&'static str>,
-    pub trait_obj: Opaque<Box<dyn DartDebug>>,
-}
-
-pub fn handle_opaque_aaa() -> anyhow::Result<TestOpaque> {
-    Ok(TestOpaque::new())
-}
-
-pub fn magic() -> Opaque<Box<RwLock<dyn Wtffi>>> {
-    Opaque::new(Box::new(RwLock::new(Magic {
-        message: "MAGIC 1".to_owned(),
-        nested: Some(Box::new(Magic {
-            message: "NESTED MAGIC".to_owned(),
-            nested: None,
-        })),
-    })))
-}
-
-pub fn handle_magic(magic: Opaque<Box<RwLock<dyn Wtffi>>>) -> String {
-    magic.as_deref().unwrap().read().unwrap().nested()
-}
-
-pub fn handle_opaque_bbb(value: Option<TestOpaque>) -> String {
-    value.map(|a| a.nested()).unwrap_or_default()
-}
-
-<<<<<<< HEAD
-pub fn handle_opaque(value: Option<OpaqueBag>) -> anyhow::Result<OpaqueBag> {
-    Ok(value
-        .map(|val| {
-            if let Some(Ok(mut val)) = val.primitive.write() {
-                *val += 1;
-=======
+pub struct NewTypeInt(pub i64);
+
+pub fn handle_newtype(arg: NewTypeInt) -> NewTypeInt {
+    println!("handle_newtype({:?})", &arg);
+    NewTypeInt(arg.0 * 2)
+}
+
+pub fn handle_list_of_struct(mut l: Vec<MySize>) -> Vec<MySize> {
+    println!("handle_list_of_struct({:?})", &l);
+    let mut ans = l.clone();
+    ans.append(&mut l);
+    ans
+}
+
+pub fn handle_string_list(names: Vec<String>) -> Vec<String> {
+    for name in &names {
+        println!("Hello, {}", name);
+    }
+    names
+}
+
+#[derive(Debug, Clone)]
+pub struct MyTreeNode {
+    pub value_i32: i32,
+    pub value_vec_u8: Vec<u8>,
+    pub value_boolean: bool,
+    pub children: Vec<MyTreeNode>,
+}
+
+pub fn handle_complex_struct(s: MyTreeNode) -> MyTreeNode {
+    println!("handle_complex_struct({:?})", &s);
+    let s_cloned = s.clone();
+    s
+}
+
+// Test if sync return is working as expected by using Vec<u8> as return value.
+pub fn handle_sync_return(mode: String) -> Result<SyncReturn<Vec<u8>>> {
+    match &mode[..] {
+        "NORMAL" => Ok(SyncReturn(vec![42u8; 100])),
+        "RESULT_ERR" => Err(anyhow!("deliberate error in handle_sync_return_err")),
+        "PANIC" => panic!("deliberate panic in handle_sync_return_panic"),
+        _ => panic!("unknown mode"),
+    }
+}
+
+// Test other sync return types except for Vec<u8> since it's being tested in handle_sync_return.
+pub fn handle_sync_bool(input: bool) -> SyncReturn<bool> {
+    SyncReturn(input)
+}
+pub fn handle_sync_u8(input: u8) -> SyncReturn<u8> {
+    SyncReturn(input)
+}
+pub fn handle_sync_u16(input: u16) -> SyncReturn<u16> {
+    SyncReturn(input)
+}
+pub fn handle_sync_u32(input: u32) -> SyncReturn<u32> {
+    SyncReturn(input)
+}
+pub fn handle_sync_u64(input: u64) -> SyncReturn<u64> {
+    SyncReturn(input)
+}
+pub fn handle_sync_i8(input: i8) -> SyncReturn<i8> {
+    SyncReturn(input)
+}
+pub fn handle_sync_i16(input: i16) -> SyncReturn<i16> {
+    SyncReturn(input)
+}
+pub fn handle_sync_i32(input: i32) -> SyncReturn<i32> {
+    SyncReturn(input)
+}
+pub fn handle_sync_i64(input: i64) -> SyncReturn<i64> {
+    SyncReturn(input)
+}
+pub fn handle_sync_f32(input: f32) -> SyncReturn<f32> {
+    SyncReturn(input)
+}
+pub fn handle_sync_f64(input: f64) -> SyncReturn<f64> {
+    SyncReturn(input)
+}
+pub fn handle_sync_string(input: String) -> SyncReturn<String> {
+    SyncReturn(input)
+}
+
+pub fn handle_stream(sink: StreamSink<String>, arg: String) {
+    println!("handle_stream arg={}", arg);
+
+    let cnt = Arc::new(AtomicI32::new(0));
+
+    // just to show that, you can send data to sink even in other threads
+    let cnt2 = cnt.clone();
+    let sink2 = sink.clone();
+
+    spawn!(|| {
+        for i in 0..5 {
+            let old_cnt = cnt2.fetch_add(1, Ordering::Relaxed);
+            let msg = format!("(thread=child, i={}, old_cnt={})", i, old_cnt);
+            format!("send data to sink msg={}", msg);
+            let _ = sink2.add(msg);
+            sleep(Duration::from_millis(100));
+        }
+        sink2.close();
+    });
+
+    for i in 0..5 {
+        let old_cnt = cnt.fetch_add(1, Ordering::Relaxed);
+        let msg = format!("(thread=normal, i={}, old_cnt={})", i, old_cnt);
+        format!("send data to sink msg={}", msg);
+        let _ = sink.add(msg);
+        sleep(Duration::from_millis(50));
+    }
+}
+
+pub struct MyStreamEntry {
+    pub hello: String,
+}
+
+// https://github.com/fzyzcjy/flutter_rust_bridge/issues/398 reports a compile error like this
+pub fn handle_stream_of_struct(sink: StreamSink<MyStreamEntry>) {
+    // Ok(())
+}
+
+pub fn return_err() -> Result<i32> {
+    Err(anyhow!(
+        "return_err() is called, thus deliberately return Err"
+    ))
+}
+
+pub fn return_panic() -> i32 {
+    panic!("return_panic() is called, thus deliberately panic")
+}
+
+pub fn handle_optional_return(left: f64, right: f64) -> Option<f64> {
+    if right == 0. {
+        None
+    } else {
+        Some(left / right)
+    }
+}
+
+#[derive(Default, Debug, Clone)]
+pub struct Element {
+    pub tag: Option<String>,
+    pub text: Option<String>,
+    pub attributes: Option<Vec<Attribute>>,
+    pub children: Option<Vec<Element>>,
+}
+
+#[derive(Debug, Clone)]
+pub struct Attribute {
+    pub key: String,
+    pub value: String,
+}
+
+pub fn handle_optional_struct(document: Option<String>) -> Option<Element> {
+    document.map(|inner| Element {
+        tag: Some("div".to_owned()),
+        attributes: Some(vec![Attribute {
+            key: "id".to_owned(),
+            value: "root".to_owned(),
+        }]),
+        children: Some(vec![Element {
+            tag: Some("p".to_owned()),
+            children: Some(vec![Element {
+                text: Some(inner),
+                ..Default::default()
+            }]),
+            ..Default::default()
+        }]),
+        ..Default::default()
+    })
+}
+
+#[derive(Debug)]
+pub struct ExoticOptionals {
+    pub int32: Option<i32>,
+    pub int64: Option<i64>,
+    pub float64: Option<f64>,
+    pub boolean: Option<bool>,
+    pub zerocopy: Option<ZeroCopyBuffer<Vec<u8>>>,
+    pub int8list: Option<Vec<i8>>,
+    pub uint8list: Option<Vec<u8>>,
+    pub int32list: Option<Vec<i32>>,
+    pub float32list: Option<Vec<f32>>,
+    pub float64list: Option<Vec<f64>>,
+    pub attributes: Option<Vec<Attribute>>,
+    pub attributes_nullable: Vec<Option<Attribute>>,
+    pub nullable_attributes: Option<Vec<Option<Attribute>>>,
+    pub newtypeint: Option<NewTypeInt>,
+}
+
+pub fn handle_optional_increment(opt: Option<ExoticOptionals>) -> Option<ExoticOptionals> {
+    fn manipulate_list<T>(src: Option<Vec<T>>, push_value: T) -> Option<Vec<T>> {
+        let mut list = src.unwrap_or_default();
+        list.push(push_value);
+        Some(list)
+    }
+
+    opt.map(|mut opt| ExoticOptionals {
+        int32: Some(opt.int32.unwrap_or(0) + 1),
+        int64: Some(opt.int64.unwrap_or(0) + 1),
+        float64: Some(opt.float64.unwrap_or(0.) + 1.),
+        boolean: Some(!opt.boolean.unwrap_or(false)),
+        int8list: manipulate_list(opt.int8list, 0),
+        uint8list: manipulate_list(opt.uint8list, 0),
+        int32list: manipulate_list(opt.int32list, 0),
+        float32list: manipulate_list(opt.float32list, 0.),
+        float64list: manipulate_list(opt.float64list, 0.),
+        attributes: Some({
+            let mut list = opt.attributes.unwrap_or_default();
+            list.push(Attribute {
+                key: "some-attrib".to_owned(),
+                value: "some-value".to_owned(),
+            });
+            list
+        }),
+        nullable_attributes: Some({
+            let mut list = opt.nullable_attributes.unwrap_or_default();
+            list.push(None);
+            list
+        }),
+        newtypeint: Some({
+            let mut val = opt.newtypeint.unwrap_or(NewTypeInt(0));
+            val.0 += 1;
+            val
+        }),
+        attributes_nullable: {
+            opt.attributes_nullable.push(None);
+            opt.attributes_nullable
+        },
+        zerocopy: Some({
+            let mut list = opt.zerocopy.unwrap_or_else(|| ZeroCopyBuffer(vec![]));
+            list.0.push(0);
+            list
+        }),
+    })
+}
+
+pub fn handle_increment_boxed_optional(opt: Option<Box<f64>>) -> f64 {
+    match opt {
+        Some(e) => *e + 1.,
+        None => 42.,
+    }
+}
+
+// Option<Box<T>> can't be sent to Dart,
+// but instead can be received by Rust.
+pub fn handle_option_box_arguments(
+    i8box: Option<Box<i8>>,
+    u8box: Option<Box<u8>>,
+    i32box: Option<Box<i32>>,
+    i64box: Option<Box<i64>>,
+    f64box: Option<Box<f64>>,
+    boolbox: Option<Box<bool>>,
+    structbox: Option<Box<ExoticOptionals>>,
+) -> String {
+    format!(
+        "handle_option_box_arguments({:?})",
+        (i8box, u8box, i32box, i64box, f64box, boolbox, structbox)
+    )
+}
+
+/// Simple enums.
+#[derive(Debug)]
+pub enum Weekdays {
+    Monday,
+    Tuesday,
+    Wednesday,
+    Thursday,
+    Friday,
+    /// Best day of the week.
+    Saturday,
+    Sunday,
+}
+
+#[derive(Debug)]
+pub struct Note {
+    pub day: Box<Weekdays>,
+    pub body: String,
+}
+
+pub fn print_note(note: Note) -> ZeroCopyBuffer<Vec<u8>> {
+    println!("{:#?}", note);
+    ZeroCopyBuffer(vec![1, 2, 3])
+}
+
+pub fn handle_return_enum(input: String) -> Option<Weekdays> {
+    match input.as_str() {
+        "Monday" => Some(Weekdays::Monday),
+        "Tuesday" => Some(Weekdays::Tuesday),
+        "Wednesday" => Some(Weekdays::Wednesday),
+        "Thursday" => Some(Weekdays::Thursday),
+        "Friday" => Some(Weekdays::Friday),
+        "Saturday" => Some(Weekdays::Saturday),
+        "Sunday" => Some(Weekdays::Sunday),
+        _ => None,
+    }
+}
+
+pub fn handle_enum_parameter(weekday: Weekdays) -> Weekdays {
+    println!("The weekday is {:?}", weekday);
+    weekday
+}
+
+#[frb]
+#[derive(Debug, Clone)]
+pub struct Customized {
+    pub final_field: String,
+    #[frb(non_final)]
+    pub non_final_field: Option<String>,
+}
+
+pub fn handle_customized_struct(val: Customized) {
+    println!("{:#?}", val);
+}
+
+#[frb]
+#[derive(Debug)]
+pub enum KitchenSink {
+    /// Comment on variant
+    Empty,
+    #[frb(unimpl_variant_attr)]
+    Primitives {
+        #[frb(unimpl_field_attr)]
+        /// Dart field comment
+        int32: i32,
+        #[frb(unimpl_deprecated)]
+        float64: f64,
+        boolean: bool,
+    },
+    Nested(Box<KitchenSink>, i32),
+    Optional(
+        /// Comment on anonymous field
+        Option<i32>,
+        Option<i32>,
+    ),
+    Buffer(ZeroCopyBuffer<Vec<u8>>),
+    Enums(Weekdays),
+}
+
+#[frb(unimpl_fn_attr)]
+pub fn handle_enum_struct(val: KitchenSink) -> KitchenSink {
+    use KitchenSink::*;
+    use Weekdays::*;
+    let inc = |x| x + 1;
+    match val {
+        Primitives {
+            int32,
+            float64,
+            boolean,
+        } => Primitives {
+            int32: int32 + 1,
+            float64: float64 + 1.,
+            boolean: !boolean,
+        },
+        Nested(_, val) => Nested(Box::new(Empty), val + 1),
+        Optional(a, b) => Optional(a.map(inc), b.map(inc)),
+        Buffer(ZeroCopyBuffer(mut buf)) => {
+            buf.push(1);
+            Buffer(ZeroCopyBuffer(buf))
+        }
+        Enums(day) => Enums(match day {
+            Monday => Tuesday,
+            Tuesday => Wednesday,
+            Wednesday => Thursday,
+            Thursday => Friday,
+            Friday => Saturday,
+            Saturday => Sunday,
+            Sunday => Monday,
+        }),
+        _ => val,
+    }
+}
+
+// Function that uses imported struct (from within this crate)
+pub fn use_imported_struct(my_struct: MyStruct) -> bool {
+    my_struct.content
+}
+
+// Function that uses imported enum (from within this crate)
+pub fn use_imported_enum(my_enum: MyEnum) -> bool {
+    match my_enum {
+        MyEnum::False => false,
+        MyEnum::True => true,
+    }
+}
+
+// Mirroring example:
+// The goal of mirroring is to use external objects without needing to convert them with an intermediate type
+// In this case, the struct ApplicationSettings is defined in another crate (called external-lib)
+
+// To use an external type with mirroring, it MUST be imported publicly (aka. re-export)
+pub use external_lib::{
+    ApplicationEnv, ApplicationEnvVar, ApplicationMessage, ApplicationMode, ApplicationSettings,
+    Numbers, Sequences,
+};
+
+// To mirror an external struct, you need to define a placeholder type with the same definition
+#[frb(mirror(ApplicationSettings))]
+pub struct _ApplicationSettings {
+    pub name: String,
+    pub version: String,
+    pub mode: ApplicationMode,
+    pub env: Box<ApplicationEnv>,
+}
+
+#[frb(mirror(ApplicationMode))]
+pub enum _ApplicationMode {
+    Standalone,
+    Embedded,
+}
+
 #[frb(mirror(ApplicationEnvVar))]
 pub struct _ApplicationEnvVar(pub String, pub bool);
 
@@ -248,31 +735,28 @@
         spawn!(|| {
             for i in 0..5 {
                 sink.add(i);
->>>>>>> 2f77dc60
             }
-            if let Some(Ok(mut val)) = val.array.write() {
-                for i in val.iter_mut() {
-                    *i += 1;
-                }
+            sink.close();
+        });
+    }
+
+    pub fn handle_some_static_stream_sink(key: u32, max: u32, sink: StreamSink<Log2>) {
+        spawn!(|| {
+            for i in 0..max {
+                sink.add(Log2 {
+                    key,
+                    value: i.to_string(),
+                });
             }
-<<<<<<< HEAD
-            val
-        })
-        .unwrap_or_else(|| OpaqueBag {
-            primitive: Opaque::new(RwLock::new(0)),
-            array: Opaque::new(RwLock::new([0; 10])),
-            lifetime: Opaque::new("Hello there."),
-            trait_obj: Opaque::new(Box::new(("first", "second"))),
-        }))
-}
-
-pub fn handle_opaque_repr(value: Opaque<RwLock<i32>>) -> anyhow::Result<Option<String>> {
-    Ok(if let Some(Ok(value)) = value.read() {
-        Some(value.to_string())
-    } else {
-        None
-    })
-=======
+            sink.close();
+        });
+    }
+
+    pub fn handle_some_static_stream_sink_single_arg(sink: StreamSink<u32>) {
+        spawn!(|| {
+            for i in 0..5 {
+                sink.add(i);
+            }
             sink.close();
         });
     }
@@ -468,5 +952,4 @@
     match id {
         [first, .., last] => [first, last],
     }
->>>>>>> 2f77dc60
 }