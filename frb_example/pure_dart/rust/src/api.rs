--- conflicted
+++ resolved
@@ -1047,17 +1047,16 @@
     opaque.second.hide_data();
 }
 
-<<<<<<< HEAD
 pub fn unwrap_rust_opaque(opaque: Opaque<HideData>) -> Result<String> {
     let data: HideData = opaque
         .try_unwrap()
         .map_err(|_| anyhow::anyhow!("opaque type is shared"))?;
     Ok(data.hide_data())
-=======
+}
+
 /// Function to check the code generator.
 /// FrbOpaqueReturn must be only return type.
 /// FrbOpaqueReturn must not be used as an argument.
 pub fn frb_generator_test() -> Opaque<FrbOpaqueReturn> {
     panic!("dummy code");
->>>>>>> ecb1261d
 }