use super::*;
// Section: wire functions

#[wasm_bindgen]
pub fn wire_simple_adder(port_: MessagePort, a: i32, b: i32) {
    wire_simple_adder_impl(port_, a, b)
}

#[wasm_bindgen]
pub fn wire_primitive_types(
    port_: MessagePort,
    my_i32: i32,
    my_i64: i64,
    my_f64: f64,
    my_bool: bool,
) {
    wire_primitive_types_impl(port_, my_i32, my_i64, my_f64, my_bool)
}

#[wasm_bindgen]
pub fn wire_primitive_u32(port_: MessagePort, my_u32: u32) {
    wire_primitive_u32_impl(port_, my_u32)
}

#[wasm_bindgen]
pub fn wire_handle_string(port_: MessagePort, s: String) {
    wire_handle_string_impl(port_, s)
}

#[wasm_bindgen]
pub fn wire_handle_return_unit(port_: MessagePort) {
    wire_handle_return_unit_impl(port_)
}

#[wasm_bindgen]
pub fn wire_handle_vec_u8(port_: MessagePort, v: Box<[u8]>) {
    wire_handle_vec_u8_impl(port_, v)
}

#[wasm_bindgen]
pub fn wire_handle_vec_of_primitive(port_: MessagePort, n: i32) {
    wire_handle_vec_of_primitive_impl(port_, n)
}

#[wasm_bindgen]
pub fn wire_handle_zero_copy_vec_of_primitive(port_: MessagePort, n: i32) {
    wire_handle_zero_copy_vec_of_primitive_impl(port_, n)
}

#[wasm_bindgen]
pub fn wire_handle_struct(port_: MessagePort, arg: JsValue, boxed: JsValue) {
    wire_handle_struct_impl(port_, arg, boxed)
}

#[wasm_bindgen]
pub fn wire_handle_newtype(port_: MessagePort, arg: JsValue) {
    wire_handle_newtype_impl(port_, arg)
}

#[wasm_bindgen]
pub fn wire_handle_list_of_struct(port_: MessagePort, l: JsValue) {
    wire_handle_list_of_struct_impl(port_, l)
}

#[wasm_bindgen]
pub fn wire_handle_string_list(port_: MessagePort, names: JsValue) {
    wire_handle_string_list_impl(port_, names)
}

#[wasm_bindgen]
pub fn wire_handle_complex_struct(port_: MessagePort, s: JsValue) {
    wire_handle_complex_struct_impl(port_, s)
}

#[wasm_bindgen]
pub fn wire_handle_sync_return(mode: String) -> support::WireSyncReturnStruct {
    wire_handle_sync_return_impl(mode)
}

#[wasm_bindgen]
pub fn wire_handle_sync_bool(input: bool) -> support::WireSyncReturnStruct {
    wire_handle_sync_bool_impl(input)
}

#[wasm_bindgen]
pub fn wire_handle_sync_u8(input: u8) -> support::WireSyncReturnStruct {
    wire_handle_sync_u8_impl(input)
}

#[wasm_bindgen]
pub fn wire_handle_sync_u16(input: u16) -> support::WireSyncReturnStruct {
    wire_handle_sync_u16_impl(input)
}

#[wasm_bindgen]
pub fn wire_handle_sync_u32(input: u32) -> support::WireSyncReturnStruct {
    wire_handle_sync_u32_impl(input)
}

#[wasm_bindgen]
pub fn wire_handle_sync_u64(input: u64) -> support::WireSyncReturnStruct {
    wire_handle_sync_u64_impl(input)
}

#[wasm_bindgen]
pub fn wire_handle_sync_i8(input: i8) -> support::WireSyncReturnStruct {
    wire_handle_sync_i8_impl(input)
}

#[wasm_bindgen]
pub fn wire_handle_sync_i16(input: i16) -> support::WireSyncReturnStruct {
    wire_handle_sync_i16_impl(input)
}

#[wasm_bindgen]
pub fn wire_handle_sync_i32(input: i32) -> support::WireSyncReturnStruct {
    wire_handle_sync_i32_impl(input)
}

#[wasm_bindgen]
pub fn wire_handle_sync_i64(input: i64) -> support::WireSyncReturnStruct {
    wire_handle_sync_i64_impl(input)
}

#[wasm_bindgen]
pub fn wire_handle_sync_f32(input: f32) -> support::WireSyncReturnStruct {
    wire_handle_sync_f32_impl(input)
}

#[wasm_bindgen]
pub fn wire_handle_sync_f64(input: f64) -> support::WireSyncReturnStruct {
    wire_handle_sync_f64_impl(input)
}

#[wasm_bindgen]
pub fn wire_handle_sync_string(input: String) -> support::WireSyncReturnStruct {
    wire_handle_sync_string_impl(input)
}

#[wasm_bindgen]
pub fn wire_handle_stream(port_: MessagePort, arg: String) {
    wire_handle_stream_impl(port_, arg)
}

#[wasm_bindgen]
pub fn wire_handle_stream_of_struct(port_: MessagePort) {
    wire_handle_stream_of_struct_impl(port_)
}

#[wasm_bindgen]
pub fn wire_return_err(port_: MessagePort) {
    wire_return_err_impl(port_)
}

#[wasm_bindgen]
pub fn wire_return_panic(port_: MessagePort) {
    wire_return_panic_impl(port_)
}

#[wasm_bindgen]
pub fn wire_handle_optional_return(port_: MessagePort, left: f64, right: f64) {
    wire_handle_optional_return_impl(port_, left, right)
}

#[wasm_bindgen]
pub fn wire_handle_optional_struct(port_: MessagePort, document: Option<String>) {
    wire_handle_optional_struct_impl(port_, document)
}

#[wasm_bindgen]
pub fn wire_handle_optional_increment(port_: MessagePort, opt: JsValue) {
    wire_handle_optional_increment_impl(port_, opt)
}

#[wasm_bindgen]
pub fn wire_handle_increment_boxed_optional(port_: MessagePort, opt: *mut f64) {
    wire_handle_increment_boxed_optional_impl(port_, opt)
}

#[wasm_bindgen]
pub fn wire_handle_option_box_arguments(
    port_: MessagePort,
    i8box: *mut i8,
    u8box: *mut u8,
    i32box: *mut i32,
    i64box: *mut i64,
    f64box: *mut f64,
    boolbox: *mut bool,
    structbox: JsValue,
) {
    wire_handle_option_box_arguments_impl(
        port_, i8box, u8box, i32box, i64box, f64box, boolbox, structbox,
    )
}

#[wasm_bindgen]
pub fn wire_print_note(port_: MessagePort, note: JsValue) {
    wire_print_note_impl(port_, note)
}

#[wasm_bindgen]
pub fn wire_handle_return_enum(port_: MessagePort, input: String) {
    wire_handle_return_enum_impl(port_, input)
}

#[wasm_bindgen]
pub fn wire_handle_enum_parameter(port_: MessagePort, weekday: i32) {
    wire_handle_enum_parameter_impl(port_, weekday)
}

#[wasm_bindgen]
pub fn wire_handle_customized_struct(port_: MessagePort, val: JsValue) {
    wire_handle_customized_struct_impl(port_, val)
}

#[wasm_bindgen]
pub fn wire_handle_enum_struct(port_: MessagePort, val: JsValue) {
    wire_handle_enum_struct_impl(port_, val)
}

#[wasm_bindgen]
pub fn wire_use_imported_struct(port_: MessagePort, my_struct: JsValue) {
    wire_use_imported_struct_impl(port_, my_struct)
}

#[wasm_bindgen]
pub fn wire_use_imported_enum(port_: MessagePort, my_enum: i32) {
    wire_use_imported_enum_impl(port_, my_enum)
}

#[wasm_bindgen]
pub fn wire_get_app_settings(port_: MessagePort) {
    wire_get_app_settings_impl(port_)
}

#[wasm_bindgen]
pub fn wire_is_app_embedded(port_: MessagePort, app_settings: JsValue) {
    wire_is_app_embedded_impl(port_, app_settings)
}

#[wasm_bindgen]
pub fn wire_get_message(port_: MessagePort) {
    wire_get_message_impl(port_)
}

#[wasm_bindgen]
pub fn wire_repeat_number(port_: MessagePort, num: i32, times: usize) {
    wire_repeat_number_impl(port_, num, times)
}

#[wasm_bindgen]
pub fn wire_repeat_sequence(port_: MessagePort, seq: i32, times: usize) {
    wire_repeat_sequence_impl(port_, seq, times)
}

#[wasm_bindgen]
pub fn wire_first_number(port_: MessagePort, nums: JsValue) {
    wire_first_number_impl(port_, nums)
}

#[wasm_bindgen]
pub fn wire_first_sequence(port_: MessagePort, seqs: JsValue) {
    wire_first_sequence_impl(port_, seqs)
}

#[wasm_bindgen]
pub fn wire_get_array(port_: MessagePort) {
    wire_get_array_impl(port_)
}

#[wasm_bindgen]
pub fn wire_get_complex_array(port_: MessagePort) {
    wire_get_complex_array_impl(port_)
}

#[wasm_bindgen]
pub fn wire_get_usize(port_: MessagePort, u: usize) {
    wire_get_usize_impl(port_, u)
}

#[wasm_bindgen]
pub fn wire_next_user_id(port_: MessagePort, user_id: JsValue) {
    wire_next_user_id_impl(port_, user_id)
}

#[wasm_bindgen]
pub fn wire_register_event_listener(port_: MessagePort) {
    wire_register_event_listener_impl(port_)
}

#[wasm_bindgen]
pub fn wire_close_event_listener(port_: MessagePort) {
    wire_close_event_listener_impl(port_)
}

#[wasm_bindgen]
pub fn wire_create_event(port_: MessagePort, address: String, payload: String) {
    wire_create_event_impl(port_, address, payload)
}

#[wasm_bindgen]
pub fn wire_handle_stream_sink_at_1(port_: MessagePort, key: u32, max: u32) {
    wire_handle_stream_sink_at_1_impl(port_, key, max)
}

#[wasm_bindgen]
pub fn wire_handle_stream_sink_at_2(port_: MessagePort, key: u32, max: u32) {
    wire_handle_stream_sink_at_2_impl(port_, key, max)
}

#[wasm_bindgen]
pub fn wire_handle_stream_sink_at_3(port_: MessagePort, key: u32, max: u32) {
    wire_handle_stream_sink_at_3_impl(port_, key, max)
}

#[wasm_bindgen]
pub fn wire_get_sum_struct(port_: MessagePort) {
    wire_get_sum_struct_impl(port_)
}

#[wasm_bindgen]
pub fn wire_get_sum_array(port_: MessagePort, a: u32, b: u32, c: u32) {
    wire_get_sum_array_impl(port_, a, b, c)
}

#[wasm_bindgen]
pub fn wire_multiply_by_ten(port_: MessagePort, measure: JsValue) {
    wire_multiply_by_ten_impl(port_, measure)
}

#[wasm_bindgen]
pub fn wire_call_old_module_system(port_: MessagePort) {
    wire_call_old_module_system_impl(port_)
}

#[wasm_bindgen]
pub fn wire_call_new_module_system(port_: MessagePort) {
    wire_call_new_module_system_impl(port_)
}

#[wasm_bindgen]
pub fn wire_handle_big_buffers(port_: MessagePort) {
    wire_handle_big_buffers_impl(port_)
}

#[wasm_bindgen]
pub fn wire_datetime_utc(port_: MessagePort, d: i64) {
    wire_datetime_utc_impl(port_, d)
}

#[wasm_bindgen]
pub fn wire_datetime_local(port_: MessagePort, d: i64) {
    wire_datetime_local_impl(port_, d)
}

#[wasm_bindgen]
pub fn wire_naivedatetime(port_: MessagePort, d: i64) {
    wire_naivedatetime_impl(port_, d)
}

#[wasm_bindgen]
pub fn wire_duration(port_: MessagePort, d: i64) {
    wire_duration_impl(port_, d)
}

#[wasm_bindgen]
pub fn wire_how_long_does_it_take(port_: MessagePort, mine: JsValue) {
    wire_how_long_does_it_take_impl(port_, mine)
}

#[wasm_bindgen]
pub fn wire_handle_uuid(port_: MessagePort, id: Box<[u8]>) {
    wire_handle_uuid_impl(port_, id)
}

#[wasm_bindgen]
pub fn wire_handle_uuids(port_: MessagePort, ids: Box<[u8]>) {
    wire_handle_uuids_impl(port_, ids)
}

#[wasm_bindgen]
pub fn wire_handle_nested_uuids(port_: MessagePort, ids: JsValue) {
    wire_handle_nested_uuids_impl(port_, ids)
}

#[wasm_bindgen]
pub fn wire_new_msgid(port_: MessagePort, id: Box<[u8]>) {
    wire_new_msgid_impl(port_, id)
}

#[wasm_bindgen]
pub fn wire_use_msgid(port_: MessagePort, id: JsValue) {
    wire_use_msgid_impl(port_, id)
}

#[wasm_bindgen]
pub fn wire_boxed_blob(port_: MessagePort, blob: Box<[u8]>) {
    wire_boxed_blob_impl(port_, blob)
}

#[wasm_bindgen]
pub fn wire_use_boxed_blob(port_: MessagePort, blob: JsValue) {
    wire_use_boxed_blob_impl(port_, blob)
}

#[wasm_bindgen]
pub fn wire_return_boxed_feed_id(port_: MessagePort, id: Box<[u8]>) {
    wire_return_boxed_feed_id_impl(port_, id)
}

#[wasm_bindgen]
pub fn wire_return_boxed_raw_feed_id(port_: MessagePort, id: JsValue) {
    wire_return_boxed_raw_feed_id_impl(port_, id)
}

#[wasm_bindgen]
pub fn wire_test_id(port_: MessagePort, id: JsValue) {
    wire_test_id_impl(port_, id)
}

#[wasm_bindgen]
pub fn wire_last_number(port_: MessagePort, array: Box<[f64]>) {
    wire_last_number_impl(port_, array)
}

#[wasm_bindgen]
pub fn wire_nested_id(port_: MessagePort, id: JsValue) {
    wire_nested_id_impl(port_, id)
}

#[wasm_bindgen]
pub fn wire_create_opaque(port_: MessagePort) {
    wire_create_opaque_impl(port_)
}

#[wasm_bindgen]
pub fn wire_sync_create_opaque() -> support::WireSyncReturnStruct {
    wire_sync_create_opaque_impl()
}

#[wasm_bindgen]
pub fn wire_create_array_opaque_enum(port_: MessagePort) {
    wire_create_array_opaque_enum_impl(port_)
}

#[wasm_bindgen]
pub fn wire_run_enum_opaque(port_: MessagePort, opaque: JsValue) {
    wire_run_enum_opaque_impl(port_, opaque)
}

#[wasm_bindgen]
pub fn wire_run_opaque(port_: MessagePort, opaque: JsValue) {
    wire_run_opaque_impl(port_, opaque)
}

#[wasm_bindgen]
pub fn wire_run_opaque_with_delay(port_: MessagePort, opaque: JsValue) {
    wire_run_opaque_with_delay_impl(port_, opaque)
}

#[wasm_bindgen]
pub fn wire_opaque_array(port_: MessagePort) {
    wire_opaque_array_impl(port_)
}

#[wasm_bindgen]
<<<<<<< HEAD
pub fn wire_create_sync_opaque(port_: MessagePort) {
    wire_create_sync_opaque_impl(port_)
}

#[wasm_bindgen]
pub fn wire_sync_create_sync_opaque() -> support::WireSyncReturnStruct {
    wire_sync_create_sync_opaque_impl()
}

#[wasm_bindgen]
pub fn wire_sync_run_opaque(opaque: JsValue) -> support::WireSyncReturnStruct {
    wire_sync_run_opaque_impl(opaque)
=======
pub fn wire_opaque_array_run(port_: MessagePort, data: JsValue) {
    wire_opaque_array_run_impl(port_, data)
}

#[wasm_bindgen]
pub fn wire_opaque_vec(port_: MessagePort) {
    wire_opaque_vec_impl(port_)
}

#[wasm_bindgen]
pub fn wire_opaque_vec_run(port_: MessagePort, data: JsValue) {
    wire_opaque_vec_run_impl(port_, data)
>>>>>>> e2d459ed
}

#[wasm_bindgen]
pub fn wire_create_nested_opaque(port_: MessagePort) {
    wire_create_nested_opaque_impl(port_)
}

#[wasm_bindgen]
pub fn wire_run_nested_opaque(port_: MessagePort, opaque: JsValue) {
    wire_run_nested_opaque_impl(port_, opaque)
}

#[wasm_bindgen]
pub fn wire_sync_option() -> support::WireSyncReturnStruct {
    wire_sync_option_impl()
}

#[wasm_bindgen]
pub fn wire_sync_option_null() -> support::WireSyncReturnStruct {
    wire_sync_option_null_impl()
}

#[wasm_bindgen]
pub fn wire_sync_option_opaque() -> support::WireSyncReturnStruct {
    wire_sync_option_opaque_impl()
}

#[wasm_bindgen]
pub fn wire_sync_void() -> support::WireSyncReturnStruct {
    wire_sync_void_impl()
}

#[wasm_bindgen]
pub fn wire_sum__method__SumWith(port_: MessagePort, that: JsValue, y: u32, z: u32) {
    wire_sum__method__SumWith_impl(port_, that, y, z)
}

#[wasm_bindgen]
pub fn wire_new__static_method__ConcatenateWith(port_: MessagePort, a: String) {
    wire_new__static_method__ConcatenateWith_impl(port_, a)
}

#[wasm_bindgen]
pub fn wire_concatenate__method__ConcatenateWith(port_: MessagePort, that: JsValue, b: String) {
    wire_concatenate__method__ConcatenateWith_impl(port_, that, b)
}

#[wasm_bindgen]
pub fn wire_concatenate_static__static_method__ConcatenateWith(
    port_: MessagePort,
    a: String,
    b: String,
) {
    wire_concatenate_static__static_method__ConcatenateWith_impl(port_, a, b)
}

#[wasm_bindgen]
pub fn wire_handle_some_stream_sink__method__ConcatenateWith(
    port_: MessagePort,
    that: JsValue,
    key: u32,
    max: u32,
) {
    wire_handle_some_stream_sink__method__ConcatenateWith_impl(port_, that, key, max)
}

#[wasm_bindgen]
pub fn wire_handle_some_stream_sink_at_1__method__ConcatenateWith(
    port_: MessagePort,
    that: JsValue,
) {
    wire_handle_some_stream_sink_at_1__method__ConcatenateWith_impl(port_, that)
}

#[wasm_bindgen]
pub fn wire_handle_some_static_stream_sink__static_method__ConcatenateWith(
    port_: MessagePort,
    key: u32,
    max: u32,
) {
    wire_handle_some_static_stream_sink__static_method__ConcatenateWith_impl(port_, key, max)
}

#[wasm_bindgen]
pub fn wire_handle_some_static_stream_sink_single_arg__static_method__ConcatenateWith(
    port_: MessagePort,
) {
    wire_handle_some_static_stream_sink_single_arg__static_method__ConcatenateWith_impl(port_)
}

// Section: allocate functions

#[wasm_bindgen]
pub fn new_box_autoadd_bool_0(value: bool) -> *mut bool {
    support::new_leak_box_ptr(value)
}

#[wasm_bindgen]
pub fn new_box_autoadd_f64_0(value: f64) -> *mut f64 {
    support::new_leak_box_ptr(value)
}

#[wasm_bindgen]
pub fn new_box_autoadd_i32_0(value: i32) -> *mut i32 {
    support::new_leak_box_ptr(value)
}

#[wasm_bindgen]
pub fn new_box_autoadd_i64_0(value: i64) -> *mut i64 {
    support::new_leak_box_ptr(value)
}

#[wasm_bindgen]
pub fn new_box_bool_0(value: bool) -> *mut bool {
    support::new_leak_box_ptr(value)
}

#[wasm_bindgen]
pub fn new_box_f64_0(value: f64) -> *mut f64 {
    support::new_leak_box_ptr(value)
}

#[wasm_bindgen]
pub fn new_box_i32_0(value: i32) -> *mut i32 {
    support::new_leak_box_ptr(value)
}

#[wasm_bindgen]
pub fn new_box_i64_0(value: i64) -> *mut i64 {
    support::new_leak_box_ptr(value)
}

#[wasm_bindgen]
pub fn new_box_i8_0(value: i8) -> *mut i8 {
    support::new_leak_box_ptr(value)
}

#[wasm_bindgen]
pub fn new_box_u8_0(value: u8) -> *mut u8 {
    support::new_leak_box_ptr(value)
}

#[wasm_bindgen]
pub fn new_box_weekdays_0(value: i32) -> *mut i32 {
    support::new_leak_box_ptr(value)
}

// Section: related functions

#[wasm_bindgen]
pub fn drop_opaque_BoxDartDebug(ptr: *const c_void) {
    unsafe {
        Arc::<Box<dyn DartDebug>>::decrement_strong_count(ptr as _);
    }
}

#[wasm_bindgen]
pub fn share_opaque_BoxDartDebug(ptr: *const c_void) -> *const c_void {
    unsafe {
        Arc::<Box<dyn DartDebug>>::increment_strong_count(ptr as _);
        ptr
    }
}

#[wasm_bindgen]
pub fn drop_opaque_HideData(ptr: *const c_void) {
    unsafe {
        Arc::<HideData>::decrement_strong_count(ptr as _);
    }
}

#[wasm_bindgen]
pub fn share_opaque_HideData(ptr: *const c_void) -> *const c_void {
    unsafe {
        Arc::<HideData>::increment_strong_count(ptr as _);
        ptr
    }
}

#[wasm_bindgen]
pub fn drop_opaque_I32(ptr: *const c_void) {
    unsafe {
        Arc::<i32>::decrement_strong_count(ptr as _);
    }
}

#[wasm_bindgen]
pub fn share_opaque_I32(ptr: *const c_void) -> *const c_void {
    unsafe {
        Arc::<i32>::increment_strong_count(ptr as _);
        ptr
    }
}

#[wasm_bindgen]
pub fn drop_opaque_MutexHideData(ptr: *const c_void) {
    unsafe {
        Arc::<Mutex<HideData>>::decrement_strong_count(ptr as _);
    }
}

#[wasm_bindgen]
pub fn share_opaque_MutexHideData(ptr: *const c_void) -> *const c_void {
    unsafe {
        Arc::<Mutex<HideData>>::increment_strong_count(ptr as _);
        ptr
    }
}

#[wasm_bindgen]
pub fn drop_opaque_RwLockHideData(ptr: *const c_void) {
    unsafe {
        Arc::<RwLock<HideData>>::decrement_strong_count(ptr as _);
    }
}

#[wasm_bindgen]
pub fn share_opaque_RwLockHideData(ptr: *const c_void) -> *const c_void {
    unsafe {
        Arc::<RwLock<HideData>>::increment_strong_count(ptr as _);
        ptr
    }
}

// Section: impl Wire2Api

impl Wire2Api<chrono::Duration> for i64 {
    fn wire2api(self) -> chrono::Duration {
        chrono::Duration::milliseconds(self)
    }
}
impl Wire2Api<chrono::DateTime<chrono::Local>> for i64 {
    fn wire2api(self) -> chrono::DateTime<chrono::Local> {
        let Timestamp { s, ns } = wire2api_timestamp(self);
        chrono::DateTime::<chrono::Local>::from(chrono::DateTime::<chrono::Utc>::from_utc(
            chrono::NaiveDateTime::from_timestamp(s, ns),
            chrono::Utc,
        ))
    }
}
impl Wire2Api<chrono::NaiveDateTime> for i64 {
    fn wire2api(self) -> chrono::NaiveDateTime {
        let Timestamp { s, ns } = wire2api_timestamp(self);
        chrono::NaiveDateTime::from_timestamp(s, ns)
    }
}
impl Wire2Api<chrono::DateTime<chrono::Utc>> for i64 {
    fn wire2api(self) -> chrono::DateTime<chrono::Utc> {
        let Timestamp { s, ns } = wire2api_timestamp(self);
        chrono::DateTime::<chrono::Utc>::from_utc(
            chrono::NaiveDateTime::from_timestamp(s, ns),
            chrono::Utc,
        )
    }
}

impl Wire2Api<String> for String {
    fn wire2api(self) -> String {
        self
    }
}
impl Wire2Api<Vec<String>> for JsValue {
    fn wire2api(self) -> Vec<String> {
        self.dyn_into::<JsArray>()
            .unwrap()
            .iter()
            .map(Wire2Api::wire2api)
            .collect()
    }
}

impl Wire2Api<uuid::Uuid> for Box<[u8]> {
    fn wire2api(self) -> uuid::Uuid {
        let single: Vec<u8> = self.wire2api();
        wire2api_uuid_ref(single.as_slice())
    }
}
impl Wire2Api<Vec<uuid::Uuid>> for Box<[u8]> {
    fn wire2api(self) -> Vec<uuid::Uuid> {
        let multiple: Vec<u8> = self.wire2api();
        wire2api_uuids(multiple)
    }
}
impl Wire2Api<ZeroCopyBuffer<Vec<u8>>> for Box<[u8]> {
    fn wire2api(self) -> ZeroCopyBuffer<Vec<u8>> {
        ZeroCopyBuffer(self.wire2api())
    }
}
impl Wire2Api<ApplicationEnv> for JsValue {
    fn wire2api(self) -> ApplicationEnv {
        let self_ = self.dyn_into::<JsArray>().unwrap();
        assert_eq!(
            self_.length(),
            1,
            "Expected 1 elements, got {}",
            self_.length()
        );
        ApplicationEnv {
            vars: self_.get(0).wire2api(),
        }
    }
}
impl Wire2Api<ApplicationEnvVar> for JsValue {
    fn wire2api(self) -> ApplicationEnvVar {
        let self_ = self.dyn_into::<JsArray>().unwrap();
        assert_eq!(
            self_.length(),
            2,
            "Expected 2 elements, got {}",
            self_.length()
        );
        ApplicationEnvVar(self_.get(0).wire2api(), self_.get(1).wire2api())
    }
}

impl Wire2Api<ApplicationSettings> for JsValue {
    fn wire2api(self) -> ApplicationSettings {
        let self_ = self.dyn_into::<JsArray>().unwrap();
        assert_eq!(
            self_.length(),
            4,
            "Expected 4 elements, got {}",
            self_.length()
        );
        ApplicationSettings {
            name: self_.get(0).wire2api(),
            version: self_.get(1).wire2api(),
            mode: self_.get(2).wire2api(),
            env: self_.get(3).wire2api(),
        }
    }
}
impl Wire2Api<Attribute> for JsValue {
    fn wire2api(self) -> Attribute {
        let self_ = self.dyn_into::<JsArray>().unwrap();
        assert_eq!(
            self_.length(),
            2,
            "Expected 2 elements, got {}",
            self_.length()
        );
        Attribute {
            key: self_.get(0).wire2api(),
            value: self_.get(1).wire2api(),
        }
    }
}
impl Wire2Api<Blob> for JsValue {
    fn wire2api(self) -> Blob {
        let self_ = self.dyn_into::<JsArray>().unwrap();
        assert_eq!(
            self_.length(),
            1,
            "Expected 1 elements, got {}",
            self_.length()
        );
        Blob(self_.get(0).wire2api())
    }
}

impl Wire2Api<Box<[u8; 1600]>> for Box<[u8]> {
    fn wire2api(self) -> Box<[u8; 1600]> {
        Wire2Api::<[u8; 1600]>::wire2api(self).into()
    }
}

impl Wire2Api<ConcatenateWith> for JsValue {
    fn wire2api(self) -> ConcatenateWith {
        let self_ = self.dyn_into::<JsArray>().unwrap();
        assert_eq!(
            self_.length(),
            1,
            "Expected 1 elements, got {}",
            self_.length()
        );
        ConcatenateWith {
            a: self_.get(0).wire2api(),
        }
    }
}
impl Wire2Api<Customized> for JsValue {
    fn wire2api(self) -> Customized {
        let self_ = self.dyn_into::<JsArray>().unwrap();
        assert_eq!(
            self_.length(),
            2,
            "Expected 2 elements, got {}",
            self_.length()
        );
        Customized {
            final_field: self_.get(0).wire2api(),
            non_final_field: self_.get(1).wire2api(),
        }
    }
}
impl Wire2Api<Distance> for JsValue {
    fn wire2api(self) -> Distance {
        let self_ = self.unchecked_into::<JsArray>();
        match self_.get(0).unchecked_into_f64() as _ {
            0 => Distance::Unknown,
            1 => Distance::Map(self_.get(1).wire2api()),
            _ => unreachable!(),
        }
    }
}
impl Wire2Api<EnumOpaque> for JsValue {
    fn wire2api(self) -> EnumOpaque {
        let self_ = self.unchecked_into::<JsArray>();
        match self_.get(0).unchecked_into_f64() as _ {
            0 => EnumOpaque::Struct(self_.get(1).wire2api()),
            1 => EnumOpaque::Primitive(self_.get(1).wire2api()),
            2 => EnumOpaque::TraitObj(self_.get(1).wire2api()),
            3 => EnumOpaque::Mutex(self_.get(1).wire2api()),
            4 => EnumOpaque::RwLock(self_.get(1).wire2api()),
            _ => unreachable!(),
        }
    }
}
impl Wire2Api<ExoticOptionals> for JsValue {
    fn wire2api(self) -> ExoticOptionals {
        let self_ = self.dyn_into::<JsArray>().unwrap();
        assert_eq!(
            self_.length(),
            14,
            "Expected 14 elements, got {}",
            self_.length()
        );
        ExoticOptionals {
            int32: self_.get(0).wire2api(),
            int64: self_.get(1).wire2api(),
            float64: self_.get(2).wire2api(),
            boolean: self_.get(3).wire2api(),
            zerocopy: self_.get(4).wire2api(),
            int8list: self_.get(5).wire2api(),
            uint8list: self_.get(6).wire2api(),
            int32list: self_.get(7).wire2api(),
            float32list: self_.get(8).wire2api(),
            float64list: self_.get(9).wire2api(),
            attributes: self_.get(10).wire2api(),
            attributes_nullable: self_.get(11).wire2api(),
            nullable_attributes: self_.get(12).wire2api(),
            newtypeint: self_.get(13).wire2api(),
        }
    }
}

impl Wire2Api<[f64; 16]> for Box<[f64]> {
    fn wire2api(self) -> [f64; 16] {
        let vec: Vec<f64> = self.wire2api();
        support::from_vec_to_array(vec)
    }
}
impl Wire2Api<FeatureChrono> for JsValue {
    fn wire2api(self) -> FeatureChrono {
        let self_ = self.dyn_into::<JsArray>().unwrap();
        assert_eq!(
            self_.length(),
            4,
            "Expected 4 elements, got {}",
            self_.length()
        );
        FeatureChrono {
            utc: self_.get(0).wire2api(),
            local: self_.get(1).wire2api(),
            duration: self_.get(2).wire2api(),
            naive: self_.get(3).wire2api(),
        }
    }
}
impl Wire2Api<FeatureUuid> for JsValue {
    fn wire2api(self) -> FeatureUuid {
        let self_ = self.dyn_into::<JsArray>().unwrap();
        assert_eq!(
            self_.length(),
            2,
            "Expected 2 elements, got {}",
            self_.length()
        );
        FeatureUuid {
            one: self_.get(0).wire2api(),
            many: self_.get(1).wire2api(),
        }
    }
}
impl Wire2Api<FeedId> for JsValue {
    fn wire2api(self) -> FeedId {
        let self_ = self.dyn_into::<JsArray>().unwrap();
        assert_eq!(
            self_.length(),
            1,
            "Expected 1 elements, got {}",
            self_.length()
        );
        FeedId(self_.get(0).wire2api())
    }
}
impl Wire2Api<Vec<f32>> for Box<[f32]> {
    fn wire2api(self) -> Vec<f32> {
        self.into_vec()
    }
}
impl Wire2Api<Vec<f64>> for Box<[f64]> {
    fn wire2api(self) -> Vec<f64> {
        self.into_vec()
    }
}

impl Wire2Api<[i32; 2]> for Box<[i32]> {
    fn wire2api(self) -> [i32; 2] {
        let vec: Vec<i32> = self.wire2api();
        support::from_vec_to_array(vec)
    }
}

impl Wire2Api<Vec<i32>> for Box<[i32]> {
    fn wire2api(self) -> Vec<i32> {
        self.into_vec()
    }
}
impl Wire2Api<Vec<i8>> for Box<[i8]> {
    fn wire2api(self) -> Vec<i8> {
        self.into_vec()
    }
}
impl Wire2Api<KitchenSink> for JsValue {
    fn wire2api(self) -> KitchenSink {
        let self_ = self.unchecked_into::<JsArray>();
        match self_.get(0).unchecked_into_f64() as _ {
            0 => KitchenSink::Empty,
            1 => KitchenSink::Primitives {
                int32: self_.get(1).wire2api(),
                float64: self_.get(2).wire2api(),
                boolean: self_.get(3).wire2api(),
            },
            2 => KitchenSink::Nested(self_.get(1).wire2api(), self_.get(2).wire2api()),
            3 => KitchenSink::Optional(self_.get(1).wire2api(), self_.get(2).wire2api()),
            4 => KitchenSink::Buffer(self_.get(1).wire2api()),
            5 => KitchenSink::Enums(self_.get(1).wire2api()),
            _ => unreachable!(),
        }
    }
}
impl Wire2Api<Vec<Opaque<HideData>>> for JsValue {
    fn wire2api(self) -> Vec<Opaque<HideData>> {
        self.dyn_into::<JsArray>()
            .unwrap()
            .iter()
            .map(Wire2Api::wire2api)
            .collect()
    }
}
impl Wire2Api<Vec<ApplicationEnvVar>> for JsValue {
    fn wire2api(self) -> Vec<ApplicationEnvVar> {
        self.dyn_into::<JsArray>()
            .unwrap()
            .iter()
            .map(Wire2Api::wire2api)
            .collect()
    }
}
impl Wire2Api<Vec<Attribute>> for JsValue {
    fn wire2api(self) -> Vec<Attribute> {
        self.dyn_into::<JsArray>()
            .unwrap()
            .iter()
            .map(Wire2Api::wire2api)
            .collect()
    }
}
impl Wire2Api<Vec<MySize>> for JsValue {
    fn wire2api(self) -> Vec<MySize> {
        self.dyn_into::<JsArray>()
            .unwrap()
            .iter()
            .map(Wire2Api::wire2api)
            .collect()
    }
}
impl Wire2Api<Vec<MyTreeNode>> for JsValue {
    fn wire2api(self) -> Vec<MyTreeNode> {
        self.dyn_into::<JsArray>()
            .unwrap()
            .iter()
            .map(Wire2Api::wire2api)
            .collect()
    }
}
impl Wire2Api<Vec<Option<Attribute>>> for JsValue {
    fn wire2api(self) -> Vec<Option<Attribute>> {
        self.dyn_into::<JsArray>()
            .unwrap()
            .iter()
            .map(Wire2Api::wire2api)
            .collect()
    }
}
impl Wire2Api<Vec<TestId>> for JsValue {
    fn wire2api(self) -> Vec<TestId> {
        self.dyn_into::<JsArray>()
            .unwrap()
            .iter()
            .map(Wire2Api::wire2api)
            .collect()
    }
}
impl Wire2Api<Measure> for JsValue {
    fn wire2api(self) -> Measure {
        let self_ = self.unchecked_into::<JsArray>();
        match self_.get(0).unchecked_into_f64() as _ {
            0 => Measure::Speed(self_.get(1).wire2api()),
            1 => Measure::Distance(self_.get(1).wire2api()),
            _ => unreachable!(),
        }
    }
}
impl Wire2Api<MessageId> for JsValue {
    fn wire2api(self) -> MessageId {
        let self_ = self.dyn_into::<JsArray>().unwrap();
        assert_eq!(
            self_.length(),
            1,
            "Expected 1 elements, got {}",
            self_.length()
        );
        MessageId(self_.get(0).wire2api())
    }
}

impl Wire2Api<MySize> for JsValue {
    fn wire2api(self) -> MySize {
        let self_ = self.dyn_into::<JsArray>().unwrap();
        assert_eq!(
            self_.length(),
            2,
            "Expected 2 elements, got {}",
            self_.length()
        );
        MySize {
            width: self_.get(0).wire2api(),
            height: self_.get(1).wire2api(),
        }
    }
}
impl Wire2Api<MyStruct> for JsValue {
    fn wire2api(self) -> MyStruct {
        let self_ = self.dyn_into::<JsArray>().unwrap();
        assert_eq!(
            self_.length(),
            1,
            "Expected 1 elements, got {}",
            self_.length()
        );
        MyStruct {
            content: self_.get(0).wire2api(),
        }
    }
}
impl Wire2Api<MyTreeNode> for JsValue {
    fn wire2api(self) -> MyTreeNode {
        let self_ = self.dyn_into::<JsArray>().unwrap();
        assert_eq!(
            self_.length(),
            4,
            "Expected 4 elements, got {}",
            self_.length()
        );
        MyTreeNode {
            value_i32: self_.get(0).wire2api(),
            value_vec_u8: self_.get(1).wire2api(),
            value_boolean: self_.get(2).wire2api(),
            children: self_.get(3).wire2api(),
        }
    }
}
impl Wire2Api<NewTypeInt> for JsValue {
    fn wire2api(self) -> NewTypeInt {
        let self_ = self.dyn_into::<JsArray>().unwrap();
        assert_eq!(
            self_.length(),
            1,
            "Expected 1 elements, got {}",
            self_.length()
        );
        NewTypeInt(self_.get(0).wire2api())
    }
}
impl Wire2Api<Note> for JsValue {
    fn wire2api(self) -> Note {
        let self_ = self.dyn_into::<JsArray>().unwrap();
        assert_eq!(
            self_.length(),
            2,
            "Expected 2 elements, got {}",
            self_.length()
        );
        Note {
            day: self_.get(0).wire2api(),
            body: self_.get(1).wire2api(),
        }
    }
}
impl Wire2Api<Numbers> for JsValue {
    fn wire2api(self) -> Numbers {
        let self_ = self.dyn_into::<JsArray>().unwrap();
        assert_eq!(
            self_.length(),
            1,
            "Expected 1 elements, got {}",
            self_.length()
        );
        Numbers(self_.get(0).wire2api())
    }
}
impl Wire2Api<OpaqueNested> for JsValue {
    fn wire2api(self) -> OpaqueNested {
        let self_ = self.dyn_into::<JsArray>().unwrap();
        assert_eq!(
            self_.length(),
            2,
            "Expected 2 elements, got {}",
            self_.length()
        );
        OpaqueNested {
            first: self_.get(0).wire2api(),
            second: self_.get(1).wire2api(),
        }
    }
}
impl Wire2Api<Option<String>> for Option<String> {
    fn wire2api(self) -> Option<String> {
        self.map(Wire2Api::wire2api)
    }
}
impl Wire2Api<Option<ZeroCopyBuffer<Vec<u8>>>> for Option<Box<[u8]>> {
    fn wire2api(self) -> Option<ZeroCopyBuffer<Vec<u8>>> {
        self.map(Wire2Api::wire2api)
    }
}
impl Wire2Api<Option<Attribute>> for JsValue {
    fn wire2api(self) -> Option<Attribute> {
        (!self.is_undefined() && !self.is_null()).then(|| self.wire2api())
    }
}

impl Wire2Api<Option<ExoticOptionals>> for JsValue {
    fn wire2api(self) -> Option<ExoticOptionals> {
        (!self.is_undefined() && !self.is_null()).then(|| self.wire2api())
    }
}

impl Wire2Api<Option<NewTypeInt>> for JsValue {
    fn wire2api(self) -> Option<NewTypeInt> {
        (!self.is_undefined() && !self.is_null()).then(|| self.wire2api())
    }
}

impl Wire2Api<Option<Box<ExoticOptionals>>> for JsValue {
    fn wire2api(self) -> Option<Box<ExoticOptionals>> {
        (!self.is_undefined() && !self.is_null()).then(|| self.wire2api())
    }
}

impl Wire2Api<Option<Vec<f32>>> for Option<Box<[f32]>> {
    fn wire2api(self) -> Option<Vec<f32>> {
        self.map(Wire2Api::wire2api)
    }
}
impl Wire2Api<Option<Vec<f64>>> for Option<Box<[f64]>> {
    fn wire2api(self) -> Option<Vec<f64>> {
        self.map(Wire2Api::wire2api)
    }
}
impl Wire2Api<Option<Vec<i32>>> for Option<Box<[i32]>> {
    fn wire2api(self) -> Option<Vec<i32>> {
        self.map(Wire2Api::wire2api)
    }
}
impl Wire2Api<Option<Vec<i8>>> for Option<Box<[i8]>> {
    fn wire2api(self) -> Option<Vec<i8>> {
        self.map(Wire2Api::wire2api)
    }
}
impl Wire2Api<Option<Vec<Attribute>>> for JsValue {
    fn wire2api(self) -> Option<Vec<Attribute>> {
        (!self.is_undefined() && !self.is_null()).then(|| self.wire2api())
    }
}
impl Wire2Api<Option<Vec<Option<Attribute>>>> for JsValue {
    fn wire2api(self) -> Option<Vec<Option<Attribute>>> {
        (!self.is_undefined() && !self.is_null()).then(|| self.wire2api())
    }
}
impl Wire2Api<Option<Vec<u8>>> for Option<Box<[u8]>> {
    fn wire2api(self) -> Option<Vec<u8>> {
        self.map(Wire2Api::wire2api)
    }
}
impl Wire2Api<Sequences> for JsValue {
    fn wire2api(self) -> Sequences {
        let self_ = self.dyn_into::<JsArray>().unwrap();
        assert_eq!(
            self_.length(),
            1,
            "Expected 1 elements, got {}",
            self_.length()
        );
        Sequences(self_.get(0).wire2api())
    }
}
impl Wire2Api<Speed> for JsValue {
    fn wire2api(self) -> Speed {
        let self_ = self.unchecked_into::<JsArray>();
        match self_.get(0).unchecked_into_f64() as _ {
            0 => Speed::Unknown,
            1 => Speed::GPS(self_.get(1).wire2api()),
            _ => unreachable!(),
        }
    }
}
impl Wire2Api<SumWith> for JsValue {
    fn wire2api(self) -> SumWith {
        let self_ = self.dyn_into::<JsArray>().unwrap();
        assert_eq!(
            self_.length(),
            1,
            "Expected 1 elements, got {}",
            self_.length()
        );
        SumWith {
            x: self_.get(0).wire2api(),
        }
    }
}
impl Wire2Api<TestId> for JsValue {
    fn wire2api(self) -> TestId {
        let self_ = self.dyn_into::<JsArray>().unwrap();
        assert_eq!(
            self_.length(),
            1,
            "Expected 1 elements, got {}",
            self_.length()
        );
        TestId(self_.get(0).wire2api())
    }
}

impl Wire2Api<[u8; 1600]> for Box<[u8]> {
    fn wire2api(self) -> [u8; 1600] {
        let vec: Vec<u8> = self.wire2api();
        support::from_vec_to_array(vec)
    }
}
impl Wire2Api<[u8; 32]> for Box<[u8]> {
    fn wire2api(self) -> [u8; 32] {
        let vec: Vec<u8> = self.wire2api();
        support::from_vec_to_array(vec)
    }
}
impl Wire2Api<[u8; 8]> for Box<[u8]> {
    fn wire2api(self) -> [u8; 8] {
        let vec: Vec<u8> = self.wire2api();
        support::from_vec_to_array(vec)
    }
}
impl Wire2Api<Vec<u8>> for Box<[u8]> {
    fn wire2api(self) -> Vec<u8> {
        self.into_vec()
    }
}
impl Wire2Api<UserId> for JsValue {
    fn wire2api(self) -> UserId {
        let self_ = self.dyn_into::<JsArray>().unwrap();
        assert_eq!(
            self_.length(),
            1,
            "Expected 1 elements, got {}",
            self_.length()
        );
        UserId {
            value: self_.get(0).wire2api(),
        }
    }
}

// Section: impl Wire2Api for JsValue

impl Wire2Api<Opaque<Box<dyn DartDebug>>> for JsValue {
    fn wire2api(self) -> Opaque<Box<dyn DartDebug>> {
        #[cfg(target_pointer_width = "64")]
        {
            compile_error!("64-bit pointers are not supported.");
        }

        unsafe { support::opaque_from_dart((self.as_f64().unwrap() as usize) as _) }
    }
}
impl Wire2Api<chrono::Duration> for JsValue {
    fn wire2api(self) -> chrono::Duration {
        Wire2Api::<i64>::wire2api(self).wire2api()
    }
}
impl Wire2Api<chrono::DateTime<chrono::Local>> for JsValue {
    fn wire2api(self) -> chrono::DateTime<chrono::Local> {
        Wire2Api::<i64>::wire2api(self).wire2api()
    }
}
impl Wire2Api<chrono::NaiveDateTime> for JsValue {
    fn wire2api(self) -> chrono::NaiveDateTime {
        Wire2Api::<i64>::wire2api(self).wire2api()
    }
}
impl Wire2Api<chrono::DateTime<chrono::Utc>> for JsValue {
    fn wire2api(self) -> chrono::DateTime<chrono::Utc> {
        Wire2Api::<i64>::wire2api(self).wire2api()
    }
}
impl Wire2Api<Opaque<HideData>> for JsValue {
    fn wire2api(self) -> Opaque<HideData> {
        #[cfg(target_pointer_width = "64")]
        {
            compile_error!("64-bit pointers are not supported.");
        }

        unsafe { support::opaque_from_dart((self.as_f64().unwrap() as usize) as _) }
    }
}
<<<<<<< HEAD
impl Wire2Api<Opaque<HideSyncData>> for JsValue {
    fn wire2api(self) -> Opaque<HideSyncData> {
        unsafe { support::opaque_from_dart((self.as_f64().unwrap() as usize) as _) }
=======
impl Wire2Api<[Opaque<HideData>; 2]> for JsValue {
    fn wire2api(self) -> [Opaque<HideData>; 2] {
        let vec: Vec<Opaque<HideData>> = self.wire2api();
        support::from_vec_to_array(vec)
>>>>>>> e2d459ed
    }
}
impl Wire2Api<Opaque<i32>> for JsValue {
    fn wire2api(self) -> Opaque<i32> {
        #[cfg(target_pointer_width = "64")]
        {
            compile_error!("64-bit pointers are not supported.");
        }

        unsafe { support::opaque_from_dart((self.as_f64().unwrap() as usize) as _) }
    }
}
impl Wire2Api<Opaque<Mutex<HideData>>> for JsValue {
    fn wire2api(self) -> Opaque<Mutex<HideData>> {
        #[cfg(target_pointer_width = "64")]
        {
            compile_error!("64-bit pointers are not supported.");
        }

        unsafe { support::opaque_from_dart((self.as_f64().unwrap() as usize) as _) }
    }
}
impl Wire2Api<Opaque<RwLock<HideData>>> for JsValue {
    fn wire2api(self) -> Opaque<RwLock<HideData>> {
        #[cfg(target_pointer_width = "64")]
        {
            compile_error!("64-bit pointers are not supported.");
        }

        unsafe { support::opaque_from_dart((self.as_f64().unwrap() as usize) as _) }
    }
}
impl Wire2Api<String> for JsValue {
    fn wire2api(self) -> String {
        self.as_string().expect("non-UTF-8 string, or not a string")
    }
}
impl Wire2Api<[TestId; 4]> for JsValue {
    fn wire2api(self) -> [TestId; 4] {
        let vec: Vec<TestId> = self.wire2api();
        support::from_vec_to_array(vec)
    }
}
impl Wire2Api<uuid::Uuid> for JsValue {
    fn wire2api(self) -> uuid::Uuid {
        self.unchecked_into::<js_sys::Uint8Array>()
            .to_vec()
            .into_boxed_slice()
            .wire2api()
    }
}
impl Wire2Api<Vec<uuid::Uuid>> for JsValue {
    fn wire2api(self) -> Vec<uuid::Uuid> {
        self.unchecked_into::<js_sys::Uint8Array>()
            .to_vec()
            .into_boxed_slice()
            .wire2api()
    }
}
impl Wire2Api<ZeroCopyBuffer<Vec<u8>>> for JsValue {
    fn wire2api(self) -> ZeroCopyBuffer<Vec<u8>> {
        ZeroCopyBuffer(self.wire2api())
    }
}
impl Wire2Api<ApplicationMode> for JsValue {
    fn wire2api(self) -> ApplicationMode {
        (self.unchecked_into_f64() as i32).wire2api()
    }
}
impl Wire2Api<bool> for JsValue {
    fn wire2api(self) -> bool {
        self.is_truthy()
    }
}
impl Wire2Api<Box<ApplicationEnv>> for JsValue {
    fn wire2api(self) -> Box<ApplicationEnv> {
        Box::new(self.wire2api())
    }
}
impl Wire2Api<Box<Blob>> for JsValue {
    fn wire2api(self) -> Box<Blob> {
        Box::new(self.wire2api())
    }
}
impl Wire2Api<Box<bool>> for JsValue {
    fn wire2api(self) -> Box<bool> {
        (self.unchecked_into_f64() as usize as *mut bool).wire2api()
    }
}
impl Wire2Api<Box<Distance>> for JsValue {
    fn wire2api(self) -> Box<Distance> {
        Box::new(self.wire2api())
    }
}
impl Wire2Api<Box<ExoticOptionals>> for JsValue {
    fn wire2api(self) -> Box<ExoticOptionals> {
        Box::new(self.wire2api())
    }
}
impl Wire2Api<Box<f64>> for JsValue {
    fn wire2api(self) -> Box<f64> {
        (self.unchecked_into_f64() as usize as *mut f64).wire2api()
    }
}
impl Wire2Api<Box<i32>> for JsValue {
    fn wire2api(self) -> Box<i32> {
        (self.unchecked_into_f64() as usize as *mut i32).wire2api()
    }
}
impl Wire2Api<Box<i64>> for JsValue {
    fn wire2api(self) -> Box<i64> {
        (self.unchecked_into_f64() as usize as *mut i64).wire2api()
    }
}
impl Wire2Api<Box<i8>> for JsValue {
    fn wire2api(self) -> Box<i8> {
        (self.unchecked_into_f64() as usize as *mut i8).wire2api()
    }
}
impl Wire2Api<Box<KitchenSink>> for JsValue {
    fn wire2api(self) -> Box<KitchenSink> {
        Box::new(self.wire2api())
    }
}
impl Wire2Api<Box<MySize>> for JsValue {
    fn wire2api(self) -> Box<MySize> {
        Box::new(self.wire2api())
    }
}
impl Wire2Api<Box<Speed>> for JsValue {
    fn wire2api(self) -> Box<Speed> {
        Box::new(self.wire2api())
    }
}
impl Wire2Api<Box<u8>> for JsValue {
    fn wire2api(self) -> Box<u8> {
        (self.unchecked_into_f64() as usize as *mut u8).wire2api()
    }
}
impl Wire2Api<Box<[u8; 1600]>> for JsValue {
    fn wire2api(self) -> Box<[u8; 1600]> {
        let vec: Vec<u8> = self.wire2api();
        Box::new(support::from_vec_to_array(vec))
    }
}
impl Wire2Api<Box<Weekdays>> for JsValue {
    fn wire2api(self) -> Box<Weekdays> {
        Box::new(self.wire2api())
    }
}
impl Wire2Api<f32> for JsValue {
    fn wire2api(self) -> f32 {
        self.unchecked_into_f64() as _
    }
}
impl Wire2Api<f64> for JsValue {
    fn wire2api(self) -> f64 {
        self.unchecked_into_f64() as _
    }
}
impl Wire2Api<[f64; 16]> for JsValue {
    fn wire2api(self) -> [f64; 16] {
        let vec: Vec<f64> = self.wire2api();
        support::from_vec_to_array(vec)
    }
}
impl Wire2Api<Vec<f32>> for JsValue {
    fn wire2api(self) -> Vec<f32> {
        self.unchecked_into::<js_sys::Float32Array>()
            .to_vec()
            .into()
    }
}
impl Wire2Api<Vec<f64>> for JsValue {
    fn wire2api(self) -> Vec<f64> {
        self.unchecked_into::<js_sys::Float64Array>()
            .to_vec()
            .into()
    }
}
impl Wire2Api<i16> for JsValue {
    fn wire2api(self) -> i16 {
        self.unchecked_into_f64() as _
    }
}
impl Wire2Api<i32> for JsValue {
    fn wire2api(self) -> i32 {
        self.unchecked_into_f64() as _
    }
}
impl Wire2Api<[i32; 2]> for JsValue {
    fn wire2api(self) -> [i32; 2] {
        let vec: Vec<i32> = self.wire2api();
        support::from_vec_to_array(vec)
    }
}
impl Wire2Api<i64> for JsValue {
    fn wire2api(self) -> i64 {
        ::std::convert::TryInto::try_into(self.dyn_into::<js_sys::BigInt>().unwrap()).unwrap()
    }
}
impl Wire2Api<i8> for JsValue {
    fn wire2api(self) -> i8 {
        self.unchecked_into_f64() as _
    }
}
impl Wire2Api<Vec<i32>> for JsValue {
    fn wire2api(self) -> Vec<i32> {
        self.unchecked_into::<js_sys::Int32Array>().to_vec().into()
    }
}
impl Wire2Api<Vec<i8>> for JsValue {
    fn wire2api(self) -> Vec<i8> {
        self.unchecked_into::<js_sys::Int8Array>().to_vec().into()
    }
}
impl Wire2Api<MyEnum> for JsValue {
    fn wire2api(self) -> MyEnum {
        (self.unchecked_into_f64() as i32).wire2api()
    }
}
impl Wire2Api<Option<String>> for JsValue {
    fn wire2api(self) -> Option<String> {
        (!self.is_undefined() && !self.is_null()).then(|| self.wire2api())
    }
}
impl Wire2Api<Option<ZeroCopyBuffer<Vec<u8>>>> for JsValue {
    fn wire2api(self) -> Option<ZeroCopyBuffer<Vec<u8>>> {
        (!self.is_undefined() && !self.is_null()).then(|| self.wire2api())
    }
}
impl Wire2Api<Option<bool>> for JsValue {
    fn wire2api(self) -> Option<bool> {
        (self != 0).then(|| *Wire2Api::<Box<bool>>::wire2api(self))
    }
}
impl Wire2Api<Option<f64>> for JsValue {
    fn wire2api(self) -> Option<f64> {
        (self != 0).then(|| *Wire2Api::<Box<f64>>::wire2api(self))
    }
}
impl Wire2Api<Option<i32>> for JsValue {
    fn wire2api(self) -> Option<i32> {
        (self != 0).then(|| *Wire2Api::<Box<i32>>::wire2api(self))
    }
}
impl Wire2Api<Option<i64>> for JsValue {
    fn wire2api(self) -> Option<i64> {
        (self != 0).then(|| *Wire2Api::<Box<i64>>::wire2api(self))
    }
}
impl Wire2Api<Option<Box<bool>>> for JsValue {
    fn wire2api(self) -> Option<Box<bool>> {
        (!self.is_undefined() && !self.is_null()).then(|| self.wire2api())
    }
}
impl Wire2Api<Option<Box<f64>>> for JsValue {
    fn wire2api(self) -> Option<Box<f64>> {
        (!self.is_undefined() && !self.is_null()).then(|| self.wire2api())
    }
}
impl Wire2Api<Option<Box<i32>>> for JsValue {
    fn wire2api(self) -> Option<Box<i32>> {
        (!self.is_undefined() && !self.is_null()).then(|| self.wire2api())
    }
}
impl Wire2Api<Option<Box<i64>>> for JsValue {
    fn wire2api(self) -> Option<Box<i64>> {
        (!self.is_undefined() && !self.is_null()).then(|| self.wire2api())
    }
}
impl Wire2Api<Option<Box<i8>>> for JsValue {
    fn wire2api(self) -> Option<Box<i8>> {
        (!self.is_undefined() && !self.is_null()).then(|| self.wire2api())
    }
}
impl Wire2Api<Option<Box<u8>>> for JsValue {
    fn wire2api(self) -> Option<Box<u8>> {
        (!self.is_undefined() && !self.is_null()).then(|| self.wire2api())
    }
}
impl Wire2Api<Option<Vec<f32>>> for JsValue {
    fn wire2api(self) -> Option<Vec<f32>> {
        (!self.is_undefined() && !self.is_null()).then(|| self.wire2api())
    }
}
impl Wire2Api<Option<Vec<f64>>> for JsValue {
    fn wire2api(self) -> Option<Vec<f64>> {
        (!self.is_undefined() && !self.is_null()).then(|| self.wire2api())
    }
}
impl Wire2Api<Option<Vec<i32>>> for JsValue {
    fn wire2api(self) -> Option<Vec<i32>> {
        (!self.is_undefined() && !self.is_null()).then(|| self.wire2api())
    }
}
impl Wire2Api<Option<Vec<i8>>> for JsValue {
    fn wire2api(self) -> Option<Vec<i8>> {
        (!self.is_undefined() && !self.is_null()).then(|| self.wire2api())
    }
}
impl Wire2Api<Option<Vec<u8>>> for JsValue {
    fn wire2api(self) -> Option<Vec<u8>> {
        (!self.is_undefined() && !self.is_null()).then(|| self.wire2api())
    }
}
impl Wire2Api<u16> for JsValue {
    fn wire2api(self) -> u16 {
        self.unchecked_into_f64() as _
    }
}
impl Wire2Api<u32> for JsValue {
    fn wire2api(self) -> u32 {
        self.unchecked_into_f64() as _
    }
}
impl Wire2Api<u64> for JsValue {
    fn wire2api(self) -> u64 {
        ::std::convert::TryInto::try_into(self.dyn_into::<js_sys::BigInt>().unwrap()).unwrap()
    }
}
impl Wire2Api<u8> for JsValue {
    fn wire2api(self) -> u8 {
        self.unchecked_into_f64() as _
    }
}
impl Wire2Api<[u8; 1600]> for JsValue {
    fn wire2api(self) -> [u8; 1600] {
        let vec: Vec<u8> = self.wire2api();
        support::from_vec_to_array(vec)
    }
}
impl Wire2Api<[u8; 32]> for JsValue {
    fn wire2api(self) -> [u8; 32] {
        let vec: Vec<u8> = self.wire2api();
        support::from_vec_to_array(vec)
    }
}
impl Wire2Api<[u8; 8]> for JsValue {
    fn wire2api(self) -> [u8; 8] {
        let vec: Vec<u8> = self.wire2api();
        support::from_vec_to_array(vec)
    }
}
impl Wire2Api<Vec<u8>> for JsValue {
    fn wire2api(self) -> Vec<u8> {
        self.unchecked_into::<js_sys::Uint8Array>().to_vec().into()
    }
}
impl Wire2Api<usize> for JsValue {
    fn wire2api(self) -> usize {
        self.unchecked_into_f64() as _
    }
}
impl Wire2Api<Weekdays> for JsValue {
    fn wire2api(self) -> Weekdays {
        (self.unchecked_into_f64() as i32).wire2api()
    }
}<|MERGE_RESOLUTION|>--- conflicted
+++ resolved
@@ -464,7 +464,6 @@
 }
 
 #[wasm_bindgen]
-<<<<<<< HEAD
 pub fn wire_create_sync_opaque(port_: MessagePort) {
     wire_create_sync_opaque_impl(port_)
 }
@@ -477,7 +476,9 @@
 #[wasm_bindgen]
 pub fn wire_sync_run_opaque(opaque: JsValue) -> support::WireSyncReturnStruct {
     wire_sync_run_opaque_impl(opaque)
-=======
+}
+
+#[wasm_bindgen]
 pub fn wire_opaque_array_run(port_: MessagePort, data: JsValue) {
     wire_opaque_array_run_impl(port_, data)
 }
@@ -490,7 +491,6 @@
 #[wasm_bindgen]
 pub fn wire_opaque_vec_run(port_: MessagePort, data: JsValue) {
     wire_opaque_vec_run_impl(port_, data)
->>>>>>> e2d459ed
 }
 
 #[wasm_bindgen]
@@ -499,28 +499,23 @@
 }
 
 #[wasm_bindgen]
+pub fn wire_sync_option() -> support::WireSyncReturnStruct {
+    wire_sync_option_impl()
+}
+
+#[wasm_bindgen]
+pub fn wire_sync_option_null() -> support::WireSyncReturnStruct {
+    wire_sync_option_null_impl()
+}
+
+#[wasm_bindgen]
+pub fn wire_sync_void() -> support::WireSyncReturnStruct {
+    wire_sync_void_impl()
+}
+
+#[wasm_bindgen]
 pub fn wire_run_nested_opaque(port_: MessagePort, opaque: JsValue) {
     wire_run_nested_opaque_impl(port_, opaque)
-}
-
-#[wasm_bindgen]
-pub fn wire_sync_option() -> support::WireSyncReturnStruct {
-    wire_sync_option_impl()
-}
-
-#[wasm_bindgen]
-pub fn wire_sync_option_null() -> support::WireSyncReturnStruct {
-    wire_sync_option_null_impl()
-}
-
-#[wasm_bindgen]
-pub fn wire_sync_option_opaque() -> support::WireSyncReturnStruct {
-    wire_sync_option_opaque_impl()
-}
-
-#[wasm_bindgen]
-pub fn wire_sync_void() -> support::WireSyncReturnStruct {
-    wire_sync_void_impl()
 }
 
 #[wasm_bindgen]
@@ -666,6 +661,21 @@
 pub fn share_opaque_HideData(ptr: *const c_void) -> *const c_void {
     unsafe {
         Arc::<HideData>::increment_strong_count(ptr as _);
+        ptr
+    }
+}
+
+#[wasm_bindgen]
+pub fn drop_opaque_HideSyncData(ptr: *const c_void) {
+    unsafe {
+        Arc::<HideSyncData>::decrement_strong_count(ptr as _);
+    }
+}
+
+#[wasm_bindgen]
+pub fn share_opaque_HideSyncData(ptr: *const c_void) -> *const c_void {
+    unsafe {
+        Arc::<HideSyncData>::increment_strong_count(ptr as _);
         ptr
     }
 }
@@ -1417,16 +1427,20 @@
         unsafe { support::opaque_from_dart((self.as_f64().unwrap() as usize) as _) }
     }
 }
-<<<<<<< HEAD
-impl Wire2Api<Opaque<HideSyncData>> for JsValue {
-    fn wire2api(self) -> Opaque<HideSyncData> {
-        unsafe { support::opaque_from_dart((self.as_f64().unwrap() as usize) as _) }
-=======
 impl Wire2Api<[Opaque<HideData>; 2]> for JsValue {
     fn wire2api(self) -> [Opaque<HideData>; 2] {
         let vec: Vec<Opaque<HideData>> = self.wire2api();
         support::from_vec_to_array(vec)
->>>>>>> e2d459ed
+    }
+}
+impl Wire2Api<Opaque<HideSyncData>> for JsValue {
+    fn wire2api(self) -> Opaque<HideSyncData> {
+        #[cfg(target_pointer_width = "64")]
+        {
+            compile_error!("64-bit pointers are not supported.");
+        }
+
+        unsafe { support::opaque_from_dart((self.as_f64().unwrap() as usize) as _) }
     }
 }
 impl Wire2Api<Opaque<i32>> for JsValue {
