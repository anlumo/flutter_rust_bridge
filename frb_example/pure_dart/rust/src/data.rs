#![allow(dead_code)]

use std::rc::Rc;
pub struct MyStruct {
    pub content: bool,
}

pub enum MyEnum {
    False,
    True,
}

#[derive(Debug)]
struct PrivateData {
    content: String,
    primitive: usize,
    array: [isize; 10],
    lifetime: &'static str,
}

#[derive(Debug)]
pub struct NonSendHideData {
    content: String,
    box_content: Option<Rc<PrivateData>>,
}

impl NonSendHideData {
    pub fn new() -> Self {
        Self {
            content: "content".to_owned(),
            box_content: Some(Rc::new(PrivateData {
                content: "content nested".to_owned(),
                primitive: 424242,
                array: [451; 10],
                lifetime: "static str",
            })),
        }
    }

    pub fn hide_data(&self) -> String {
        format!("{} - {:?}", self.content, self.box_content)
    }

    pub fn change_data(&mut self) {
        self.content = "MUT SELF".to_owned();
    }
}

#[derive(Debug)]
pub struct HideData {
    content: String,
    box_content: Option<Box<PrivateData>>,
}

impl HideData {
    pub fn new() -> Self {
        Self {
            content: "content".to_owned(),
            box_content: Some(Box::new(PrivateData {
                content: "content nested".to_owned(),
                primitive: 424242,
                array: [451; 10],
                lifetime: "static str",
            })),
        }
    }

    pub fn hide_data(&self) -> String {
        format!("{} - {:?}", self.content, self.box_content)
    }
<<<<<<< HEAD

    pub fn change_data(&mut self) {
        self.content = "MUT SELF".to_owned();
    }
}

/// Structure for testing the RustOpaque code generator.
/// FrbOpaqueReturn must be only return type.
/// FrbOpaqueReturn must not be used as an argument.
pub struct FrbOpaqueReturn;
=======
}

pub type Id = u64;
>>>>>>> d2bdb600
<|MERGE_RESOLUTION|>--- conflicted
+++ resolved
@@ -68,7 +68,6 @@
     pub fn hide_data(&self) -> String {
         format!("{} - {:?}", self.content, self.box_content)
     }
-<<<<<<< HEAD
 
     pub fn change_data(&mut self) {
         self.content = "MUT SELF".to_owned();
@@ -79,8 +78,4 @@
 /// FrbOpaqueReturn must be only return type.
 /// FrbOpaqueReturn must not be used as an argument.
 pub struct FrbOpaqueReturn;
-=======
-}
-
-pub type Id = u64;
->>>>>>> d2bdb600
+pub type Id = u64;