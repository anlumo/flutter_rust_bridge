// FRB_INTERNAL_GENERATOR: {"enableAll": true}

import 'package:flutter_rust_bridge/src/droppable/droppable.dart';
import 'package:frb_example_pure_dart/src/rust/api/rust_auto_opaque.dart';
import 'package:frb_example_pure_dart/src/rust/frb_generated.dart';
import 'package:test/test.dart';

import '../test_utils.dart';

Future<void> main({bool skipRustLibInit = false}) async {
  if (!skipRustLibInit) await RustLib.init();

  group('simple functions', () {
    test('return opaque', () async {
      final obj = await rustAutoOpaqueReturnOwnTwinNormal(initial: 100);
      expect(obj.isDisposed, false);
      obj.dispose();
    });

    group('arg owned', () {
      test('can be called', () async {
        final obj = await rustAutoOpaqueReturnOwnTwinNormal(initial: 100);
        await futurizeVoidTwinNormal(
            rustAutoOpaqueArgOwnTwinNormal(arg: obj, expect: 100));
      });

      test('after call, the object cannot be used again', () async {
        final obj = await rustAutoOpaqueReturnOwnTwinNormal(initial: 100);
        await futurizeVoidTwinNormal(
            rustAutoOpaqueArgOwnTwinNormal(arg: obj, expect: 100));

        expect(obj.isDisposed, true);

        await expectLater(
            () => rustAutoOpaqueArgBorrowTwinNormal(arg: obj, expect: 100),
            throwsA(isA<DroppableDisposedException>()));
      });
    });

    group('arg ref', () {
      test('can be called', () async {
        final obj = await rustAutoOpaqueReturnOwnTwinNormal(initial: 100);
        await futurizeVoidTwinNormal(
            rustAutoOpaqueArgBorrowTwinNormal(arg: obj, expect: 100));
        expect(obj.isDisposed, false);
      });

      test('after call, the object can still be used again', () async {
        final obj = await rustAutoOpaqueReturnOwnTwinNormal(initial: 100);
        await futurizeVoidTwinNormal(
            rustAutoOpaqueArgBorrowTwinNormal(arg: obj, expect: 100));

        expect(obj.isDisposed, false);

        await futurizeVoidTwinNormal(
            rustAutoOpaqueArgBorrowTwinNormal(arg: obj, expect: 100));
      });
    });

    group('arg ref mut', () {
      test('can be called', () async {
        final obj = await rustAutoOpaqueReturnOwnTwinNormal(initial: 100);
        await futurizeVoidTwinNormal(rustAutoOpaqueArgMutBorrowTwinNormal(
            arg: obj, expect: 100, adder: 1));
        expect(obj.isDisposed, false);
      });

      test('after call, the object can still be used again', () async {
        final obj = await rustAutoOpaqueReturnOwnTwinNormal(initial: 100);
        await futurizeVoidTwinNormal(rustAutoOpaqueArgMutBorrowTwinNormal(
            arg: obj, expect: 100, adder: 1));

        expect(obj.isDisposed, false);

        await futurizeVoidTwinNormal(rustAutoOpaqueArgMutBorrowTwinNormal(
            arg: obj, expect: 101, adder: 10));

        expect(obj.isDisposed, false);

        await futurizeVoidTwinNormal(
            rustAutoOpaqueArgBorrowTwinNormal(arg: obj, expect: 111));
      });

      test('does change the internal data', () async {
        final obj = await rustAutoOpaqueReturnOwnTwinNormal(initial: 100);

        await futurizeVoidTwinNormal(
            rustAutoOpaqueArgBorrowTwinNormal(arg: obj, expect: 100));

        await futurizeVoidTwinNormal(rustAutoOpaqueArgMutBorrowTwinNormal(
            arg: obj, expect: 100, adder: 1));

        // expect internal data to change
        await futurizeVoidTwinNormal(
            rustAutoOpaqueArgBorrowTwinNormal(arg: obj, expect: 100 + 1));
      });
    });

    group('concurrent calls', () {
      test('can call multiple `&T` concurrently', () async {
        final obj = await rustAutoOpaqueReturnOwnTwinNormal(initial: 100);
        await Future.wait([
          futurizeVoidTwinNormal(
              rustAutoOpaqueArgBorrowTwinNormal(arg: obj, expect: 100)),
          futurizeVoidTwinNormal(
              rustAutoOpaqueArgBorrowTwinNormal(arg: obj, expect: 100)),
        ]);
      });

      // Not test yet, since this requires one function to acquire the Rust RwLock
      // before the other releases it, thus require some timing.
      //
      // test('cannot call multiple `T` concurrently', () async {
      //   final obj = await rustAutoOpaqueReturnOwnTwinNormal(initial: 100);
      //   await expectLater(() async {
      //     return Future.wait([
      //       futurizeVoidTwinNormal(
      //           rustAutoOpaqueArgOwnTwinNormal(arg: obj, expect: 100)),
      //       futurizeVoidTwinNormal(
      //           rustAutoOpaqueArgOwnTwinNormal(arg: obj, expect: 100)),
      //     ]);
      //   }, throwsA(isA<DroppableDisposedException>()));
      // });
      //
      // test('cannot call multiple `&mut T` concurrently', () async {
      //   final obj = await rustAutoOpaqueReturnOwnTwinNormal(initial: 100);
      //   await expectLater(() async {
      //     return Future.wait([
      //       futurizeVoidTwinNormal(rustAutoOpaqueArgMutBorrowTwinNormal(
      //           arg: obj, expect: 100, adder: 1)),
      //       futurizeVoidTwinNormal(rustAutoOpaqueArgMutBorrowTwinNormal(
      //           arg: obj, expect: 100, adder: 1)),
      //     ]);
      //   }, throwsA(isA<DroppableDisposedException>()));
      // });
      //
      // test('cannot call one `&T` and one `&mut T` concurrently', () async {
      //   final obj = await rustAutoOpaqueReturnOwnTwinNormal(initial: 100);
      //   await expectLater(() async {
      //     return Future.wait([
      //       futurizeVoidTwinNormal(
      //           rustAutoOpaqueArgBorrowTwinNormal(arg: obj, expect: 100)),
      //       futurizeVoidTwinNormal(rustAutoOpaqueArgMutBorrowTwinNormal(
      //           arg: obj, expect: 100, adder: 1)),
      //     ]);
      //   }, throwsA(isA<DroppableDisposedException>()));
      // });
    });
  });

  group('with other args', () {
    test('call rustAutoOpaqueArgOwnAndReturnOwnTwinNormal', () async {
      final a = await rustAutoOpaqueReturnOwnTwinNormal(initial: 42);

      final b = await rustAutoOpaqueArgOwnAndReturnOwnTwinNormal(arg: a);

      await futurizeVoidTwinNormal(
          rustAutoOpaqueArgOwnTwinNormal(arg: b, expect: 42));
    });

    test('call rustAutoOpaqueTwoArgsTwinNormal', () async {
      final a = await rustAutoOpaqueReturnOwnTwinNormal(initial: 10);
      final b = await rustAutoOpaqueReturnOwnTwinNormal(initial: 20);

      await futurizeVoidTwinNormal(rustAutoOpaqueTwoArgsTwinNormal(a: a, b: b));
    });

    test('call rustAutoOpaqueNormalAndOpaqueArgTwinNormal', () async {
      final a = await rustAutoOpaqueReturnOwnTwinNormal(initial: 42);

      await futurizeVoidTwinNormal(
          rustAutoOpaqueNormalAndOpaqueArgTwinNormal(a: a, b: 'hello'));
    });
  });

  group('complex type signatures', () {
    test('plus sign', () async {
      final obj = await rustAutoOpaquePlusSignReturnTwinNormal();
      await futurizeVoidTwinNormal(
          rustAutoOpaquePlusSignArgTwinNormal(arg: obj));
    });

    test('callable', () async {
      final obj = await rustAutoOpaqueCallableReturnTwinNormal();
      await futurizeVoidTwinNormal(
          rustAutoOpaqueCallableArgTwinNormal(arg: obj));
    });
  });

  group('trait object', () {
    Future<void> _body(BoxHelloTraitTwinNormal obj, String expect) async {
      await futurizeVoidTwinNormal(rustAutoOpaqueTraitObjectArgBorrowTwinNormal(
          arg: obj, expect: expect));
      await futurizeVoidTwinNormal(
          rustAutoOpaqueTraitObjectArgMutBorrowTwinNormal(
              arg: obj, expect: expect));
      await futurizeVoidTwinNormal(
          rustAutoOpaqueTraitObjectArgOwnTwinNormal(arg: obj, expect: expect));
    }

    test(
        'case one',
        () async => await _body(
            await rustAutoOpaqueTraitObjectReturnOwnOneTwinNormal(), 'hello'));
    test(
        'case two',
        () async => await _body(
            await rustAutoOpaqueTraitObjectReturnOwnTwoTwinNormal(), 'B'));
  });

  test('static method', () async {
    final obj =
        await NonCloneSimpleTwinNormal.staticMethodReturnOwnTwinNormal();
    await futurizeVoidTwinNormal(
        NonCloneSimpleTwinNormal.staticMethodArgBorrowTwinNormal(arg: obj));
    await futurizeVoidTwinNormal(
        NonCloneSimpleTwinNormal.staticMethodArgMutBorrowTwinNormal(arg: obj));
    await futurizeVoidTwinNormal(
        NonCloneSimpleTwinNormal.staticMethodArgOwnTwinNormal(arg: obj));
  });

  test('instance method', () async {
    final obj = await NonCloneSimpleTwinNormal.newTwinNormal();
    await futurizeVoidTwinNormal(obj.instanceMethodArgBorrowTwinNormal());
    await futurizeVoidTwinNormal(obj.instanceMethodArgMutBorrowTwinNormal());
    await futurizeVoidTwinNormal(obj.instanceMethodReturnOwnTwinNormal());
    await futurizeVoidTwinNormal(obj.instanceMethodArgOwnTwinNormal());
  });
  test('instance newWithResult', () async {
    final obj = await NonCloneSimpleTwinNormal.newWithResultTwinNormal();
    await futurizeVoidTwinNormal(obj.instanceMethodArgBorrowTwinNormal());
  });

  test('getter', () async {
    final obj = await NonCloneSimpleTwinNormal.newTwinNormal();
    expect(await obj.instanceMethodGetterTwinNormal, 42);
  });

  test('structs with both encodable and opaque fields', () async {
    final obj =
        await rustAutoOpaqueStructWithGoodAndOpaqueFieldReturnOwnTwinNormal();
    expect(obj.good, 'hello');
    await futurizeVoidTwinNormal(
        rustAutoOpaqueArgBorrowTwinNormal(arg: obj.opaque, expect: 42));
    await futurizeVoidTwinNormal(
        rustAutoOpaqueStructWithGoodAndOpaqueFieldArgOwnTwinNormal(arg: obj));
  });

<<<<<<< HEAD
  test('stream sink', () async {
    final stream = await rustAutoOpaqueStreamSinkTwinNormal();
    final obj = (await stream.toList()).single;
    await futurizeVoidTwinNormal(
        rustAutoOpaqueArgBorrowTwinNormal(arg: obj, expect: 42));
=======
  test('enums with both encodable and opaque', () async {
    final good =
        (await rustAutoOpaqueEnumWithGoodAndOpaqueReturnOwnGoodTwinNormal());
    final opaque =
        (await rustAutoOpaqueEnumWithGoodAndOpaqueReturnOwnOpaqueTwinNormal());

    await futurizeVoidTwinNormal(
        rustAutoOpaqueEnumWithGoodAndOpaqueArgOwnTwinNormal(arg: good));
    await futurizeVoidTwinNormal(
        rustAutoOpaqueEnumWithGoodAndOpaqueArgOwnTwinNormal(arg: opaque));

    await futurizeVoidTwinNormal(
        rustAutoOpaqueEnumWithGoodAndOpaqueArgOwnTwinNormal(
            arg: EnumWithGoodAndOpaqueTwinNormal.good('hello')));
  });

  test('enum opaque type', () async {
    final obj = await rustAutoOpaqueEnumReturnOwnTwinNormal();
    await futurizeVoidTwinNormal(
        rustAutoOpaqueEnumArgBorrowTwinNormal(arg: obj));
>>>>>>> 4c713f3e
  });

  test('vec of opaque', () async {
    final vec = await rustAutoOpaqueReturnVecOwnTwinNormal();

    expect(vec.length, 2);
    await futurizeVoidTwinNormal(
        rustAutoOpaqueArgBorrowTwinNormal(arg: vec[0], expect: 10));
    await futurizeVoidTwinNormal(
        rustAutoOpaqueArgBorrowTwinNormal(arg: vec[1], expect: 20));

    await futurizeVoidTwinNormal(
        rustAutoOpaqueArgVecOwnTwinNormal(arg: vec, expect: [10, 20]));
  });

  group('Explicit rust-auto-opaque types', () {
    test('it can be created and used', () async {
      final obj = await rustAutoOpaqueExplicitReturnTwinNormal(initial: 100);
      await futurizeVoidTwinNormal(
          rustAutoOpaqueExplicitArgTwinNormal(arg: obj, expect: 100));
    });

    test('it can be inside a struct', () async {
      final obj = await rustAutoOpaqueExplicitReturnTwinNormal(initial: 100);
      await futurizeVoidTwinNormal(rustAutoOpaqueExplicitStructTwinNormal(
          arg: StructWithExplicitAutoOpaqueFieldTwinNormal(
              autoOpaque: obj, normal: 100)));
    });

    group('it can be used with automatic (implicit) ones', () {
      test('create by explicit, use by implicit', () async {
        final obj = await rustAutoOpaqueExplicitReturnTwinNormal(initial: 100);
        await futurizeVoidTwinNormal(
            rustAutoOpaqueArgOwnTwinNormal(arg: obj, expect: 100));
      });

      test('create by implicit, use by explicit', () async {
        final obj = await rustAutoOpaqueReturnOwnTwinNormal(initial: 100);
        await futurizeVoidTwinNormal(
            rustAutoOpaqueExplicitArgTwinNormal(arg: obj, expect: 100));
      });
    });
  });

  group('borrow + mut borrow', () {
    test('when same object', () async {
      final obj = await rustAutoOpaqueReturnOwnTwinNormal(initial: 100);
      await expectRustPanic(
        () async => rustAutoOpaqueBorrowAndMutBorrowTwinNormal(
            borrow: obj, mutBorrow: obj),
        'TwinNormal',
        messageMatcherOnNative: matches(RegExp('Fail to.*borrow object')),
      );
    });

    test('when different object', () async {
      final a = await rustAutoOpaqueReturnOwnTwinNormal(initial: 100);
      final b = await rustAutoOpaqueReturnOwnTwinNormal(initial: 200);
      expect(
          await rustAutoOpaqueBorrowAndMutBorrowTwinNormal(
              borrow: a, mutBorrow: b),
          300);
    });
  });

  group('borrow + borrow', () {
    test('when same object', () async {
      final obj = await rustAutoOpaqueReturnOwnTwinNormal(initial: 100);
      expect(
          await rustAutoOpaqueBorrowAndBorrowTwinNormal(a: obj, b: obj), 200);
    });

    test('when different object', () async {
      final a = await rustAutoOpaqueReturnOwnTwinNormal(initial: 100);
      final b = await rustAutoOpaqueReturnOwnTwinNormal(initial: 200);
      expect(await rustAutoOpaqueBorrowAndBorrowTwinNormal(a: a, b: b), 300);
    });
  });
}<|MERGE_RESOLUTION|>--- conflicted
+++ resolved
@@ -246,13 +246,6 @@
         rustAutoOpaqueStructWithGoodAndOpaqueFieldArgOwnTwinNormal(arg: obj));
   });
 
-<<<<<<< HEAD
-  test('stream sink', () async {
-    final stream = await rustAutoOpaqueStreamSinkTwinNormal();
-    final obj = (await stream.toList()).single;
-    await futurizeVoidTwinNormal(
-        rustAutoOpaqueArgBorrowTwinNormal(arg: obj, expect: 42));
-=======
   test('enums with both encodable and opaque', () async {
     final good =
         (await rustAutoOpaqueEnumWithGoodAndOpaqueReturnOwnGoodTwinNormal());
@@ -273,9 +266,15 @@
     final obj = await rustAutoOpaqueEnumReturnOwnTwinNormal();
     await futurizeVoidTwinNormal(
         rustAutoOpaqueEnumArgBorrowTwinNormal(arg: obj));
->>>>>>> 4c713f3e
-  });
-
+  });
+
+  test('stream sink', () async {
+    final stream = await rustAutoOpaqueStreamSinkTwinNormal();
+    final obj = (await stream.toList()).single;
+    await futurizeVoidTwinNormal(
+        rustAutoOpaqueArgBorrowTwinNormal(arg: obj, expect: 42));
+  });
+  
   test('vec of opaque', () async {
     final vec = await rustAutoOpaqueReturnVecOwnTwinNormal();
 
