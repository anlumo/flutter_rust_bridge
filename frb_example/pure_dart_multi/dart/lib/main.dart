import 'package:flutter_rust_bridge/flutter_rust_bridge.dart';

import 'bridge_generated_api_1.dart';
import 'bridge_generated_api_2.dart';
import 'package:test/test.dart';

void main(List<String> args) {
  print(args.length);
  print(args);
  String dylibPath = args[0];
  print('flutter_rust_bridge example program start (dylibPath=$dylibPath)');
  print('construct api');
<<<<<<< HEAD

  final dylib = loadDylib(dylibPath);

  //↓↓↓↓↓↓↓↓↓↓↓↓↓↓↓↓↓↓↓↓↓↓↓↓↓test api 1↓↓↓↓↓↓↓↓↓↓↓↓↓↓↓↓↓↓↓↓↓↓↓↓↓
=======
  final dylib = loadLibForDart(dylibPath);
>>>>>>> 4e2f884c
  final api1 = ApiClass1Impl(dylib);
  test('dart call testInbuiltType1', () async {
    expect(await api1.testInbuiltType1(a: 42, b: 100.0), 142.0);
  });

  test('dart call testString1', () async {
    expect(await api1.testString1(s: "string", i: 1), "string_1");
  });

  test('dart call testSharedStruct1', () async {
    expect(
      await api1.testSharedStruct1(custom: SharedStruct(name: "string", id: 1, num: 2.2), s: "newString", i: 2),
      SharedStruct(name: "newString", id: 2, num: 2.2),
    );
  });

  test('dart call testUniqueStruct1', () async {
    expect(
      await api1.testUniqueStruct1(custom: OnlyForApi1Struct(name: "string", id: 1, num: 2.2), s: "newString", i: 2),
      OnlyForApi1Struct(name: "newString", id: 2, num: 2.2),
    );
  });

  test('dart call testCrossSharedStruct1', () async {
    expect(
      await api1.testCrossSharedStruct1(
        custom: CrossSharedStruct(name: "string1"),
      ),
      "string1",
    );
  });
  //↑↑↑↑↑↑↑↑↑↑↑↑↑↑↑↑↑↑↑↑↑↑↑↑↑test api 1↑↑↑↑↑↑↑↑↑↑↑↑↑↑↑↑↑↑↑↑↑↑↑↑↑

  //↓↓↓↓↓↓↓↓↓↓↓↓↓↓↓↓↓↓↓↓↓↓↓↓↓test api 2↓↓↓↓↓↓↓↓↓↓↓↓↓↓↓↓↓↓↓↓↓↓↓↓↓
  final api2 = ApiClass2Impl(dylib);
  test('dart call testInbuiltType2', () async {
    expect(await api2.testInbuiltType2(a: 42, b: 100.0), 142.0);
  });

  test('dart call testString2', () async {
    expect(await api2.testString2(s: "string", i: 1), "string_1");
  });

  test('dart call testSharedStruct2', () async {
    expect(
      await api2.testSharedStruct2(custom: SharedStruct(name: "string", id: 1, num: 2.2), s: "newString", i: 2),
      SharedStruct(name: "newString", id: 2, num: 2.2),
    );
  });

  test('dart call testUniqueStruct2', () async {
    expect(
      await api2.testUniqueStruct2(custom: OnlyForApi2Struct(name: "string", id: 1, num: 2.2), s: "newString", i: 2),
      OnlyForApi2Struct(name: "newString", id: 2, num: 2.2),
    );
  });

  test('dart call testCrossSharedStruct2', () async {
    expect(
      await api2.testCrossSharedStruct2(
        name: "string2",
      ),
      CrossSharedStruct(name: "string2"),
    );
  });
  //↑↑↑↑↑↑↑↑↑↑↑↑↑↑↑↑↑↑↑↑↑↑↑↑↑test api 2↑↑↑↑↑↑↑↑↑↑↑↑↑↑↑↑↑↑↑↑↑↑↑↑↑

  tearDownAll(() {
    api1.dispose();
    api2.dispose();
  });
}<|MERGE_RESOLUTION|>--- conflicted
+++ resolved
@@ -10,14 +10,10 @@
   String dylibPath = args[0];
   print('flutter_rust_bridge example program start (dylibPath=$dylibPath)');
   print('construct api');
-<<<<<<< HEAD
 
-  final dylib = loadDylib(dylibPath);
+  final dylib = loadLibForDart(dylibPath);
 
   //↓↓↓↓↓↓↓↓↓↓↓↓↓↓↓↓↓↓↓↓↓↓↓↓↓test api 1↓↓↓↓↓↓↓↓↓↓↓↓↓↓↓↓↓↓↓↓↓↓↓↓↓
-=======
-  final dylib = loadLibForDart(dylibPath);
->>>>>>> 4e2f884c
   final api1 = ApiClass1Impl(dylib);
   test('dart call testInbuiltType1', () async {
     expect(await api1.testInbuiltType1(a: 42, b: 100.0), 142.0);
