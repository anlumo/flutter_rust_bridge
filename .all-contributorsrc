{
  "files": [
    "README.md"
  ],
  "imageSize": 100,
  "commit": false,
  "contributors": [
    {
      "login": "fzyzcjy",
      "name": "fzyzcjy",
      "avatar_url": "https://avatars.githubusercontent.com/u/5236035?v=4",
      "profile": "https://github.com/fzyzcjy",
      "contributions": [
        "code",
        "doc",
        "example",
        "ideas",
        "maintenance"
      ]
    },
    {
      "login": "Desdaemon",
      "name": "Viet Dinh",
      "avatar_url": "https://avatars.githubusercontent.com/u/36768030?v=4",
      "profile": "https://github.com/Desdaemon",
      "contributions": [
        "code",
        "test",
        "doc"
      ]
    },
    {
      "login": "SecondFlight",
      "name": "Joshua Wade",
      "avatar_url": "https://avatars.githubusercontent.com/u/6700184?v=4",
      "profile": "https://github.com/SecondFlight",
      "contributions": [
        "code"
      ]
    },
    {
      "login": "smw-wagnerma",
      "name": "Marcel",
      "avatar_url": "https://avatars.githubusercontent.com/u/66412697?v=4",
      "profile": "https://github.com/smw-wagnerma",
      "contributions": [
        "code"
      ]
    },
    {
      "login": "rustui",
      "name": "rustui",
      "avatar_url": "https://avatars.githubusercontent.com/u/90625190?v=4",
      "profile": "https://github.com/rustui",
      "contributions": [
        "doc"
      ]
    },
    {
      "login": "Michael-F-Bryan",
      "name": "Michael Bryan",
      "avatar_url": "https://avatars.githubusercontent.com/u/17380079?v=4",
      "profile": "https://adventures.michaelfbryan.com/",
      "contributions": [
        "code"
      ]
    },
    {
      "login": "bus710",
      "name": "bus710",
      "avatar_url": "https://avatars.githubusercontent.com/u/8920680?v=4",
      "profile": "https://bus710.net",
      "contributions": [
        "doc"
      ]
    },
    {
      "login": "surban",
      "name": "Sebastian Urban",
      "avatar_url": "https://avatars.githubusercontent.com/u/1213857?v=4",
      "profile": "https://scholar.google.com/citations?user=RbAto7EAAAAJ",
      "contributions": [
        "code"
      ]
    },
    {
      "login": "trobanga",
      "name": "Daniel",
      "avatar_url": "https://avatars.githubusercontent.com/u/8888869?v=4",
      "profile": "https://github.com/trobanga",
      "contributions": [
        "code"
      ]
    },
    {
      "login": "AlienKevin",
      "name": "Kevin Li",
      "avatar_url": "https://avatars.githubusercontent.com/u/22850071?v=4",
      "profile": "https://github.com/AlienKevin",
      "contributions": [
        "code",
        "doc"
      ]
    },
    {
      "login": "valeth",
      "name": "Patrick Auernig",
      "avatar_url": "https://avatars.githubusercontent.com/u/3198362?v=4",
      "profile": "https://valeth.me",
      "contributions": [
        "code"
      ]
    },
    {
      "login": "antonok-edm",
      "name": "Anton Lazarev",
      "avatar_url": "https://avatars.githubusercontent.com/u/22821309?v=4",
      "profile": "https://antonok.com",
      "contributions": [
        "code"
      ]
    },
    {
      "login": "Unoqwy",
      "name": "Unoqwy",
      "avatar_url": "https://avatars.githubusercontent.com/u/65187632?v=4",
      "profile": "https://github.com/Unoqwy",
      "contributions": [
        "code"
      ]
    },
    {
      "login": "feber",
      "name": "Febrian Setianto",
      "avatar_url": "https://avatars.githubusercontent.com/u/1727318?v=4",
      "profile": "https://feber.dev",
      "contributions": [
        "doc"
      ]
    },
    {
      "login": "syndim",
      "name": "syndim",
      "avatar_url": "https://avatars.githubusercontent.com/u/835035?v=4",
      "profile": "https://github.com/Syndim",
      "contributions": [
        "code"
      ]
    },
    {
      "login": "sagudev",
      "name": "sagu",
      "avatar_url": "https://avatars.githubusercontent.com/u/16504129?v=4",
      "profile": "https://github.com/sagudev",
      "contributions": [
        "code",
        "doc"
      ]
    },
    {
      "login": "eltociear",
      "name": "Ikko Ashimine",
      "avatar_url": "https://avatars.githubusercontent.com/u/22633385?v=4",
      "profile": "https://bandism.net/",
      "contributions": [
        "doc"
      ]
    },
    {
      "login": "alanlzhang",
      "name": "alanlzhang",
      "avatar_url": "https://avatars.githubusercontent.com/u/59032810?v=4",
      "profile": "https://github.com/alanlzhang",
      "contributions": [
        "code",
        "doc"
      ]
    },
    {
      "login": "sccheruku",
      "name": "Sai Chaitanya",
      "avatar_url": "https://avatars.githubusercontent.com/u/5800058?v=4",
      "profile": "https://github.com/sccheruku",
      "contributions": [
        "code"
      ]
    },
    {
      "login": "TENX-S",
      "name": "Ares Andrew",
      "avatar_url": "https://avatars.githubusercontent.com/u/40336192?v=4",
      "profile": "https://ares.zone (国内)",
      "contributions": [
        "doc"
      ]
    },
    {
      "login": "raphaelrobert",
      "name": "raphaelrobert",
      "avatar_url": "https://avatars.githubusercontent.com/u/9882746?v=4",
      "profile": "https://github.com/raphaelrobert",
      "contributions": [
        "doc"
      ]
    },
    {
      "login": "thomas725",
      "name": "thomas725",
      "avatar_url": "https://avatars.githubusercontent.com/u/68635351?v=4",
      "profile": "https://github.com/thomas725",
      "contributions": [
        "doc"
      ]
    },
    {
      "login": "banool",
      "name": "Daniel Porteous (dport)",
      "avatar_url": "https://avatars.githubusercontent.com/u/7816187?v=4",
      "profile": "https://dport.me",
      "contributions": [
        "doc"
      ]
    },
    {
      "login": "w-ensink",
      "name": "Wouter Ensink",
      "avatar_url": "https://avatars.githubusercontent.com/u/46427708?v=4",
      "profile": "https://github.com/w-ensink",
      "contributions": [
        "doc"
      ]
    },
    {
      "login": "dbsxdbsx",
      "name": "老董",
      "avatar_url": "https://avatars.githubusercontent.com/u/17372655?v=4",
      "profile": "https://github.com/dbsxdbsx",
      "contributions": [
        "code",
        "doc"
      ]
    },
    {
      "login": "lattice0",
      "name": "Lattice 0",
      "avatar_url": "https://avatars.githubusercontent.com/u/6632321?v=4",
      "profile": "https://github.com/lattice0",
      "contributions": [
        "code",
        "doc"
      ]
    },
    {
      "login": "juzi5201314",
      "name": "orange soeur",
      "avatar_url": "https://avatars.githubusercontent.com/u/26034975?v=4",
      "profile": "https://soeur.dev",
      "contributions": [
        "doc"
      ]
    },
    {
      "login": "Roms1383",
      "name": "Rom's",
      "avatar_url": "https://avatars.githubusercontent.com/u/21016014?v=4",
      "profile": "https://github.com/Roms1383",
      "contributions": [
        "code",
        "doc"
      ]
    },
    {
      "login": "Cupnfish",
      "name": "Cupnfish",
      "avatar_url": "https://avatars.githubusercontent.com/u/40173605?v=4",
      "profile": "https://github.com/Cupnfish",
      "contributions": [
        "code"
      ]
    },
    {
<<<<<<< HEAD
      "login": "Zaitam",
      "name": "Zaitam",
      "avatar_url": "https://avatars.githubusercontent.com/u/71014214?v=4",
      "profile": "https://github.com/Zaitam",
      "contributions": [
        "code"
      ]
=======
      "login": "SoLongAndThanksForAllThePizza",
      "name": "SoLongAndThanksForAllThePizza",
      "avatar_url": "https://avatars.githubusercontent.com/u/103753680?v=4",
      "profile": "https://github.com/SoLongAndThanksForAllThePizza",
      "contributions": [
        "code",
        "doc"
      ]
    },
    {
      "login": "Stonks3141",
      "name": "Sam Nystrom",
      "avatar_url": "https://avatars.githubusercontent.com/u/82178396?v=4",
      "profile": "https://github.com/Stonks3141",
      "contributions": [
        "doc"
      ]
    },
    {
      "login": "hsfzxjy",
      "name": "hsfzxjy",
      "avatar_url": "https://avatars.githubusercontent.com/u/4702188?v=4",
      "profile": "https://i.hsfzxjy.site",
      "contributions": [
        "code"
      ]
    },
    {
      "login": "tmpfs",
      "name": "muji",
      "avatar_url": "https://avatars.githubusercontent.com/u/238069?v=4",
      "profile": "https://tmpfs.org",
      "contributions": [
        "doc"
      ]
>>>>>>> 6f398d30
    }
  ],
  "contributorsPerLine": 7,
  "projectName": "flutter_rust_bridge",
  "projectOwner": "fzyzcjy",
  "repoType": "github",
  "repoHost": "https://github.com",
  "skipCi": true,
  "commitConvention": "angular"
}<|MERGE_RESOLUTION|>--- conflicted
+++ resolved
@@ -279,7 +279,43 @@
       ]
     },
     {
-<<<<<<< HEAD
+      "login": "SoLongAndThanksForAllThePizza",
+      "name": "SoLongAndThanksForAllThePizza",
+      "avatar_url": "https://avatars.githubusercontent.com/u/103753680?v=4",
+      "profile": "https://github.com/SoLongAndThanksForAllThePizza",
+      "contributions": [
+        "code",
+        "doc"
+      ]
+    },
+    {
+      "login": "Stonks3141",
+      "name": "Sam Nystrom",
+      "avatar_url": "https://avatars.githubusercontent.com/u/82178396?v=4",
+      "profile": "https://github.com/Stonks3141",
+      "contributions": [
+        "doc"
+      ]
+    },
+    {
+      "login": "hsfzxjy",
+      "name": "hsfzxjy",
+      "avatar_url": "https://avatars.githubusercontent.com/u/4702188?v=4",
+      "profile": "https://i.hsfzxjy.site",
+      "contributions": [
+        "code"
+      ]
+    },
+    {
+      "login": "tmpfs",
+      "name": "muji",
+      "avatar_url": "https://avatars.githubusercontent.com/u/238069?v=4",
+      "profile": "https://tmpfs.org",
+      "contributions": [
+        "doc"
+      ]
+    },
+    {
       "login": "Zaitam",
       "name": "Zaitam",
       "avatar_url": "https://avatars.githubusercontent.com/u/71014214?v=4",
@@ -287,43 +323,6 @@
       "contributions": [
         "code"
       ]
-=======
-      "login": "SoLongAndThanksForAllThePizza",
-      "name": "SoLongAndThanksForAllThePizza",
-      "avatar_url": "https://avatars.githubusercontent.com/u/103753680?v=4",
-      "profile": "https://github.com/SoLongAndThanksForAllThePizza",
-      "contributions": [
-        "code",
-        "doc"
-      ]
-    },
-    {
-      "login": "Stonks3141",
-      "name": "Sam Nystrom",
-      "avatar_url": "https://avatars.githubusercontent.com/u/82178396?v=4",
-      "profile": "https://github.com/Stonks3141",
-      "contributions": [
-        "doc"
-      ]
-    },
-    {
-      "login": "hsfzxjy",
-      "name": "hsfzxjy",
-      "avatar_url": "https://avatars.githubusercontent.com/u/4702188?v=4",
-      "profile": "https://i.hsfzxjy.site",
-      "contributions": [
-        "code"
-      ]
-    },
-    {
-      "login": "tmpfs",
-      "name": "muji",
-      "avatar_url": "https://avatars.githubusercontent.com/u/238069?v=4",
-      "profile": "https://tmpfs.org",
-      "contributions": [
-        "doc"
-      ]
->>>>>>> 6f398d30
     }
   ],
   "contributorsPerLine": 7,
