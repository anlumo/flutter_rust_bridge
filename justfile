# To use this file, install Just: `cargo install just`

pana := if os() == "windows" {
   "pana.bat"
} else {
   "pana"
}

dir_example_pure_dart := "frb_example/pure_dart"
dir_example_pure_dart_multi := "frb_example/pure_dart_multi"
dir_example_with_flutter := "frb_example/with_flutter"

# ============================ installation ============================

install_ffigen_dependency:
    # needed by `ffigen`, see https://github.com/dart-lang/ffigen#installing-llvm
    {{ if os() == "linux" { "sudo apt update && sudo apt-get install -y libclang-dev" } else { "" } }}

install_ffigen:
    dart pub global activate ffigen

install_valgrind:
    sudo apt install -y valgrind

install_prerequisite_for_integration_test_linux:
    sudo apt update && sudo apt-get -y install clang cmake ninja-build pkg-config libgtk-3-dev liblzma-dev libglu1-mesa

install_corrosion_linux:
    #!/usr/bin/env bash
    set -euxo pipefail

    cd ..
    git clone https://github.com/corrosion-rs/corrosion.git
    cmake -Scorrosion -Bbuild -DCMAKE_BUILD_TYPE=Release
    cmake --build build --config Release
    sudo cmake --install build --config Release

dart_pub_get mode="default":
    cd frb_dart && dart pub get
    cd {{dir_example_pure_dart}}/dart && dart pub get
    cd {{dir_example_pure_dart_multi}}/dart && dart pub get
    cd {{dir_example_with_flutter}} && {{ if mode == "dart_only" { "pwd" } else { "flutter pub get" } }}

# ============================ build & test ============================

rust_build_and_test:
    # basic
    just _rust_build_and_test_single frb_codegen --features uuid --features chrono
    just _rust_build_and_test_single frb_rust
    just _rust_build_and_test_single frb_macros
    # single block case
    just _rust_build_and_test_single {{dir_example_pure_dart}}/rust
    just _rust_build_and_test_single {{dir_example_with_flutter}}/rust
    # multi blocks case without wasm files
    just _rust_build_and_test_single {{dir_example_pure_dart_multi}}/rust --features no-wasm
    just _rust_build_and_test_single {{dir_example_pure_dart_multi}}/rust --features no-wasm,c-output
    just _rust_build_and_test_single {{dir_example_pure_dart_multi}}/rust --features no-wasm,c-output,extra-c-output-path
    # multi blocks case with wasm files
    just _rust_build_and_test_single {{dir_example_pure_dart_multi}}/rust --features c-output
    just _rust_build_and_test_single {{dir_example_pure_dart_multi}}/rust --features c-output,extra-c-output-path

_rust_build_and_test_single directory *args:
    cd {{directory}} && cargo build {{args}}
    cd {{directory}} && cargo test {{args}}

dart_test_web_unit:
    cd frb_dart && dart pub get
    cd frb_dart && dart test test/*.dart
    cd frb_dart && dart test -p chrome test/*.dart

dart_test_web_integration features:
    cd {{dir_example_pure_dart}}/dart && dart run \
      ../../../frb_dart/bin/serve.dart \
      -c ../rust --dart-input lib/main.web.dart --root web/ --run-tests \
      --features={{features}}

dart_test_vm_service:
    cd frb_example/pure_dart/rust && cargo build --verbose
    dart run --enable-vm-service --define=ENABLE_FRB_FFI_TEST_TOOL=true \
      frb_example/pure_dart/dart/lib/main_with_vm_service.dart \
      target/debug/libflutter_rust_bridge_example_pure_dart.so

dart_test_valgrind $CARGO_TARGET_DIR="/home/runner":
    cd {{dir_example_pure_dart}}/dart && \
        chmod +x ./run.sh ./valgrind_util.py && \
        ./run.sh

flutter_example_with_flutter_integration_test:
    flutter config --enable-{{ os() }}-desktop
    cd {{dir_example_with_flutter}} && flutter pub get
    cd {{dir_example_with_flutter}} && flutter test -d {{ os() }} integration_test/main.dart --verbose

# ============================ code generators ============================

generate_all: generate_ffigen generate_bridge generate_book_help

generate_book_help:
    cargo run --manifest-path frb_codegen/Cargo.toml -- --help > book/src/help.txt
    dart run frb_dart/bin/serve.dart --help > book/src/help.serve.txt

generate_ffigen:
    cd frb_dart && dart run ffigen

cargo_run_codegen := if env_var_or_default("FRB_TEST_USE_RELEASE_VERSION", "false") == "true" {
    "flutter_rust_bridge_codegen"
} else {
    "cargo run --manifest-path frb_codegen/Cargo.toml --package flutter_rust_bridge_codegen --bin flutter_rust_bridge_codegen --features 'chrono,uuid' -- "
}

generate_bridge:
    just _generate_bridge_pure_dart
    just _generate_bridge_pure_dart_multi
    just _generate_bridge_with_flutter

_generate_bridge_pure_dart:
    {{cargo_run_codegen}} frb_example/pure_dart/rust/.flutter_rust_bridge.yml

_generate_bridge_pure_dart_multi:
    {{cargo_run_codegen}} \
        --rust-input frb_example/pure_dart_multi/rust/src/api_block_1.rs frb_example/pure_dart_multi/rust/src/api_block_2.rs frb_example/pure_dart_multi/rust/src/api_block_3.rs \
        --dart-output frb_example/pure_dart_multi/dart/lib/bridge_generated_api_block_1.dart frb_example/pure_dart_multi/dart/lib/bridge_generated_api_block_2.dart frb_example/pure_dart_multi/dart/lib/bridge_generated_api_block_3.dart \
        --dart-format-line-length 120 \
        --rust-output frb_example/pure_dart_multi/rust/src/generated_api_block_1.rs frb_example/pure_dart_multi/rust/src/generated_api_block_2.rs frb_example/pure_dart_multi/rust/src/generated_api_block_3.rs \
        --class-name ApiBlock1Class ApiBlock2Class ApiBlock3Class \
        --dart-decl-output frb_example/pure_dart_multi/dart/lib/bridge_definitions.dart \
        --wasm

_generate_bridge_with_flutter:
    {{cargo_run_codegen}} \
        --rust-input frb_example/with_flutter/rust/src/api.rs \
        --dart-output frb_example/with_flutter/lib/bridge_generated.dart \
        --c-output frb_example/with_flutter/ios/Runner/bridge_generated.h \
        --dart-decl-output frb_example/with_flutter/lib/bridge_definitions.dart \
        --dart-format-line-length 120 \
        --dart-enums-style \
        --no-use-bridge-in-method \
        --wasm

# ============================ linters ============================

rust_linter:
    just _rust_linter_main
    just _rust_linter_wasm

_rust_linter_main:
    cargo fmt
    cargo clippy -- -D warnings

_rust_linter_wasm:
    rustup target add wasm32-unknown-unknown
    cd frb_rust && cargo clippy --target wasm32-unknown-unknown -- -D warnings

default_line_length := "120"

dart_linter mode="default":
    just dart_pub_get

    just _dart_linter_single {{mode}} frb_dart dart 80
    just _dart_linter_single {{mode}} {{dir_example_pure_dart}}/dart dart {{default_line_length}}
    just _dart_linter_single {{mode}} {{dir_example_pure_dart_multi}}/dart dart {{default_line_length}}
    just _dart_linter_single {{mode}} {{dir_example_with_flutter}} dart {{default_line_length}}

    just dart_linter_pana

_dart_linter_single mode directory executable line_length:
    dart format {{directory}} \
      --line-length {{line_length}} \
      --fix \

    dart format {{directory}} \
      --line-length {{line_length}} \
      --output=none --set-exit-if-changed \

    cd {{directory}} && {{executable}} analyze --fatal-infos

dart_linter_pana:
    flutter pub global activate pana
    cd frb_dart && {{pana}} --no-warning --line-length 80 --exit-code-threshold 0

dart_check_included_source:
    #!/usr/bin/env bash
    set -euxo pipefail

    git clone --depth 1 --filter=blob:none --sparse --branch stable https://github.com/dart-lang/sdk.git
    cd sdk
    git sparse-checkout set runtime/include
    cd ..
    cp -rf ./sdk/runtime/include/* ./frb_rust/src/dart_api/
    rm -r sdk
    git diff --exit-code

# ============================ (some of) CI ============================

ci_valgrind:
    just install_ffigen_dependency
    just install_valgrind
    just dart_pub_get dart_only
    just dart_test_valgrind

ci_codegen:
    just install_ffigen_dependency
    just dart_pub_get
    just dart_check_included_source
    just generate_all
    just check_no_git_diff

# ============================ misc ============================

clean:
    cd frb_dart && flutter clean
    cd {{dir_example_pure_dart}}/dart && flutter clean
    cd {{dir_example_pure_dart_multi}}/dart && flutter clean
    cd {{dir_example_with_flutter}} && flutter clean
    cargo clean

check_no_git_diff:
    # Check nothing has changed (Use `just precommit` if error occurred)
    git diff --exit-code

normalize_pubspec_lock:
    just _normalize_pubspec_lock_one frb_example/pure_dart/dart/pubspec.lock
    just _normalize_pubspec_lock_one frb_example/pure_dart_multi/dart/pubspec.lock
    just _normalize_pubspec_lock_one frb_example/with_flutter/pubspec.lock

_normalize_pubspec_lock_one path:
    sed -i "" -e 's/pub.flutter-io.cn/pub.dev/g' {{path}}

serve *args:
    cd {{invocation_directory()}} && dart run {{justfile_directory()}}/frb_dart/bin/serve.dart {{args}}

use_flutter_rust_bridge_release:
    cp ./frb_example/pure_dart/dart/pubspec.yaml.release ./frb_example/pure_dart/dart/pubspec.yaml
    cp ./frb_example/pure_dart/rust/Cargo.toml.release ./frb_example/pure_dart/rust/Cargo.toml
    cp ./frb_example/with_flutter/pubspec.yaml.release ./frb_example/with_flutter/pubspec.yaml
    cp ./frb_example/with_flutter/rust/Cargo.toml.release ./frb_example/with_flutter/rust/Cargo.toml

configure_ndk:
    #!/usr/bin/env bash
    set -euxo pipefail

    if [ "$(uname)" == "Darwin" ]; then
        # Do something under Mac OS X platform
        ANDROID_HOME=$HOME/Library/Android/sdk
        SDKMANAGER=$ANDROID_HOME/cmdline-tools/latest/bin/sdkmanager
        echo y | $SDKMANAGER "ndk;21.4.7075529"
        ln -sfn $ANDROID_HOME/ndk/21.4.7075529 $ANDROID_HOME/ndk-bundle
    elif [ "$(expr substr $(uname -s) 1 5)" == "Linux" ]; then
        # Do something under GNU/Linux platform
        ANDROID_ROOT=/usr/local/lib/android
        ANDROID_SDK_ROOT=${ANDROID_ROOT}/sdk
        SDKMANAGER=${ANDROID_SDK_ROOT}/cmdline-tools/latest/bin/sdkmanager
        echo "y" | $SDKMANAGER "ndk;21.4.7075529"
        ANDROID_NDK_ROOT=${ANDROID_SDK_ROOT}/ndk-bundle
        ln -sfn $ANDROID_SDK_ROOT/ndk/21.4.7075529 $ANDROID_NDK_ROOT
    fi
# ============================ precommit ============================

<<<<<<< HEAD
precommit:
  just dart_pub_get
  just rust_build_and_test
  just generate_all
  just rust_linter
  just dart_linter

=======
precommit: dart_pub_get generate_all rust_linter dart_linter normalize_pubspec_lock
>>>>>>> 7208ecd2

# ============================ releasing new versions ============================

release old_version new_version:
    just _release_sanity_check_version {{old_version}} {{new_version}}
    just _release_update_version {{old_version}} {{new_version}}
    just precommit
    just _release_update_scoop
    just _release_update_git {{old_version}} {{new_version}}
    just _release_update_github {{old_version}} {{new_version}}
    just _release_publish_all

_release_sanity_check_version old_version new_version:
    grep -q 'version = "{{old_version}}"' Cargo.toml
    grep -q '{{new_version}}' CHANGELOG.md

_release_update_version old_version new_version:
    sed -i '' 's/version = "{{old_version}}"/version = "{{new_version}}"/g' Cargo.toml
    sed -i '' 's/version: {{old_version}}/version: {{new_version}}/g' frb_dart/pubspec.yaml

_release_update_scoop:
    cd frb_codegen && ./contrib/scoop.json.sh > ./contrib/flutter_rust_bridge_codegen.json

_release_update_git old_version new_version:
    git add --all
    git status && git diff --staged | grep ''
    git commit -m "bump from {{old_version}} to {{new_version}}"
    git push

_release_update_github old_version new_version:
    awk '/## {{new_version}}/{flag=1; next} /## {{old_version}}/{flag=0} flag' CHANGELOG.md | gh release create v{{new_version}} --notes-file "-" --draft --title v{{new_version}}
    echo 'A *DRAFT* release has been created. Please go to the webpage and really release if you find it correct.'
    open https://github.com/fzyzcjy/flutter_rust_bridge/releases

_release_publish_all:
    (cd frb_codegen && cargo publish)
    (cd frb_rust && cargo publish)
    (cd frb_macros && cargo publish)
    (cd frb_dart && flutter pub publish --force --server=https://pub.dartlang.org)

install_ndk:
    just _install_crate cargo-ndk

install_lipo:
    just _install_crate cargo-lipo

_install_crate name="cargo-lipo":
    #!/usr/bin/env bash
    set -euxo pipefail

    PACKAGE_NAME={{name}}
    echo $PACKAGE_NAME
    VERSION=$(cargo search $PACKAGE_NAME | grep "$PACKAGE_NAME" | cut -d '"' -f 2)
    echo $VERSION

    if ! [ -x "$(command -v $PACKAGE_NAME)" ]; then
      echo "$PACKAGE_NAME not found. Installing version $VERSION ..."
      cargo install $PACKAGE_NAME --version $VERSION
    elif ! $PACKAGE_NAME --version | grep -q $VERSION; then
      echo "Updating $PACKAGE_NAME to version $VERSION ..."
      cargo install $PACKAGE_NAME --version $VERSION --force
    else
      echo "Already installed the correct version of $PACKAGE_NAME."
    fi
# ============================ to be migrated ============================

# TODO - @Desdaemon
#dylib := if os() == "windows" {
#    "flutter_rust_bridge_example.dll"
#} else if os() == "macos" {
#    "libflutter_rust_bridge_example.dylib"
#} else {
#    "libflutter_rust_bridge_example.so"
#}
#path_relative_linux_so := "target/x86_64-unknown-linux-gnu/debug/libflutter_rust_bridge_example.so"
#dir_tools := justfile_directory() / "tools"
#test: test-support test-pure test-integration
#test-pure:
#    cd {{dir_example_pure_dart}}/rust && cargo b
#    cd {{dir_example_pure_dart}}/dart && \
#        dart pub get && \
#        dart lib/main.dart ../../../target/debug/{{dylib}}
## TODO: Make ASan tests work for other platforms
#test-pure-asan $RUSTFLAGS="-Zsanitizer=address":
#    ./tools/dartsdk/fetch.sh
#    cd {{dir_example_pure_dart}}/rust && cargo +nightly b --target x86_64-unknown-linux-gnu
#    cd {{dir_example_pure_dart}}/dart && \
#        {{dir_tools}}/dartsdk/x64/dart pub get && \
#        {{dir_tools}}/dartsdk/x64/dart lib/main.dart  ../../../{{path_relative_linux_so}}
#test-pure-web *args:
#    cd {{dir_example_pure_dart}}/dart && just serve --dart-input lib/main.web.dart --root web/ -c ../rust --port 8081 {{args}}
#test-flutter-web *args:
#    cd {{dir_example_with_flutter}} && just serve -c rust {{args}}
#test-integration:
#    cd {{dir_example_with_flutter}} && flutter test integration_test/main.dart
#test-support platform="chrome":
#    cd frb_dart && dart pub get && \
#        dart test test/*.dart && \
#        dart test -p {{platform}} test/*.dart
<|MERGE_RESOLUTION|>--- conflicted
+++ resolved
@@ -255,17 +255,14 @@
     fi
 # ============================ precommit ============================
 
-<<<<<<< HEAD
 precommit:
   just dart_pub_get
   just rust_build_and_test
   just generate_all
   just rust_linter
   just dart_linter
-
-=======
-precommit: dart_pub_get generate_all rust_linter dart_linter normalize_pubspec_lock
->>>>>>> 7208ecd2
+  just normalize_pubspec_lock
+
 
 # ============================ releasing new versions ============================
 
