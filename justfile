--- conflicted
+++ resolved
@@ -44,11 +44,8 @@
 # ============================ build & test ============================
 
 rust_build_and_test:
-<<<<<<< HEAD
     # basic
-=======
     just install_expand
->>>>>>> 4dd307e3
     just _rust_build_and_test_single frb_codegen --features uuid,chrono
     just _rust_build_and_test_single frb_rust
     just _rust_build_and_test_single frb_macros
