--- conflicted
+++ resolved
@@ -4,16 +4,13 @@
 ///
 /// Its implementation lies with the Dart language and therefore should not be
 /// depended on to be stable.
-<<<<<<< HEAD
 pub use allo_isolate::ffi::DartCObject;
 pub use allo_isolate::IntoDart;
 use allo_isolate::Isolate;
 use std::marker::PhantomData;
-=======
 pub use crate::ffi::*;
 pub use crate::into_into_dart::IntoIntoDart;
 
->>>>>>> 4dd307e3
 /// A wrapper around a Dart [`Isolate`].
 #[derive(Clone)]
 pub struct Rust2Dart {
@@ -48,7 +45,6 @@
     }
 
     /// Send a detailed error back to the specified port.
-<<<<<<< HEAD
     pub fn error(&self, e: impl IntoDart) -> bool {
         self.isolate
             .post(vec![RUST2DART_ACTION_ERROR.into_dart(), e.into_dart()])
@@ -58,20 +54,6 @@
     pub fn panic_full(&self, e: impl IntoDart) -> bool {
         self.isolate
             .post(vec![RUST2DART_ACTION_PANIC.into_dart(), e.into_dart()])
-=======
-    pub fn error_full(
-        &self,
-        error_code: String,
-        error_message: String,
-        error_details: impl IntoDart,
-    ) -> bool {
-        self.channel.post(vec![
-            RUST2DART_ACTION_ERROR.into_dart(),
-            error_code.into_dart(),
-            error_message.into_dart(),
-            error_details.into_dart(),
-        ])
->>>>>>> 4dd307e3
     }
 
     /// Close the stream and ignore further messages.
