use std::ffi::c_void;
use std::{mem, ops, sync::Arc};

use super::drop_arc;
use super::share_arc;
pub use super::DartAbi;
pub use super::MessagePort;
<<<<<<< HEAD
use crate::support::WireSyncReturnData;
=======
>>>>>>> 140bbac2
pub use allo_isolate::*;

use crate::DartSafe;

#[cfg(feature = "chrono")]
#[inline]
pub fn wire2api_timestamp(ts: i64) -> Timestamp {
    let s = (ts / 1_000_000) as i64;
    let ns = (ts.rem_euclid(1_000_000) * 1_000) as u32;
    Timestamp { s, ns }
}

/// a timestamp with microseconds precision
#[cfg(feature = "chrono")]
pub struct Timestamp {
    /// seconds
    pub s: i64,
    /// nanoseconds
    pub ns: u32,
}

/// A wrapper to transfer ownership of T to Dart.
///
/// This type is equivalent to an [`Option<Arc<T>>`]. The inner pointer may
/// be None if a nullptr is received from Dart, signifying that this pointer
/// has been disposed.
///
/// Extensions for [`sync::RwLock`] and [`sync::Mutex`] are provided.
///
/// ## Naming the inner type
///
/// When an `Opaque<T>` is transformed into a Dart type, T's string
/// representation undergoes some transformations to become a valid Dart type:
/// - Rust keywords (dyn, 'static, DartSafe, etc.) are automatically removed.
/// - ASCII alphanumerics are kept, all other characters are ignored.
///
/// ## Trait objects
///
/// Trait objects may be put behind opaque pointers, but they must implement
/// [`DartSafe`] to be safely sent to Dart. For example, this declaration can
/// be used across the FFI border:
///
/// ```rust
/// use flutter_rust_bridge::*;
/// use std::fmt::Debug;
/// use std::panic::{UnwindSafe, RefUnwindSafe};
///
/// // Rust does not allow multiple non-auto traits in trait objects, so this
/// // is one workaround.
/// pub trait DartDebug: DartSafe + Debug {}
///
/// impl<T: DartSafe + Debug> DartDebug for T {}
///
/// pub struct DebugWrapper(pub Opaque<Box<dyn DartDebug>>);
///
/// // creating a DebugWrapper using the opaque_dyn macro
/// let wrap = DebugWrapper(opaque_dyn!("foobar"));
/// // it's possible to name it directly
/// pub struct DebugWrapper2(pub Opaque<Box<dyn Debug + Send + Sync + UnwindSafe + RefUnwindSafe>>);
/// ```
#[repr(transparent)]
#[derive(Debug, Clone)]
pub struct Opaque<T: ?Sized> {
    pub(crate) ptr: Arc<T>,
}

<<<<<<< HEAD
impl<T: ?Sized> std::ops::Deref for Opaque<T> {
=======
impl<T: ?Sized + DartSafe> ops::Deref for Opaque<T> {
>>>>>>> 140bbac2
    type Target = T;

    fn deref(&self) -> &Self::Target {
        self.ptr.as_ref()
    }
}

impl<T> From<Opaque<T>> for WireSyncReturnData {
    fn from(data: Opaque<T>) -> Self {
        let ptr = Arc::into_raw(data.ptr) as usize;
        let drop = drop_arc::<T> as CArcDropper<T> as usize;
        let lend = share_arc::<T> as CArcShare<T> as usize;
        WireSyncReturnData(Some(
            [ptr.to_be_bytes(), drop.to_be_bytes(), lend.to_be_bytes()].concat(),
        ))
    }
}

impl<T> From<Option<Opaque<T>>> for WireSyncReturnData {
    fn from(data: Option<Opaque<T>>) -> Self {
        if let Some(o) = data {
            let ptr = Arc::into_raw(o.ptr) as usize;
            let drop = drop_arc::<T> as CArcDropper<T> as usize;
            let lend = share_arc::<T> as CArcShare<T> as usize;
            WireSyncReturnData(Some(
                [ptr.to_be_bytes(), drop.to_be_bytes(), lend.to_be_bytes()].concat(),
            ))
        } else {
            WireSyncReturnData(None)
        }
    }
}

impl<T: ?Sized> From<Arc<T>> for Opaque<T> {
    fn from(ptr: Arc<T>) -> Self {
        Self { ptr }
    }
}

impl<T> Opaque<T> {
    pub fn new(value: T) -> Self {
        Self {
            ptr: Arc::new(value),
        }
    }
}

<<<<<<< HEAD
/// Dropper opaque data.
///
/// # Safety
///
/// This function should never be called manually.
extern "C" fn drop_arc<T>(ptr: std::ptr::NonNull<T>) {
    // Dart has ownership of this copy of Arc,
    // and can only share out clones, so this is safe to call
    // exactly once.
    unsafe {
        Arc::decrement_strong_count(ptr.as_ptr());
    }
}

/// Equivalent to a [`Arc::clone()`], but direcly in terms of raw pointers.
///
/// # Safety
///
/// This function should never be called manually.
extern "C" fn share_arc<T>(ptr: std::ptr::NonNull<T>) -> std::ptr::NonNull<T> {
    unsafe {
        Arc::increment_strong_count(ptr.as_ptr());
        ptr
    }
}

type CArcDropper<T> = *const extern "C" fn(std::ptr::NonNull<T>);
type CArcShare<T> = *const extern "C" fn(std::ptr::NonNull<T>) -> std::ptr::NonNull<T>;

impl<T> From<Opaque<T>> for ffi::DartCObject {
=======
impl<T: DartSafe> From<Opaque<T>> for ffi::DartCObject {
>>>>>>> 140bbac2
    fn from(value: Opaque<T>) -> Self {
        let ptr = Arc::into_raw(value.ptr);
        let drop = drop_arc::<T> as *const c_void;
        let share = share_arc::<T> as *const c_void;
        let size = mem::size_of::<T>();

        vec![
            ptr.into_dart(),
            drop.into_dart(),
            share.into_dart(),
            size.into_dart(),
        ]
        .into_dart()
    }
}

/// Macro helper to instantiate an `Opaque<dyn Trait>`, as Rust does not
/// support custom DSTs on stable.
///
/// Example:
/// ```rust
/// use std::fmt::Debug;
/// use flutter_rust_bridge::*;
///
/// pub trait MyDebug: DartSafe + Debug {}
///
/// impl<T: DartSafe + Debug> MyDebug for T {}
///
/// let opaque: Opaque<Box<dyn MyDebug>> = opaque_dyn!("foobar");
/// ```
#[macro_export]
macro_rules! opaque_dyn {
    ($ex:expr) => {
        Opaque::new(std::boxed::Box::new($ex))
    };
}

#[cfg(test)]
#[cfg(feature = "chrono")]
mod tests {
    #[test]
    fn wire2api() {
        // input in microseconds
        let input: i64 = 3_496_567_123;
        let super::Timestamp { s, ns } = super::wire2api_timestamp(input);
        assert_eq!(s, 3_496);
        assert_eq!(ns, 567_123_000);
    }
}<|MERGE_RESOLUTION|>--- conflicted
+++ resolved
@@ -1,17 +1,12 @@
 use std::ffi::c_void;
-use std::{mem, ops, sync::Arc};
+use std::{mem, sync::Arc};
 
 use super::drop_arc;
 use super::share_arc;
 pub use super::DartAbi;
 pub use super::MessagePort;
-<<<<<<< HEAD
 use crate::support::WireSyncReturnData;
-=======
->>>>>>> 140bbac2
 pub use allo_isolate::*;
-
-use crate::DartSafe;
 
 #[cfg(feature = "chrono")]
 #[inline]
@@ -75,11 +70,7 @@
     pub(crate) ptr: Arc<T>,
 }
 
-<<<<<<< HEAD
 impl<T: ?Sized> std::ops::Deref for Opaque<T> {
-=======
-impl<T: ?Sized + DartSafe> ops::Deref for Opaque<T> {
->>>>>>> 140bbac2
     type Target = T;
 
     fn deref(&self) -> &Self::Target {
@@ -90,10 +81,18 @@
 impl<T> From<Opaque<T>> for WireSyncReturnData {
     fn from(data: Opaque<T>) -> Self {
         let ptr = Arc::into_raw(data.ptr) as usize;
-        let drop = drop_arc::<T> as CArcDropper<T> as usize;
-        let lend = share_arc::<T> as CArcShare<T> as usize;
+        let drop = drop_arc::<T> as *const c_void as usize;
+        let lend = share_arc::<T> as *const c_void as usize;
+        let size = mem::size_of::<T>();
+
         WireSyncReturnData(Some(
-            [ptr.to_be_bytes(), drop.to_be_bytes(), lend.to_be_bytes()].concat(),
+            [
+                ptr.to_be_bytes(),
+                drop.to_be_bytes(),
+                lend.to_be_bytes(),
+                size.to_be_bytes(),
+            ]
+            .concat(),
         ))
     }
 }
@@ -102,10 +101,18 @@
     fn from(data: Option<Opaque<T>>) -> Self {
         if let Some(o) = data {
             let ptr = Arc::into_raw(o.ptr) as usize;
-            let drop = drop_arc::<T> as CArcDropper<T> as usize;
-            let lend = share_arc::<T> as CArcShare<T> as usize;
+            let drop = drop_arc::<T> as *const c_void as usize;
+            let lend = share_arc::<T> as *const c_void as usize;
+            let size = mem::size_of::<T>();
+
             WireSyncReturnData(Some(
-                [ptr.to_be_bytes(), drop.to_be_bytes(), lend.to_be_bytes()].concat(),
+                [
+                    ptr.to_be_bytes(),
+                    drop.to_be_bytes(),
+                    lend.to_be_bytes(),
+                    size.to_be_bytes(),
+                ]
+                .concat(),
             ))
         } else {
             WireSyncReturnData(None)
@@ -127,40 +134,7 @@
     }
 }
 
-<<<<<<< HEAD
-/// Dropper opaque data.
-///
-/// # Safety
-///
-/// This function should never be called manually.
-extern "C" fn drop_arc<T>(ptr: std::ptr::NonNull<T>) {
-    // Dart has ownership of this copy of Arc,
-    // and can only share out clones, so this is safe to call
-    // exactly once.
-    unsafe {
-        Arc::decrement_strong_count(ptr.as_ptr());
-    }
-}
-
-/// Equivalent to a [`Arc::clone()`], but direcly in terms of raw pointers.
-///
-/// # Safety
-///
-/// This function should never be called manually.
-extern "C" fn share_arc<T>(ptr: std::ptr::NonNull<T>) -> std::ptr::NonNull<T> {
-    unsafe {
-        Arc::increment_strong_count(ptr.as_ptr());
-        ptr
-    }
-}
-
-type CArcDropper<T> = *const extern "C" fn(std::ptr::NonNull<T>);
-type CArcShare<T> = *const extern "C" fn(std::ptr::NonNull<T>) -> std::ptr::NonNull<T>;
-
 impl<T> From<Opaque<T>> for ffi::DartCObject {
-=======
-impl<T: DartSafe> From<Opaque<T>> for ffi::DartCObject {
->>>>>>> 140bbac2
     fn from(value: Opaque<T>) -> Self {
         let ptr = Arc::into_raw(value.ptr);
         let drop = drop_arc::<T> as *const c_void;
