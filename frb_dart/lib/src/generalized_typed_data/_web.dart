<<<<<<< HEAD
@JS()
library html_typed_data;

import 'dart:collection';
import 'dart:js_interop';
import 'dart:typed_data' hide Int64List, Uint64List;

import 'package:flutter_rust_bridge/src/exceptions.dart';
import 'package:flutter_rust_bridge/src/platform_utils/_web.dart';
=======
import 'dart:typed_data' hide Int64List, Uint64List;

import 'package:flutter_rust_bridge/src/generalized_typed_data/common.dart';
>>>>>>> 108b9569

class _Int64OrUint64List extends TypedList<BigInt, BigInt> {
  @override
  final List<BigInt> inner;

  /// {@macro flutter_rust_bridge.only_for_generated_code}
  _Int64OrUint64List.raw(this.inner);

  @override
  BigInt inner2outer(BigInt value) => value;

  @override
  BigInt outer2inner(Object? value) {
    if (value is int) return BigInt.from(value);
    if (value is BigInt) return value;
    throw ArgumentError.value(value);
  }
}

/// A list whose elements are Int64
class Int64List extends _Int64OrUint64List {
  /// {@macro flutter_rust_bridge.only_for_generated_code}
  Int64List.raw(super.inner) : super.raw();

  /// Construct a list
  factory Int64List(int length) =>
      Int64List.raw(List.filled(length, BigInt.zero));

  /// Construct a list
  factory Int64List.fromList(List<int> list) =>
      Int64List.raw(list.map(BigInt.from).toList());

// /// Construct a list
// factory Int64List.view(ByteBuffer buffer, [int offset = 0, int? length]) =>
//     Int64List.from(BigInt64Array.view(buffer, offset, length));
//
// /// Construct a list
// factory Int64List.sublistView(TypedData array,
//         [int offset = 0, int? length]) =>
//     Int64List.from(BigInt64Array.sublistView(array, offset, length));
}

/// A list whose elements are Uint64
class Uint64List extends _Int64OrUint64List {
  /// {@macro flutter_rust_bridge.only_for_generated_code}
  Uint64List.raw(super.inner) : super.raw();

  /// Construct a list
  factory Uint64List(int length) =>
      Uint64List.raw(List.filled(length, BigInt.zero));

  /// Construct a list
  factory Uint64List.fromList(List<int> list) =>
      Uint64List.raw(list.map(BigInt.from).toList());

// /// Construct a list
// factory Uint64List.view(ByteBuffer buffer, [int offset = 0, int? length]) =>
//     Uint64List.from(BigUint64Array.view(buffer, offset, length));
//
// /// Construct a list
// factory Uint64List.sublistView(TypedData array,
//         [int offset = 0, int? length]) =>
//     Uint64List.from(BigUint64Array.sublistView(array, offset, length));
}

/// {@macro flutter_rust_bridge.internal}
void byteDataSetUint64(
        ByteData byteData, int byteOffset, BigInt value, Endian endian) =>
    byteDataSetInt64(byteData, byteOffset, value.toSigned(64), endian);

/// {@macro flutter_rust_bridge.internal}
void byteDataSetInt64(
    ByteData byteData, int byteOffset, BigInt value, Endian endian) {
  // Quite hacky, should improve if used frequently in the future
  // Or use `fixnum` https://pub.dev/documentation/fixnum/latest/fixnum/Int64/toBytes.html
  // Related: https://github.com/dart-lang/sdk/issues/10275
  final lo = (value & BigInt.from(0xffffffff)).toInt();
  final hi = (value >> 32).toInt();
  if (endian == Endian.little) {
    byteData.setInt32(byteOffset, lo, endian);
    byteData.setInt32(byteOffset + 4, hi, endian);
  } else if (endian == Endian.big) {
    byteData.setInt32(byteOffset, hi, endian);
    byteData.setInt32(byteOffset + 4, lo, endian);
  } else {
    throw UnimplementedError("Unknown endian");
  }
}

/// {@macro flutter_rust_bridge.internal}
BigInt byteDataGetUint64(ByteData byteData, int byteOffset, Endian endian) {
  final lo = BigInt.from(byteData.getUint32(byteOffset, endian));
  final hi = BigInt.from(byteData.getUint32(byteOffset + 4, endian));
  if (endian == Endian.little) {
    return lo + (hi << 32);
  } else if (endian == Endian.big) {
    return (lo << 32) + hi;
  } else {
    throw UnimplementedError("Unknown endian");
  }
}

/// {@macro flutter_rust_bridge.internal}
BigInt byteDataGetInt64(ByteData byteData, int byteOffset, Endian endian) {
  // Just a quick hack, should improve if used frequently in the future
  var ans = byteDataGetUint64(byteData, byteOffset, endian);
  if ((ans & (BigInt.from(1) << 63)) != BigInt.from(0)) {
    ans -= BigInt.from(1) << 64;
  }
  return ans;
<<<<<<< HEAD
}

/// Opt out of type safety for setting the value.
/// Helpful if the array needs to accept multiple types.
abstract class _SetAnyListMixin<T> extends ListMixin<T> {
  @override
  void operator []=(int index, Object? value) {
    this[index] = value;
  }
}

abstract class _TypedList<T> extends _SetAnyListMixin<T> {
  dynamic get _inner;

  /// How to cast a raw JS value to an acceptable Dart value.
  T _js2dart(Object? value);

  /// How to convert a Dart integer-like value to an acceptable JS value.
  Object? _dart2js(Object? value);

  @override
  T operator [](int index) => _js2dart(_inner.at(index));

  @override
  void operator []=(int index, value) => _inner[index] = _dart2js(value);

  @override
  int get length => _inner.length;

  @override
  set length(int newLength) => throw const UnmodifiableTypedListException();

  ByteBuffer get buffer => _inner.buffer;
}

abstract class _Int64OrUint64List extends _TypedList<BigInt> {
  @override
  BigInt _js2dart(Object? value) => jsBigIntToDartBigInt(value!);

  @override
  Object? _dart2js(Object? dart) {
    if (dart is int) return BigInt.from(dart);
    // Assume value is already JS safe.
    return dart;
  }
}

// @JS('TypedArray')
// abstract class _TypedArray {
//   ByteBuffer get buffer;
//
//   abstract int length;
//
//   BigInt at(int index);
// }
//
// extension on _TypedArray {
//   operator []=(int index, Object? value) {
//     throw UnimplementedError('todo!');
//     // setProperty(this, index, value);
//   }
// }

/// An array whose element is BigInt64
@JS('BigInt64Array')
extension type JSBigInt64Array._(JSObject _) implements JSObject {
  /// Construct the array
  external factory JSBigInt64Array(Object lengthOrBuffer,
      [int? offset, int? length]);

  /// Construct the array from `List<int>`
  factory JSBigInt64Array.fromList(List<int> list) =>
      JSBigInt64Array(list.map((n) => BigInt.from(n)).toList());

  /// Construct an array view
  factory JSBigInt64Array.view(
    ByteBuffer buffer, [
    int offset = 0,
    int? length,
  ]) =>
      JSBigInt64Array(buffer, offset, length);

  /// Construct an array sub-list view
  factory JSBigInt64Array.sublistView(TypedData array,
          [int offset = 0, int? length]) =>
      JSBigInt64Array(array.buffer, offset, length);

  /// {@macro flutter_rust_bridge.only_for_generated_code}
  external ByteBuffer get buffer;

  /// {@macro flutter_rust_bridge.only_for_generated_code}
  external int length;

  /// {@macro flutter_rust_bridge.only_for_generated_code}
  external BigInt at(int index);
}

/// An array whose element is BigUint64
@JS('BigUint64Array')
extension type JSBigUint64Array._(JSObject _) implements JSObject {
  /// Construct the array
  external factory JSBigUint64Array(Object lengthOrBuffer,
      [int? offset, int? buffer]);

  /// Construct the array from `List<int>`
  factory JSBigUint64Array.fromList(List<int> list) =>
      JSBigUint64Array(list.map((n) => BigInt.from(n)).toList());

  /// Construct an array view
  factory JSBigUint64Array.view(ByteBuffer buffer,
          [int offset = 0, int? length]) =>
      JSBigUint64Array(buffer, offset, length);

  /// Construct an array sub-list view
  factory JSBigUint64Array.sublistView(TypedData array,
          [int offset = 0, int? length]) =>
      JSBigUint64Array(array.buffer, offset, length);

  /// {@macro flutter_rust_bridge.only_for_generated_code}
  external ByteBuffer get buffer;

  /// {@macro flutter_rust_bridge.only_for_generated_code}
  external int length;

  /// {@macro flutter_rust_bridge.only_for_generated_code}
  external BigInt at(int index);
=======
>>>>>>> 108b9569
}<|MERGE_RESOLUTION|>--- conflicted
+++ resolved
@@ -1,18 +1,6 @@
-<<<<<<< HEAD
-@JS()
-library html_typed_data;
-
-import 'dart:collection';
-import 'dart:js_interop';
-import 'dart:typed_data' hide Int64List, Uint64List;
-
-import 'package:flutter_rust_bridge/src/exceptions.dart';
-import 'package:flutter_rust_bridge/src/platform_utils/_web.dart';
-=======
 import 'dart:typed_data' hide Int64List, Uint64List;
 
 import 'package:flutter_rust_bridge/src/generalized_typed_data/common.dart';
->>>>>>> 108b9569
 
 class _Int64OrUint64List extends TypedList<BigInt, BigInt> {
   @override
@@ -123,133 +111,4 @@
     ans -= BigInt.from(1) << 64;
   }
   return ans;
-<<<<<<< HEAD
-}
-
-/// Opt out of type safety for setting the value.
-/// Helpful if the array needs to accept multiple types.
-abstract class _SetAnyListMixin<T> extends ListMixin<T> {
-  @override
-  void operator []=(int index, Object? value) {
-    this[index] = value;
-  }
-}
-
-abstract class _TypedList<T> extends _SetAnyListMixin<T> {
-  dynamic get _inner;
-
-  /// How to cast a raw JS value to an acceptable Dart value.
-  T _js2dart(Object? value);
-
-  /// How to convert a Dart integer-like value to an acceptable JS value.
-  Object? _dart2js(Object? value);
-
-  @override
-  T operator [](int index) => _js2dart(_inner.at(index));
-
-  @override
-  void operator []=(int index, value) => _inner[index] = _dart2js(value);
-
-  @override
-  int get length => _inner.length;
-
-  @override
-  set length(int newLength) => throw const UnmodifiableTypedListException();
-
-  ByteBuffer get buffer => _inner.buffer;
-}
-
-abstract class _Int64OrUint64List extends _TypedList<BigInt> {
-  @override
-  BigInt _js2dart(Object? value) => jsBigIntToDartBigInt(value!);
-
-  @override
-  Object? _dart2js(Object? dart) {
-    if (dart is int) return BigInt.from(dart);
-    // Assume value is already JS safe.
-    return dart;
-  }
-}
-
-// @JS('TypedArray')
-// abstract class _TypedArray {
-//   ByteBuffer get buffer;
-//
-//   abstract int length;
-//
-//   BigInt at(int index);
-// }
-//
-// extension on _TypedArray {
-//   operator []=(int index, Object? value) {
-//     throw UnimplementedError('todo!');
-//     // setProperty(this, index, value);
-//   }
-// }
-
-/// An array whose element is BigInt64
-@JS('BigInt64Array')
-extension type JSBigInt64Array._(JSObject _) implements JSObject {
-  /// Construct the array
-  external factory JSBigInt64Array(Object lengthOrBuffer,
-      [int? offset, int? length]);
-
-  /// Construct the array from `List<int>`
-  factory JSBigInt64Array.fromList(List<int> list) =>
-      JSBigInt64Array(list.map((n) => BigInt.from(n)).toList());
-
-  /// Construct an array view
-  factory JSBigInt64Array.view(
-    ByteBuffer buffer, [
-    int offset = 0,
-    int? length,
-  ]) =>
-      JSBigInt64Array(buffer, offset, length);
-
-  /// Construct an array sub-list view
-  factory JSBigInt64Array.sublistView(TypedData array,
-          [int offset = 0, int? length]) =>
-      JSBigInt64Array(array.buffer, offset, length);
-
-  /// {@macro flutter_rust_bridge.only_for_generated_code}
-  external ByteBuffer get buffer;
-
-  /// {@macro flutter_rust_bridge.only_for_generated_code}
-  external int length;
-
-  /// {@macro flutter_rust_bridge.only_for_generated_code}
-  external BigInt at(int index);
-}
-
-/// An array whose element is BigUint64
-@JS('BigUint64Array')
-extension type JSBigUint64Array._(JSObject _) implements JSObject {
-  /// Construct the array
-  external factory JSBigUint64Array(Object lengthOrBuffer,
-      [int? offset, int? buffer]);
-
-  /// Construct the array from `List<int>`
-  factory JSBigUint64Array.fromList(List<int> list) =>
-      JSBigUint64Array(list.map((n) => BigInt.from(n)).toList());
-
-  /// Construct an array view
-  factory JSBigUint64Array.view(ByteBuffer buffer,
-          [int offset = 0, int? length]) =>
-      JSBigUint64Array(buffer, offset, length);
-
-  /// Construct an array sub-list view
-  factory JSBigUint64Array.sublistView(TypedData array,
-          [int offset = 0, int? length]) =>
-      JSBigUint64Array(array.buffer, offset, length);
-
-  /// {@macro flutter_rust_bridge.only_for_generated_code}
-  external ByteBuffer get buffer;
-
-  /// {@macro flutter_rust_bridge.only_for_generated_code}
-  external int length;
-
-  /// {@macro flutter_rust_bridge.only_for_generated_code}
-  external BigInt at(int index);
-=======
->>>>>>> 108b9569
 }