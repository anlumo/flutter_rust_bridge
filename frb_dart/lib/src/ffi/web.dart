--- conflicted
+++ resolved
@@ -2,7 +2,6 @@
 import 'dart:html';
 
 import 'package:flutter_rust_bridge/flutter_rust_bridge.dart';
-import 'package:tuple/tuple.dart';
 export 'package:js/js.dart';
 export 'package:js/js_util.dart' show promiseToFuture, getProperty;
 
@@ -114,28 +113,11 @@
   }
 }
 
-const int _webPointerLength = 4;
 typedef WireSyncReturnStruct = List<dynamic>;
 
 extension WireSyncReturnStructExt on WireSyncReturnStruct {
-<<<<<<< HEAD
   dynamic intoDart() => this[0];
-=======
-  Uint8List? get buffer => this[0];
->>>>>>> f9fdfc25
   bool get isSuccess => this[1];
-}
-
-int getPlatformUsize(Uint8List data) {
-  return ByteData.view(data.buffer).getUint32(_webPointerLength);
-}
-
-Tuple2<int, int> parseOpaquePtrAndSizeFrom(Uint8List data) {
-  return Tuple2(
-    ByteData.view(data.buffer).getUint32(_webPointerLength),
-    ByteData.view(data.buffer)
-        .getUint32(_webPointerLength + syncReturnPointerLength),
-  );
 }
 
 class FlutterRustBridgeWasmWireBase<T extends WasmModule>
