--- conflicted
+++ resolved
@@ -130,13 +130,8 @@
     context: ApiDartGeneratorContext,
     dart_enums_style: bool,
     return_stream: &Option<ReturnStreamInfo>,
-<<<<<<< HEAD
 ) -> Vec<ApiDartGeneratedFunctionParam> {
-    let mut params = (func.inputs.iter())
-=======
-) -> (Vec<ApiDartGeneratedFunctionParam>, String) {
     let params = (func.inputs.iter())
->>>>>>> 175168eb
         .filter(|field| Some(&field.inner.name) != return_stream.as_ref().map(|s| &s.field.name))
         .map(|input| {
             let type_str = ApiDartGenerator::new(input.inner.ty.clone(), context).dart_api_type();
@@ -150,33 +145,13 @@
             }
         })
         .collect_vec();
-<<<<<<< HEAD
-    params.push(ApiDartGeneratedFunctionParam {
-        type_str: "dynamic".to_string(),
-        name_str: "hint".to_string(),
-        is_required: false,
-        default_value: "".to_owned(),
-    });
-=======
     // params.push(ApiDartGeneratedFunctionParam {
     //     full: "dynamic hint".to_string(),
     //     type_str: "dynamic".to_string(),
     //     name_str: "hint".to_string(),
     // });
->>>>>>> 175168eb
 
     params
-}
-
-pub(crate) fn compute_params_str(
-    params: &[ApiDartGeneratedFunctionParam],
-    mode: IrFuncArgMode,
-) -> String {
-    let mut params_str = params.iter().map(|x| x.full(mode)).join(", ");
-    if !params_str.is_empty() && mode == IrFuncArgMode::Named {
-        params_str = format!("{{{params_str}}}");
-    }
-    params_str
 }
 
 fn generate_func_impl(
