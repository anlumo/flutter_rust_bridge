--- conflicted
+++ resolved
@@ -1,16 +1,9 @@
 use crate::ir::{IrFile, IrFunc, IrType};
 use crate::parser::{self, ParserResult};
-<<<<<<< HEAD
 use crate::transformer;
-use crate::utils::misc::{BlockIndex, ExtraTraitForVec};
-use anyhow::Context;
+use crate::utils::misc::{read_rust_file, BlockIndex, ExtraTraitForVec};
 use convert_case::{Case, Casing};
 use std::collections::HashMap;
-use std::fs;
-=======
-use crate::utils::misc::{read_rust_file, BlockIndex};
-use convert_case::{Case, Casing};
->>>>>>> 4dd307e3
 use std::path::{Path, PathBuf};
 
 use std::cell::RefCell;
@@ -60,7 +53,6 @@
 }
 
 impl Opts {
-<<<<<<< HEAD
     /// NOTE: for `Opts` for a regular API block, if `all_configs` is empty or with only 1 element,
     /// it would return an `IrFile` with field of EMPTY `shared_types` for the regular block;
     /// for `Opts` for an auto-generated shared API block, make sure `all_configs` has at least 2 items, each of which
@@ -71,12 +63,6 @@
         } else {
             self.get_shared_ir_file(all_configs)?
         };
-=======
-    pub fn get_ir_file(&self) -> ParserResult<IrFile> {
-        // info!("Phase: Parse source code to AST");
-        let source_rust_content = read_rust_file(&PathBuf::from(&self.rust_input_path));
-        let file_ast = syn::parse_file(&source_rust_content)?;
->>>>>>> 4dd307e3
 
         log::debug!("Phase: Transform IR");
         let ir_file = transformer::transform(raw_ir_file);
@@ -91,15 +77,7 @@
                 ir_file_map.entry(self.block_index)
             {
                 log::debug!("Phase: Parse source code to AST");
-                let source_rust_content = try_read_from_file(
-                    &self.rust_input_path,
-                    &format!(
-                        "Failed to read rust input file \"{}\"",
-                        self.rust_input_path
-                    ),
-                )
-                .unwrap();
-
+                let source_rust_content = read_rust_file(&PathBuf::from(&self.rust_input_path));
                 let file_ast = syn::parse_file(&source_rust_content).unwrap();
                 log::debug!("Phase: Parse AST to IR");
                 let ir_file = parser::parse(
@@ -161,13 +139,8 @@
                     let correct_prefix = self.manifest_path.replace("Cargo.toml", "src/");
                     let code_path = raw_code_path.replace("crate/", &correct_prefix);
                     if let Some(code_path) = check_rust_path(&code_path) {
-                        let extra_source_rust_content = try_read_from_file(
-                            &code_path,
-                            &format!("Failed to read extra rust module file \"{}\"", code_path),
-                        )
-                        .unwrap();
-
                         //↓↓↓↓↓↓↓↓↓↓↓↓↓↓↓↓↓↓↓↓↓↓↓↓↓extra parse↓↓↓↓↓↓↓↓↓↓↓↓↓↓↓↓↓↓↓↓↓↓↓↓↓
+                        let extra_source_rust_content = read_rust_file(&PathBuf::from(&code_path));
                         let extra_file_ast = syn::parse_file(&extra_source_rust_content).unwrap();
                         log::debug!("Phase: Parse EXTRA AST to IR");
                         let extra_ir_file = parser::parse(
@@ -399,14 +372,6 @@
     None
 }
 
-fn try_read_from_file(file_path: &str, error_msg: &str) -> ParserResult<String, anyhow::Error> {
-    let file_content = fs::read_to_string(file_path).with_context(|| {
-        log::error!("{}", error_msg);
-        error_msg.to_owned()
-    })?;
-    Ok(file_content)
-}
-
 pub struct PathForGeneration {
     pub base_path: PathBuf,
     pub io_path: PathBuf,
