use clap::{ArgAction, Parser, ValueEnum};
use serde::Deserialize;

// Raw configs, which is mainly given by the user of flutter_rust_bridge
#[derive(Parser, Debug, PartialEq, Eq, Deserialize, Default)]
#[command(version)]
#[command(override_usage(
"flutter_rust_bridge_codegen [OPTIONS] --rust-input <RUST_INPUT>... --dart-output <DART_OUTPUT>...
       flutter_rust_bridge_codegen [CONFIG_FILE]"
))]
pub struct RawOpts {
    /// Path of input Rust code
    #[arg(short, long, required_unless_present = "config_file", num_args = 1..)]
    pub rust_input: Vec<String>,

    /// Path of output generated Dart code
    #[arg(short, long, required_unless_present = "config_file", num_args = 1..)]
    pub dart_output: Vec<String>,

    /// Path to a YAML config file.
    ///
    /// If present, other options and flags will be ignored.
    /// Accepts the same options as the CLI, but uses snake_case keys.
    #[serde(skip)]
    pub config_file: Option<String>,

    /// If provided, generated Dart declaration code to this separate file
    #[arg(long)]
    pub dart_decl_output: Option<String>,

    /// Output path (including file name) of generated C header, each field corresponding to that of --rust-input.
    #[arg(short, long)]
    pub c_output: Option<Vec<String>>,

    /// Extra output path (excluding file name) of generated C header
    #[arg(short, long)]
    pub extra_c_output_path: Option<Vec<String>>,

    /// Crate directory for your Rust project
    #[arg(long, num_args = 1..)]
    pub rust_crate_dir: Option<Vec<String>>,

    /// Output path of generated Rust code
    #[arg(long, num_args = 1..)]
    pub rust_output: Option<Vec<String>>,

    /// Generated class name
    #[arg(long, num_args = 1..)]
    pub class_name: Option<Vec<String>>,

    /// Line length for Dart formatting
    #[arg(long, default_value = "80")]
    pub dart_format_line_length: u32,

    /// The generated Dart enums will have their variant names camelCased.
    #[arg(long)]
    #[serde(default)]
    pub dart_enums_style: bool,

    /// Skip automatically adding `mod bridge_generated;` to `lib.rs`
    #[arg(long)]
    #[serde(default)]
    pub skip_add_mod_to_lib: bool,

    /// Path to the installed LLVM
    #[arg(long, num_args = 1..)]
    pub llvm_path: Option<Vec<String>>,

    /// LLVM compiler opts
    #[arg(long)]
    pub llvm_compiler_opts: Option<String>,

    /// Path to root of Dart project, otherwise inferred from --dart-output
    #[arg(long, num_args = 1..)]
    pub dart_root: Option<Vec<String>>,

    /// Skip running build_runner even when codegen-required code is detected
    #[arg(long)]
    #[serde(default)]
    pub no_build_runner: bool,

    /// No use bridge in Model
    #[arg(long)]
    #[serde(default)]
    pub no_use_bridge_in_method: bool,

    /// extra_headers is used to add dependencies header
    ///
    /// Note that when no_use_bridge_in_method=true and extra_headers is not set,
    /// the default is `import 'ffi.io.dart' if (dart.library.html) 'ffi.web.dart'`.
    #[arg(long)]
    #[serde(default)]
    pub extra_headers: Option<String>,

    /// Show debug messages.
    #[arg(short, long)]
    #[serde(default)]
    pub verbose: bool,

    /// Enable WASM module generation.
    /// Requires: --dart-decl-output
    #[arg(long)]
    #[serde(default)]
    pub wasm: bool,

    /// Inline declaration of Rust bridge modules
    #[arg(long)]
    #[serde(default)]
    pub inline_rust: bool,

    /// Skip dependencies check.
    #[arg(long)]
    #[serde(default)]
    pub skip_deps_check: bool,

    /// A list of data to be dumped. If specified without a value, defaults to all.
    #[cfg(feature = "serde")]
    #[arg(long, value_enum, num_args = 0.., default_missing_values = ["config", "ir"])]
    pub dump: Option<Vec<Dump>>,

    /// Disable language features introduced in Dart 3.
    #[arg(long = "no-dart3", action(ArgAction::SetFalse))]
    #[serde(default = "r#true")]
    pub dart3: bool,

<<<<<<< HEAD
    // Output path of auto-generated rust file, which is used to store shared stuff among regular API blocks.
    // Thus, this field is only used in multi-blocks case.
    // It could be something like `"my_shared.rs"`, `./another_shared_name.rs`,
    // directory is not supported --- like `custom_directory/my_shared.rs` would be treated as `./my_shared.rs`.
    // If this field is initialed as `None` in multi-blocks case,
    // path `.[regular_block_directory]/bridge_generated_shares.rs` should be used afterwards
    // Here `regular_block_directory` is from field `rust_output`, from which
    // it should be sured that all generated files for regular blocks are in the same directory.
    #[clap(short, long)]
    pub shared_rust_output: Option<String>,
=======
    /// If set, the program will delay error reporting until all codegen operations have completed.
    #[arg(long)]
    #[serde(default)]
    pub keep_going: bool,
>>>>>>> fe67cb5b
}

#[derive(Debug, PartialEq, Eq, Clone, Copy, Deserialize, ValueEnum, enum_iterator::Sequence)]
#[serde(rename_all = "snake_case")]
pub enum Dump {
    Config,
    Ir,
}

#[inline(always)]
fn r#true() -> bool {
    true
}<|MERGE_RESOLUTION|>--- conflicted
+++ resolved
@@ -123,7 +123,6 @@
     #[serde(default = "r#true")]
     pub dart3: bool,
 
-<<<<<<< HEAD
     // Output path of auto-generated rust file, which is used to store shared stuff among regular API blocks.
     // Thus, this field is only used in multi-blocks case.
     // It could be something like `"my_shared.rs"`, `./another_shared_name.rs`,
@@ -134,12 +133,11 @@
     // it should be sured that all generated files for regular blocks are in the same directory.
     #[clap(short, long)]
     pub shared_rust_output: Option<String>,
-=======
+
     /// If set, the program will delay error reporting until all codegen operations have completed.
     #[arg(long)]
     #[serde(default)]
     pub keep_going: bool,
->>>>>>> fe67cb5b
 }
 
 #[derive(Debug, PartialEq, Eq, Clone, Copy, Deserialize, ValueEnum, enum_iterator::Sequence)]
