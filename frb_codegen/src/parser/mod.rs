pub(crate) mod markers;
pub(crate) mod source_graph;
pub(crate) mod ty;

use std::borrow::Cow;
use std::collections::HashMap;
use std::default::Default as _;

use std::string::String;

use anyhow::Context;
use log::debug;
use quote::quote;
use syn::parse::{Parse, ParseStream};
use syn::punctuated::Punctuated;
use syn::token::{Colon, Comma};
use syn::*;
use topological_sort::TopologicalSort;

use crate::ir::*;
use crate::utils::misc::{filter_type_content, read_rust_file, BlockIndex};

use crate::generator::rust::HANDLER_NAME;
use crate::parser::source_graph::Crate;
use crate::parser::ty::TypeParser;
use crate::parser::IrType::{EnumRef, StructRef};
use crate::utils::method::FunctionName;

use self::ty::convert_ident_str;

const STREAM_SINK_IDENT: &str = "StreamSink";

mod error;
pub use error::Error;
pub(crate) type ParserResult<T = (), E = Error> = core::result::Result<T, E>;

pub(crate) fn topo_resolve(src: HashMap<String, Type>) -> HashMap<String, Type> {
    // Some types that cannot be Handled.
    // Filter something like `BareFn( TypeBareFn...`
    // Filter something like `Ptr( TypePtr { star_token: Star,`
    let mut ret: HashMap<String, Type> = src
        .iter()
        .filter_map(|(k, v)| match convert_ident_str(v) {
            Some(_) => None,
            None => Some((k.to_owned(), v.to_owned())),
        })
        .collect();

    let string_src = src
        .iter()
        // Filter some types that cannot be Handled.
        .filter_map(|(k, v)| convert_ident_str(v).map(|v| (k, v)));

    let mut ts = TopologicalSort::<String>::new();

    string_src.for_each(|(k, v)| {
        // k and v switch orders here
        ts.add_dependency(v, k);
    });

    // remove base type, like i32 in `type Id = i32`.
    // You might worry about the type, which cannot be handled and isn't in ts.
    // Case:
    // ```
    // type UnsafeAlias = unsafe{};
    // type NestAlias = UnsafeAlias;
    // ```
    // 1. pop_base: ret = [{UnsafeAlias, unsafe}]
    // 2. init_condition:
    //    2.1. ("UnsafeAlias","NestAlias") in ts,
    //    2.2. do pop_all, pop UnsafeAlias, only "NestAlias" in ts.
    //    2.3. do pop, and then handle NestAlias.
    //    src.get("NestAlias") => UnsafeAlias,
    //    ret.insert("NestAlias") = ret.get("UnsafeAlias")
    ts.pop_all();
    // build init_condition
    ts.pop_all().into_iter().for_each(|k| {
        let v_src = src.get(&k).unwrap().to_owned();
        let v_str = convert_ident_str(&v_src).unwrap();

        ret.insert(
            k,
            if ret.contains_key(&v_str) {
                // only happen if v_src cannot handle
                ret.get(&v_str).unwrap().clone()
            } else {
                v_src
            },
        );
    });

    while let Some(k) = ts.pop() {
        let v_src = src.get(&k).unwrap().to_owned();
        let v_str = convert_ident_str(&v_src).unwrap();
        let v_ret = ret
            .get(&v_str)
            .unwrap_or_else(|| panic!("{:?},\n{:?},\n{:?},\n{}", src, ts, ret, k))
            .to_owned();
        ret.insert(k, v_ret);
    }
    ret
}

/// Read a single rust file, and parse it into an IrFile.
pub fn parse_a_rust_file(
    manifest_path: &str,
    rust_file_path: &str,
    block_index: BlockIndex,
    only_parse_these_types_names: Option<&[&str]>,
) -> ParserResult<IrFile> {
    log::debug!("the rust path is:{rust_file_path}"); // TODO: delete
    let mut source_rust_content = read_rust_file(rust_file_path);
    if let Some(types_names) = only_parse_these_types_names {
        source_rust_content = filter_type_content(&source_rust_content, types_names);
    };
    let file_ast = syn::parse_file(&source_rust_content).unwrap();

    let mut src_fns = extract_fns_from_file(&file_ast);
    src_fns.extend(extract_methods_from_file(&file_ast)?);
    let crate_map = Crate::new(manifest_path)?;
    let src_structs = crate_map.root_module.collect_structs_to_vec();
    let src_enums = crate_map.root_module.collect_enums_to_vec();
    let src_types = crate_map.root_module.collect_types_to_pool();
    let src_types = topo_resolve(src_types);

    // TODO: what is inside `src_types`,
    // TODO: what if directly use `src_enums` and `src_structs` inside `parser.parse`,
    let parser = Parser::new(TypeParser::new(src_structs, src_enums, src_types));
    parser.parse(
        manifest_path,
        rust_file_path,
        &source_rust_content,
        src_fns,
        block_index,
    )
}

struct Parser<'a> {
    type_parser: TypeParser<'a>,
}

impl<'a> Parser<'a> {
    pub fn new(type_parser: TypeParser<'a>) -> Self {
        Parser { type_parser }
    }
}

impl<'a> Parser<'a> {
    fn parse(
        mut self,
        manifest_path: &str,
        rust_file_path: &str,
        source_rust_content: &str,
        src_fns: Vec<ItemFn>,
        block_index: BlockIndex,
    ) -> ParserResult<IrFile> {
        let funcs = src_fns
            .iter()
            .map(|f| self.parse_function(f))
            .collect::<ParserResult<Vec<_>>>()?;
        let has_executor = source_rust_content.contains(HANDLER_NAME);
        // TODO: does the 2 contains fields of struct/enum? if fields are also struct/enum, should we add them?
        // TODO: what if also `consume` type_parser.types?
        let (struct_pool, enum_pool) = self.type_parser.consume(); // TODO: delete
        Ok(IrFile::new(
            manifest_path,
            rust_file_path,
            funcs,
            None,
            struct_pool,
            enum_pool,
            has_executor,
            block_index,
        ))
    }

    /// Attempts to parse the type from the return part of a function signature. There is a special
    /// case for top-level `Result` types.
    pub fn try_parse_fn_output_type(&mut self, ty: &syn::Type) -> Option<IrFuncOutput> {
        let ty = &self.type_parser.resolve_alias(ty).clone();

        if let Type::Path(type_path) = ty {
            match self.type_parser.convert_path_to_ir_type(type_path) {
                Ok(IrType::Unencodable(IrTypeUnencodable { segments, .. })) => {
                    match if cfg!(feature = "qualified_names") {
                        segments.splay()
                    } else {
                        // Emulate old behavior by discarding any name qualifiers
                        vec![segments.splay().pop().unwrap()]
                    }[..]
                    {
                        #[cfg(feature = "qualified_names")]
                        [("anyhow", None), ("Result", Some(ArgsRefs::Generic([args])))] => {
                            Some(IrFuncOutput::ResultType {
                                ok: args.clone(),
                                error: None,
                            })
                        }
                        [("Result", Some(ArgsRefs::Generic(args)))] => {
                            let ok = args.first().unwrap();

                            let is_anyhow = args.len() == 1
                                || args.iter().any(|x| match x {
                                    IrType::Unencodable(IrTypeUnencodable { string, .. }) => {
                                        string == "anyhow :: Error"
                                    }
                                    _ => false,
                                });
                            let error = if is_anyhow {
                                Some(IrType::Delegate(IrTypeDelegate::Anyhow))
                            } else {
                                args.last().cloned()
                            };

                            let error = if let Some(StructRef(mut struct_ref)) = error {
                                struct_ref.is_exception = true;
                                Some(StructRef(struct_ref))
                            } else if let Some(EnumRef(mut enum_ref)) = error {
                                enum_ref.is_exception = true;
                                Some(EnumRef(enum_ref))
                            } else {
                                error
                            };

                            Some(IrFuncOutput::ResultType {
                                ok: ok.clone(),
                                error,
                            })
                        }
                        _ => None, // unencodable types not implemented
                    }
                }
                Ok(result) => Some(IrFuncOutput::Type(result)),
                Err(..) => None,
            }
        } else {
            let ir_ty = self.type_parser.parse_type(ty);
            Some(IrFuncOutput::Type(ir_ty))
        }
    }

    /// Attempts to parse the type from an argument of a function signature. There is a special
    /// case for top-level `StreamSink` types.
    pub fn try_parse_fn_arg_type(&mut self, ty: &syn::Type) -> Option<IrFuncArg> {
        match ty {
            syn::Type::Path(syn::TypePath { path, .. }) => {
                let last_segment = path.segments.last().unwrap();
                if last_segment.ident == STREAM_SINK_IDENT {
                    match &last_segment.arguments {
                        syn::PathArguments::AngleBracketed(
                            syn::AngleBracketedGenericArguments { args, .. },
                        ) if args.len() == 1 => {
                            // Unwrap is safe here because args.len() == 1
                            match args.last().unwrap() {
                                syn::GenericArgument::Type(t) => {
                                    Some(IrFuncArg::StreamSinkType(self.type_parser.parse_type(t)))
                                }
                                _ => None,
                            }
                        }
                        _ => None,
                    }
                } else {
                    Some(IrFuncArg::Type(self.type_parser.parse_type(ty)))
                }
            }
            syn::Type::Array(_) => Some(IrFuncArg::Type(self.type_parser.parse_type(ty))),
            _ => None,
        }
    }

    fn parse_function(&mut self, func: &ItemFn) -> ParserResult<IrFunc> {
        debug!("parse_function function name: {:?}", func.sig.ident);

        let sig = &func.sig;
        let func_name = sig.ident.to_string();

        let mut inputs = Vec::new();
        let mut output = None;
        let mut mode: Option<IrFuncMode> = None;
        let mut fallible = true;

        for (i, sig_input) in sig.inputs.iter().enumerate() {
            if let FnArg::Typed(ref pat_type) = sig_input {
                let name = if let Pat::Ident(ref pat_ident) = *pat_type.pat {
                    format!("{}", pat_ident.ident)
                } else {
                    return Err(Error::UnexpectedPattern(
                        quote::quote!(#pat_type).to_string().into(),
                    ));
                };
                let arg_type = self.try_parse_fn_arg_type(&pat_type.ty).with_context(|| {
                    format!(
                        "Failed to parse function argument type `{}` in function `{}`",
                        type_to_string(&pat_type.ty),
                        func_name
                    )
                })?;
                match arg_type {
                    IrFuncArg::StreamSinkType(ty) => {
                        output = Some(ty);
                        mode = Some(IrFuncMode::Stream { argument_index: i });
                        fallible = match &sig.output {
                            ReturnType::Default => false,
                            ReturnType::Type(_, ty) => !matches!(
                                self.try_parse_fn_output_type(ty),
                                Some(IrFuncOutput::Type(_))
                            ),
                        }
                    }
                    IrFuncArg::Type(ty) => {
                        inputs.push(IrField {
                            name: IrIdent::new(name),
                            ty,
                            is_final: true,
                            comments: extract_comments(&pat_type.attrs),
                            default: DefaultValues::extract(&pat_type.attrs),
                            settings: IrFieldSettings::default(),
                        });
                    }
                }
            } else {
                return Err(Error::UnexpectedSigInput(
                    quote::quote!(#sig_input).to_string().into(),
                ));
            }
        }

<<<<<<< HEAD
        if output.is_none() {
            let result = match &sig.output {
                ReturnType::Type(_, ty) => {
                    let output_type = self.try_parse_fn_output_type(ty).with_context(|| {
                        format!(
                            "Failed to parse function output type `{}` in function `{}`",
                            type_to_string(ty),
                            func_name
                        )
                    })?;
                    match output_type {
                        IrFuncOutput::ResultType { ok: ty, error: err } => (ty, err),
                        IrFuncOutput::Type(ty) => {
                            fallible = false;
                            (ty, None)
                        }
=======
        let result = match &sig.output {
            ReturnType::Type(_, ty) => {
                let output_type = self.try_parse_fn_output_type(ty).with_context(|| {
                    format!(
                        "Failed to parse function output type `{}`",
                        type_to_string(ty)
                    )
                })?;
                match output_type {
                    IrFuncOutput::ResultType { ok: ty, error: err } => (ty, err),
                    IrFuncOutput::Type(ty) => {
                        fallible = false;
                        (ty, None)
>>>>>>> 6f3fa295
                    }
                }
            }
            ReturnType::Default => {
                fallible = false;
                (IrType::Primitive(IrTypePrimitive::Unit), None)
            }
        };

        if matches!(mode, Some(IrFuncMode::Stream { argument_index: _ }) if result.0 != IrType::Primitive(IrTypePrimitive::Unit))
        {
            return Err(Error::NoStreamSinkAndOutput(func_name.into()));
        }

        if output.is_none() {
            mode = Some(if let IrType::SyncReturn(_) = result.0 {
                IrFuncMode::Sync
            } else {
                IrFuncMode::Normal
            });
            output = Some(result.0);
        }

        Ok(IrFunc {
            name: func_name,
            inputs,
            output: output.context("Unsupported output")?,
            fallible,
            mode: mode.context("Missing mode")?,
            comments: extract_comments(&func.attrs),
            error_output: result.1,
        })
    }
}

fn extract_fns_from_file(file: &File) -> Vec<ItemFn> {
    let mut src_fns = Vec::new();

    for item in file.items.iter() {
        if let Item::Fn(ref item_fn) = item {
            if let Visibility::Public(_) = &item_fn.vis {
                src_fns.push(item_fn.clone());
            }
        }
    }

    src_fns
}

fn extract_methods_from_file(file: &File) -> ParserResult<Vec<ItemFn>> {
    let mut src_fns = Vec::new();

    for item in file.items.iter() {
        if let Item::Impl(ref item_impl) = item {
            for item in &item_impl.items {
                if let ImplItem::Fn(item_method) = item {
                    if let Visibility::Public(_) = &item_method.vis {
                        let f = item_method_to_function(item_impl, item_method);
                        if f.is_err() {
                            log::warn!(
                                "For `{:?}`, the item implementation is unsupported",
                                item_method
                            );
                            continue; // continue, don't break
                        }

                        src_fns.push(f.unwrap());
                    }
                }
            }
        }
    }

    Ok(src_fns.into_iter().flatten().collect())
}

// Converts an item implementation (something like fn(&self, ...)) into a function where `&self` is a named parameter to `&Self`
fn item_method_to_function(
    item_impl: &ItemImpl,
    item_method: &ImplItemFn,
) -> ParserResult<Option<ItemFn>> {
    if let Type::Path(p) = item_impl.self_ty.as_ref() {
        let struct_name = p.path.segments.first().unwrap().ident.to_string();
        let span = item_method.sig.ident.span();

        // get/check inputs for mutability first
        let mut is_mut = false;
        let inputs: Punctuated<FnArg, Comma> = item_method
            .sig
            .inputs
            .iter()
            .enumerate()
            .map(|(i, input)| -> ParserResult<_> {
                let mut segments = Punctuated::new();
                segments.push(PathSegment {
                    ident: Ident::new(struct_name.as_str(), span),
                    arguments: PathArguments::None,
                });
                if let FnArg::Receiver(Receiver { mutability, .. }) = input {
                    if i == 0 && mutability.is_some() {
                        is_mut = true;
                    }
                    Ok(FnArg::Typed(PatType {
                        attrs: vec![],
                        pat: Box::new(Pat::Ident(PatIdent {
                            attrs: vec![],
                            by_ref: Some(syn::token::Ref { span }),
                            mutability: *mutability,
                            ident: Ident::new("that", span),
                            subpat: None,
                        })),
                        colon_token: Colon { spans: [span] },
                        ty: Box::new(Type::Path(TypePath {
                            qself: None,
                            path: Path {
                                leading_colon: None,
                                segments,
                            },
                        })),
                    }))
                } else {
                    Ok(input.clone())
                }
            })
            .collect::<ParserResult<Punctuated<_, _>>>()?;

        if is_mut {
            log::warn!(
                "Mutable method detected: `{}::{}`, which won't be generated",
                struct_name,
                item_method.sig.ident
            );
            return Ok(None);
        }

        let is_static_method = {
            let Signature { inputs, .. } = &item_method.sig;
            {
                !matches!(inputs.first(), Some(FnArg::Receiver(..)))
            }
        };
        let method_name = if is_static_method {
            let self_type = {
                let ItemImpl { self_ty, .. } = item_impl;
                if let Type::Path(TypePath { qself: _, path }) = &**self_ty {
                    if let Some(PathSegment {
                        ident,
                        arguments: _,
                    }) = path.segments.first()
                    {
                        Some(ident.to_string())
                    } else {
                        None
                    }
                } else {
                    None
                }
            };
            Ident::new(
                &FunctionName::new(
                    &item_method.sig.ident.to_string(),
                    crate::utils::method::MethodInfo::Static {
                        struct_name: self_type.unwrap(),
                    },
                )
                .serialize(),
                span,
            )
        } else {
            Ident::new(
                &FunctionName::new(
                    &item_method.sig.ident.to_string(),
                    crate::utils::method::MethodInfo::NonStatic { struct_name },
                )
                .serialize(),
                span,
            )
        };

        Ok(Some(ItemFn {
            attrs: item_method.attrs.clone(),
            vis: item_method.vis.clone(),
            sig: Signature {
                constness: None,
                asyncness: None,
                unsafety: None,
                abi: None,
                fn_token: item_method.sig.fn_token,
                ident: method_name,
                generics: item_method.sig.generics.clone(),
                paren_token: item_method.sig.paren_token,
                inputs,
                variadic: None,
                output: item_method.sig.output.clone(),
            },
            block: Box::new(item_method.block.clone()),
        }))
    } else {
        Ok(None)
    }
}

fn extract_comments(attrs: &[Attribute]) -> Vec<IrComment> {
    attrs
        .iter()
        .filter_map(|attr| match &attr.meta {
            Meta::NameValue(MetaNameValue {
                path,
                value:
                    Expr::Lit(ExprLit {
                        lit: Lit::Str(lit), ..
                    }),
                ..
            }) if path.is_ident("doc") => Some(IrComment::from(lit.value().as_ref())),
            _ => None,
        })
        .collect()
}

pub mod frb_keyword {
    syn::custom_keyword!(mirror);
    syn::custom_keyword!(non_final);
    syn::custom_keyword!(dart_metadata);
    syn::custom_keyword!(import);
}

#[derive(Clone, Debug)]
pub struct NamedOption<K, V> {
    pub name: K,
    pub value: V,
}

impl<K: Parse + std::fmt::Debug, V: Parse> Parse for NamedOption<K, V> {
    fn parse(input: ParseStream<'_>) -> syn::Result<Self> {
        let name: K = input.parse()?;
        let _: Token![=] = input.parse()?;
        let value = input.parse()?;
        Ok(Self { name, value })
    }
}

#[derive(Clone, Debug)]
pub struct MirrorOption(Path);

impl Parse for MirrorOption {
    fn parse(input: ParseStream<'_>) -> syn::Result<Self> {
        let content;
        parenthesized!(content in input);
        let path: Path = content.parse()?;
        Ok(Self(path))
    }
}

#[derive(Clone, Debug)]
pub struct MetadataAnnotations(Vec<IrDartAnnotation>);

impl Parse for IrDartAnnotation {
    fn parse(input: ParseStream<'_>) -> syn::Result<Self> {
        let annotation: LitStr = input.parse()?;
        let library = if input.peek(frb_keyword::import) {
            let _ = input.parse::<frb_keyword::import>()?;
            let library: IrDartImport = input.parse()?;
            Some(library)
        } else {
            None
        };
        Ok(Self {
            content: annotation.value(),
            library,
        })
    }
}
impl Parse for MetadataAnnotations {
    fn parse(input: ParseStream<'_>) -> syn::Result<Self> {
        let content;
        parenthesized!(content in input);
        let annotations =
            Punctuated::<IrDartAnnotation, syn::Token![,]>::parse_terminated(&content)?
                .into_iter()
                .collect();
        Ok(Self(annotations))
    }
}

#[derive(Clone, Debug)]
pub struct DartImports(Vec<IrDartImport>);

impl Parse for IrDartImport {
    fn parse(input: ParseStream<'_>) -> syn::Result<Self> {
        let uri: LitStr = input.parse()?;
        let alias: Option<String> = if input.peek(token::As) {
            let _ = input.parse::<token::As>()?;
            let alias: Ident = input.parse()?;
            Some(alias.to_string())
        } else {
            None
        };
        Ok(Self {
            uri: uri.value(),
            alias,
        })
    }
}
impl Parse for DartImports {
    fn parse(input: ParseStream<'_>) -> syn::Result<Self> {
        let content;
        parenthesized!(content in input);
        let imports = Punctuated::<IrDartImport, syn::Token![,]>::parse_terminated(&content)?
            .into_iter()
            .collect();
        Ok(Self(imports))
    }
}

enum FrbOption {
    Mirror(MirrorOption),
    NonFinal,
    Metadata(NamedOption<frb_keyword::dart_metadata, MetadataAnnotations>),
    Default(DefaultValues),
}

impl Parse for FrbOption {
    fn parse(input: ParseStream<'_>) -> syn::Result<Self> {
        let lookahead = input.lookahead1();
        if lookahead.peek(frb_keyword::mirror) {
            input.parse().map(FrbOption::Mirror)
        } else if lookahead.peek(frb_keyword::non_final) {
            input
                .parse::<frb_keyword::non_final>()
                .map(|_| FrbOption::NonFinal)
        } else if lookahead.peek(frb_keyword::dart_metadata) {
            input.parse().map(FrbOption::Metadata)
        } else if lookahead.peek(Token![default]) {
            input.parse::<Token![default]>()?;
            input.parse::<Token![=]>()?;
            input.parse().map(FrbOption::Default)
        } else {
            Err(lookahead.error())
        }
    }
}
fn extract_metadata(attrs: &[Attribute]) -> Vec<IrDartAnnotation> {
    attrs
        .iter()
        .filter(|attr| attr.path().is_ident("frb"))
        .map(|attr| attr.parse_args::<FrbOption>())
        .flat_map(|frb_option| match frb_option {
            Ok(FrbOption::Metadata(NamedOption {
                name: _,
                value: MetadataAnnotations(annotations),
            })) => annotations,
            _ => vec![],
        })
        .collect()
}

crate::ir! {
pub enum DefaultValues {
    #[cfg_attr(feature = "serde", serde(serialize_with = "serialize_litstr"))]
    Str(syn::LitStr),
    #[cfg_attr(feature = "serde", serde(serialize_with = "serialize_litbool"))]
    Bool(syn::LitBool),
    #[cfg_attr(feature = "serde", serde(serialize_with = "serialize_litint"))]
    Int(syn::LitInt),
    #[cfg_attr(feature = "serde", serde(serialize_with = "serialize_litfloat"))]
    Float(syn::LitFloat),
    #[cfg_attr(feature = "serde", serde(serialize_with = "serialize_punctuated"))]
    Vec(Punctuated<DefaultValues, Token![,]>),
}
}

#[cfg(feature = "serde")]
use _serde::*;

#[cfg(feature = "serde")]
mod _serde {
    use serde::{Serialize, Serializer};
    use syn::{punctuated::Punctuated, Token};

    use super::DefaultValues;

    pub fn serialize_litstr<S: Serializer>(lit: &syn::LitStr, s: S) -> Result<S::Ok, S::Error> {
        lit.value().serialize(s)
    }
    pub fn serialize_litbool<S: Serializer>(lit: &syn::LitBool, s: S) -> Result<S::Ok, S::Error> {
        lit.value().serialize(s)
    }
    pub fn serialize_litint<S: Serializer>(lit: &syn::LitInt, s: S) -> Result<S::Ok, S::Error> {
        lit.base10_parse::<i64>().unwrap().serialize(s)
    }
    pub fn serialize_litfloat<S: Serializer>(lit: &syn::LitFloat, s: S) -> Result<S::Ok, S::Error> {
        lit.base10_parse::<f64>().unwrap().serialize(s)
    }
    pub fn serialize_punctuated<S: Serializer>(
        lit: &Punctuated<DefaultValues, Token![,]>,
        s: S,
    ) -> Result<S::Ok, S::Error> {
        lit.into_iter().collect::<Vec<_>>().serialize(s)
    }
}

impl DefaultValues {
    pub(crate) fn extract(attrs: &[Attribute]) -> Option<Self> {
        let defaults = attrs
            .iter()
            .filter(|attr| attr.path().is_ident("frb"))
            .map(|attr| attr.parse_args::<FrbOption>())
            .filter_map(|attr| {
                if let Ok(FrbOption::Default(default)) = attr {
                    Some(default)
                } else {
                    None
                }
            })
            .collect::<Vec<_>>();
        match &defaults[..] {
            [] => None,
            [single] => Some(single.clone()),
            [.., last] => {
                log::warn!("Only one `default = ..` attribute is expected; taking the last one");
                Some(last.clone())
            }
        }
    }
    pub(crate) fn to_dart(&self) -> Cow<str> {
        match self {
            Self::Bool(lit) => if lit.value { "true" } else { "false" }.into(),
            Self::Str(lit) => format!("r\"{}\"", lit.value()).into(),
            Self::Int(lit) => lit.base10_digits().into(),
            Self::Float(lit) => lit.base10_digits().into(),
            Self::Vec(lit) => format!(
                "const [{}]",
                lit.iter().map(Self::to_dart).collect::<Vec<_>>().join(",")
            )
            .into(),
        }
    }
}

impl Parse for DefaultValues {
    fn parse(input: ParseStream) -> syn::Result<Self> {
        let lh = input.lookahead1();
        if lh.peek(token::Bracket) {
            let inner;
            bracketed!(inner in input);
            Punctuated::parse_terminated(&inner).map(Self::Vec)
        } else if lh.peek(syn::LitStr) {
            input.parse().map(Self::Str)
        } else if lh.peek(syn::LitBool) {
            input.parse().map(Self::Bool)
        } else if lh.peek(syn::LitFloat) {
            input.parse().map(Self::Float)
        } else if lh.peek(syn::LitInt) {
            input.parse().map(Self::Int)
        } else {
            Err(lh.error())
        }
    }
}

/// syn -> string https://github.com/dtolnay/syn/issues/294
fn type_to_string(ty: &Type) -> String {
    quote!(#ty).to_string().replace(' ', "")
}

#[cfg(test)]
mod tests {
    use std::collections::HashMap;

    use syn::{parse_str, Type};

    use crate::parser::topo_resolve;

    #[test]
    fn test_topo_resolve_primary_type_with_nest() {
        let input = HashMap::from([
            ("id".to_string(), parse_str::<Type>("i32").unwrap()),
            ("UserId".to_string(), parse_str::<Type>("id").unwrap()),
        ]);
        let expect = HashMap::from([
            ("id".to_string(), parse_str::<Type>("i32").unwrap()),
            ("UserId".to_string(), parse_str::<Type>("i32").unwrap()),
        ]);
        let output = topo_resolve(input);
        assert_eq!(output, expect);
    }
    #[test]
    fn test_topo_resolve_primary_type() {
        let input = HashMap::from([("id".to_string(), parse_str::<Type>("i32").unwrap())]);
        let expect = HashMap::from([("id".to_string(), parse_str::<Type>("i32").unwrap())]);

        let output = topo_resolve(input);
        assert_eq!(output, expect);
    }
    #[test]
    fn test_topo_resolve3_unhandle_case() {
        let input = HashMap::from([("DartPostCObjectFnType".to_string(), parse_str::<Type>(r#"unsafe extern "C" fn(port_id: DartPort, message: *mut std::ffi::c_void) -> bool"#).unwrap())]);
        let expect = HashMap::from([("DartPostCObjectFnType".to_string(), parse_str::<Type>(r#"unsafe extern "C" fn(port_id: DartPort, message: *mut std::ffi::c_void) -> bool"#).unwrap())]);
        let output = topo_resolve(input);
        assert_eq!(output, expect);
    }
    #[test]
    fn test_topo_resolve_unhandle_case_with_nest() {
        let input = HashMap::from([
            ("DartPostCObjectFnType".to_string(), parse_str::<Type>(r#"unsafe extern "C" fn(port_id: DartPort, message: *mut std::ffi::c_void) -> bool"#).unwrap()),
            (
                "DartPostCObjectFnTypeAlias".to_string(),
                parse_str::<Type>("DartPostCObjectFnType").unwrap(),
            )
        ]);
        let expect = HashMap::from([
            ("DartPostCObjectFnType".to_string(), parse_str::<Type>(r#"unsafe extern "C" fn(port_id: DartPort, message: *mut std::ffi::c_void) -> bool"#).unwrap()),
            ("DartPostCObjectFnTypeAlias".to_string(), parse_str::<Type>(r#"unsafe extern "C" fn(port_id: DartPort, message: *mut std::ffi::c_void) -> bool"#).unwrap()),
            ]);
        let output = topo_resolve(input);
        assert_eq!(&output, &expect);
    }
}<|MERGE_RESOLUTION|>--- conflicted
+++ resolved
@@ -326,30 +326,13 @@
             }
         }
 
-<<<<<<< HEAD
-        if output.is_none() {
-            let result = match &sig.output {
-                ReturnType::Type(_, ty) => {
-                    let output_type = self.try_parse_fn_output_type(ty).with_context(|| {
-                        format!(
-                            "Failed to parse function output type `{}` in function `{}`",
-                            type_to_string(ty),
-                            func_name
-                        )
-                    })?;
-                    match output_type {
-                        IrFuncOutput::ResultType { ok: ty, error: err } => (ty, err),
-                        IrFuncOutput::Type(ty) => {
-                            fallible = false;
-                            (ty, None)
-                        }
-=======
         let result = match &sig.output {
             ReturnType::Type(_, ty) => {
                 let output_type = self.try_parse_fn_output_type(ty).with_context(|| {
                     format!(
-                        "Failed to parse function output type `{}`",
-                        type_to_string(ty)
+                        "Failed to parse function output type `{}` in function `{}`",
+                        type_to_string(ty),
+                        func_name
                     )
                 })?;
                 match output_type {
@@ -357,7 +340,6 @@
                     IrFuncOutput::Type(ty) => {
                         fallible = false;
                         (ty, None)
->>>>>>> 6f3fa295
                     }
                 }
             }
