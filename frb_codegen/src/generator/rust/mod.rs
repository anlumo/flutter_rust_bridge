mod ty;
mod ty_boxed;
mod ty_dart_opaque;
mod ty_delegate;
mod ty_dynamic;
mod ty_enum;
mod ty_general_list;
mod ty_optional;
mod ty_primitive;
mod ty_primitive_list;
mod ty_record;
mod ty_rust_opaque;
mod ty_struct;
mod ty_sync_return;

pub use ty::*;
pub use ty_boxed::*;
pub use ty_dart_opaque::*;
pub use ty_delegate::*;
pub use ty_dynamic::*;
pub use ty_enum::*;
pub use ty_general_list::*;
pub use ty_optional::*;
pub use ty_primitive::*;
pub use ty_primitive_list::*;
pub use ty_record::*;
pub use ty_rust_opaque::*;
pub use ty_struct::*;
pub use ty_sync_return::*;

use std::collections::HashSet;
use std::fmt::Display;

use crate::ir::IrType::*;
use crate::others::*;
use crate::target::Acc;
use crate::target::Target;
use crate::target::Target::*;
use crate::utils::method::FunctionName;
use crate::utils::misc::BlockIndex;
use crate::{ir::*, Opts};
use itertools::Itertools;

pub const HANDLER_NAME: &str = "FLUTTER_RUST_BRIDGE_HANDLER";

pub struct Output {
    pub code: Acc<String>,
    pub extern_func_names: Vec<String>,
    pub wasm_exports: Vec<IrFuncDisplay>,
}

impl Output {
    pub fn get_exclude_symbols(&self, all_symbols: &[String]) -> Vec<String> {
        all_symbols
            .iter()
            .filter(|s| !self.extern_func_names.contains(s))
            .map(|s| (*s).clone())
            .collect::<Vec<_>>()
    }
}

pub fn generate(ir_file: &IrFile, rust_wire_mod: &str, config: &Opts) -> Output {
    let mut generator = Generator::new(config);
    let code = generator.generate(ir_file, rust_wire_mod);

    Output {
        code,
        extern_func_names: generator.extern_func_collector.names,
        wasm_exports: generator.extern_func_collector.wasm_exports,
    }
}

struct Generator<'a> {
    extern_func_collector: ExternFuncCollector,
    config: &'a Opts,
}

impl<'a> Generator<'a> {
    fn new(config: &'a Opts) -> Self {
        Self {
            extern_func_collector: ExternFuncCollector::new(),
            config,
        }
    }

    fn generate(&mut self, ir_file: &IrFile, rust_wire_mod: &str) -> Acc<String> {
        let mut lines = Acc::<Vec<_>>::default();

        let distinct_input_types = ir_file.distinct_types(true, false);
        let distinct_output_types = ir_file.distinct_types(false, true);

        lines.push(r#"#![allow(non_camel_case_types, unused, clippy::redundant_closure, clippy::useless_conversion, clippy::unit_arg, clippy::double_parens, non_snake_case, clippy::too_many_arguments)]"#.to_string());
        lines.push(code_header());

        lines.push(String::new());
        lines.push(format!("use crate::{rust_wire_mod}::*;"));
        lines.push("use flutter_rust_bridge::*;".to_owned());
        lines.push("use core::panic::UnwindSafe;".to_owned());
        lines.push("use std::sync::Arc;".to_owned());
        lines.push("use std::ffi::c_void;".to_owned());
        lines.push("use flutter_rust_bridge::rust2dart::IntoIntoDart;".to_owned());
        lines.push(String::new());

        lines.push(self.section_header_comment("imports"));
        lines.extend(self.generate_imports(
            ir_file,
            rust_wire_mod,
            &distinct_input_types,
            &distinct_output_types,
        ));
        lines.push(String::new());

        lines.push_all(self.section_header_comment("wire functions"));
        lines += ir_file
            .funcs
            .iter()
            .map(|f| self.generate_wire_func(f, ir_file))
            .collect();

        lines.push(self.section_header_comment("wrapper structs"));
        lines.extend(
            distinct_output_types
                .iter()
                .filter_map(|ty| self.generate_wrapper_struct(ty, ir_file)),
        );
        lines.push(self.section_header_comment("static checks"));
        let static_checks: Vec<_> = distinct_output_types
            .iter()
            .filter_map(|ty| self.generate_static_checks(ty, ir_file))
            .collect();
        if !static_checks.is_empty() {
            lines.push("const _: fn() = || {".to_owned());
            lines.extend(static_checks);
            lines.push("};".to_owned());
        }

        lines.push_all(self.section_header_comment("allocate functions"));
        lines += distinct_input_types
            .iter()
            .map(|f| self.generate_allocate_funcs(f, ir_file))
            .collect();

        lines.push_all(self.section_header_comment("related functions"));
        lines += distinct_output_types
            .iter()
            .map(|f| self.generate_related_funcs(f, ir_file))
            .collect();

        lines.push_all(self.section_header_comment("impl Wire2Api"));
        lines.push(self.generate_wire2api_misc().to_string());
        lines += distinct_input_types
            .iter()
            .map(|ty| self.generate_wire2api_func(ty, ir_file))
            .collect();

        lines.push(self.section_header_comment("impl IntoDart"));
        lines.extend(
            distinct_output_types
                .iter()
                .map(|ty| self.generate_impl_intodart(ty, ir_file)),
        );

        lines.push(self.section_header_comment("executor"));
        lines.push(self.generate_executor(ir_file));

        self.generate_io_part(&mut lines, &distinct_input_types, ir_file);
        self.generate_wasm_part(&mut lines, &distinct_input_types, ir_file);

        lines.join("\n")
    }

    fn generate_io_part(
        &mut self,
        lines: &mut Acc<Vec<String>>,
        distinct_input_types: &[IrType],
        ir_file: &IrFile,
    ) {
        lines.io.push(self.section_header_comment("wire structs"));
        lines.io.extend(
            distinct_input_types
                .iter()
                .map(|ty| self.generate_wire_struct(ty, ir_file)),
        );
        lines.io.extend(
            distinct_input_types
                .iter()
                .map(|ty| TypeRustGenerator::new(ty.clone(), ir_file, self.config).structs()),
        );
        (lines.io).push(self.section_header_comment("impl NewWithNullPtr"));
        (lines.io).push(self.generate_new_with_nullptr_misc().to_string());
        lines.io.extend(
            distinct_input_types
                .iter()
                .map(|ty| self.generate_new_with_nullptr_func(ty, ir_file)),
        );
        if self.config.block_index == BlockIndex::PRIMARY {
            (lines.io).push(self.section_header_comment("sync execution mode utility"));
            lines.io.push(self.generate_sync_execution_mode_utility());
        }
    }

    fn generate_wasm_part(
        &mut self,
        lines: &mut Acc<Vec<String>>,
        distinct_input_types: &[IrType],
        ir_file: &IrFile,
    ) {
        (lines.wasm).push(self.section_header_comment("impl Wire2Api for JsValue"));
        lines.wasm.extend(
            distinct_input_types
                .iter()
                .filter_map(|ty| self.generate_wasm2api_func(ty, ir_file)),
        );
    }

    fn section_header_comment(&self, section_name: &str) -> String {
        format!("// Section: {section_name}\n")
    }

    fn generate_imports(
        &self,
        ir_file: &IrFile,
        rust_wire_mod: &str,
        distinct_input_types: &[IrType],
        distinct_output_types: &[IrType],
    ) -> impl Iterator<Item = String> {
        let input_type_imports = distinct_input_types
            .iter()
            .map(|api_type| generate_import(api_type, ir_file, self.config));
        let output_type_imports = distinct_output_types
            .iter()
            .map(|api_type| generate_import(api_type, ir_file, self.config));

        input_type_imports
            .chain(output_type_imports)
            // Filter out `None` and unwrap
            .flatten()
            // Don't include imports from the API file
            .filter(|import| !import.starts_with(&format!("use crate::{rust_wire_mod}::")))
            // de-duplicate
            .collect::<HashSet<String>>()
            .into_iter()
    }

    fn generate_executor(&mut self, ir_file: &IrFile) -> String {
        if ir_file.has_executor {
            "/* nothing since executor detected */".to_string()
        } else {
            format!(
                "support::lazy_static! {{
                    pub static ref {HANDLER_NAME}: support::DefaultHandler = Default::default();
                }}"
            )
        }
    }

    fn generate_sync_execution_mode_utility(&mut self) -> String {
        self.extern_func_collector.generate(
            "free_WireSyncReturn",
            [("ptr: support::WireSyncReturn", "")],
            None,
            "unsafe { let _ = support::box_from_leak_ptr(ptr); };",
            Io,
        )
    }

    fn generate_wire_func(&mut self, func: &IrFunc, ir_file: &IrFile) -> Acc<String> {
        let f = FunctionName::deserialize(&func.name);
        let struct_name = f.struct_name();
        let mut params = if func.mode.has_port_argument() {
            Acc {
                io: vec!["port_: i64".to_owned()],
                wasm: vec!["port_: MessagePort".to_owned()],
                common: vec!["port_: MessagePort".to_owned()],
            }
        } else {
            Acc::default()
        };
        params += (func.inputs)
            .iter()
            .map(|field| {
                let name = field.name.rust_style();
                Acc::new(|target| match target {
                    Common => format!(
                        "{}: impl Wire2Api<{}> + UnwindSafe",
                        name,
                        field.ty.rust_api_type()
                    ),
                    Io | Wasm => format!(
                        "{}: {}{}",
                        name,
                        field.ty.rust_wire_modifier(target),
                        field.ty.rust_wire_type(target)
                    ),
                })
            })
            .collect();

        let mut inner_func_params = [
            vec![],
            func.inputs
                .iter()
                .map(|field| format!("api_{}", field.name.rust_style()))
                .collect::<Vec<_>>(),
        ]
        .concat();
        if let IrFuncMode::Stream { argument_index } = func.mode {
            inner_func_params.insert(
                argument_index,
                format!(
                    "task_callback.stream_sink::<_,{}>()",
                    func.output.intodart_type(ir_file)
                ),
            );
        }
        let wrap_info_obj = format!(
            "WrapInfo{{ debug_name: \"{}\", port: {}, mode: FfiCallMode::{} }}",
            func.name,
            if func.mode.has_port_argument() {
                "Some(port_)"
            } else {
                "None"
            },
            func.mode.ffi_call_mode(),
        );

        let code_wire2api = func
            .inputs
            .iter()
            .map(|field| format!("let api_{0} = {0}.wire2api();", field.name.rust_style()))
            .collect::<Vec<_>>()
            .join("");

        let code_call_inner_func = if f.is_non_static_method() || f.is_static_method() {
            let method_name = if f.is_non_static_method() {
                inner_func_params[0] = format!("&{}", inner_func_params[0]);
                FunctionName::deserialize(&func.name).method_name()
            } else if f.is_static_method() {
                FunctionName::deserialize(&func.name)
                    .static_method_name()
                    .unwrap()
            } else {
                panic!("{} is not a method, nor a static method.", func.name)
            };
            format!(
                r"{}::{}({})",
                struct_name.unwrap(),
                method_name,
                inner_func_params.join(", ")
            )
        } else {
            format!("{}({})", func.name, inner_func_params.join(", "))
        };
        let code_call_inner_func_result = if func.fallible {
            code_call_inner_func
        } else {
<<<<<<< HEAD
            format!("Result::<_,()>::Ok({})", code_call_inner_func)
=======
            format!("Ok({code_call_inner_func})")
>>>>>>> 4dd307e3
        };

        let (handler_func_name, return_type, code_closure) = match func.mode {
            IrFuncMode::Sync => (
                String::from("wrap_sync"),
                Some("support::WireSyncReturn"),
                format!(
                    "{code_wire2api}
                    {code_call_inner_func_result}"
                ),
            ),
            IrFuncMode::Normal | IrFuncMode::Stream { .. } => {
                let output = if matches!(func.mode, IrFuncMode::Stream { .. }) {
                    String::from("()")
                } else {
                    func.output.intodart_type(ir_file)
                };
                (
                    format!("wrap::<_,_,_,{output}>"),
                    None,
                    format!("{code_wire2api} move |task_callback| {code_call_inner_func_result}"),
                )
            }
        };

        let body = format!(
            "{HANDLER_NAME}.{handler_func_name}({wrap_info_obj}, move || {{ {code_closure} }})"
        );
        let redirect_body = format!(
            "{}_impl({})",
            func.wire_func_name(),
            (func.mode.has_port_argument().then_some("port_"))
                .into_iter()
                .chain(func.inputs.iter().map(|arg| arg.name.rust_style()))
                .collect::<Vec<_>>()
                .join(","),
        );
        Acc::new(|target| match target {
            Io | Wasm => self.extern_func_collector.generate(
                &func.wire_func_name(),
                if target.is_wasm() {
                    &params.wasm[..]
                } else {
                    &params.io[..]
                }
                .iter()
                .map(|item| (item, ""))
                .collect::<Vec<_>>(),
                return_type,
                &redirect_body,
                target,
            ),
            Common => format!(
                "fn {}_impl({}) {} {{ {} }}",
                func.wire_func_name(),
                params.common.join(","),
                return_type.map(|t| format!("-> {t}")).unwrap_or_default(),
                body,
            ),
        })
    }

    fn generate_wire_struct(&mut self, ty: &IrType, ir_file: &IrFile) -> String {
        if let Some(fields) =
            TypeRustGenerator::new(ty.clone(), ir_file, self.config).wire_struct_fields()
        {
            format!(
                r###"
                #[repr(C)]
                #[derive(Clone)]
                pub struct {} {{
                    {}
                }}
                "###,
                ty.rust_wire_type(Target::Io),
                fields.join(",\n"),
            )
        } else {
            "".to_string()
        }
    }

    fn generate_allocate_funcs(&mut self, ty: &IrType, ir_file: &IrFile) -> Acc<String> {
        TypeRustGenerator::new(ty.clone(), ir_file, self.config)
            .allocate_funcs(&mut self.extern_func_collector, self.config.block_index)
            .map(|func, _| func.unwrap_or_default())
    }

    fn generate_related_funcs(&mut self, ty: &IrType, ir_file: &IrFile) -> Acc<String> {
        TypeRustGenerator::new(ty.clone(), ir_file, self.config)
            .related_funcs(&mut self.extern_func_collector, self.config.block_index)
            .map(|func, _| func.unwrap_or_default())
    }

    fn generate_wire2api_misc(&self) -> &'static str {
        r#"pub trait Wire2Api<T> {
            fn wire2api(self) -> T;
        }

        impl<T, S> Wire2Api<Option<T>> for *mut S
        where
            *mut S: Wire2Api<T>
        {
            fn wire2api(self) -> Option<T> {
                (!self.is_null()).then(|| self.wire2api())
            }
        }"#
    }

    fn generate_wire2api_func(&mut self, ty: &IrType, ir_file: &IrFile) -> Acc<String> {
        TypeRustGenerator::new(ty.clone(), ir_file, self.config)
            .wire2api_body()
            .map(|body, target| {
                body.map(|body| {
                    format!(
                        "impl Wire2Api<{api}> for {}{} {{
                            fn wire2api(self) -> {api} {{
                                {}
                            }}
                        }}",
                        ty.rust_wire_modifier(target),
                        ty.rust_wire_type(target),
                        body,
                        api = ty.rust_api_type(),
                    )
                })
                .unwrap_or_default()
            })
    }

    fn generate_static_checks(&mut self, ty: &IrType, ir_file: &IrFile) -> Option<String> {
        TypeRustGenerator::new(ty.clone(), ir_file, self.config).static_checks()
    }

    fn generate_wrapper_struct(&mut self, ty: &IrType, ir_file: &IrFile) -> Option<String> {
        // the generated wrapper structs need to be public for the StreamSinkTrait impl to work
        match ty {
            IrType::StructRef(_)
            | IrType::EnumRef(_)
            | IrType::Delegate(IrTypeDelegate::PrimitiveEnum { .. }) => {
                TypeRustGenerator::new(ty.clone(), ir_file, self.config)
                    .wrapper_struct()
                    .map(|wrapper| {
                        format!(
                            r###"
                            #[derive(Clone)]
                            pub struct {}({});
                            "###,
                            wrapper,
                            ty.rust_api_type(),
                        )
                    })
            }
            _ => None,
        }
    }

    fn generate_new_with_nullptr_misc(&self) -> &'static str {
        "pub trait NewWithNullPtr {
            fn new_with_null_ptr() -> Self;
        }

        impl<T> NewWithNullPtr for *mut T {
            fn new_with_null_ptr() -> Self {
                std::ptr::null_mut()
            }
        }
        "
    }

    fn generate_new_with_nullptr_func(&mut self, ty: &IrType, ir_file: &IrFile) -> String {
        TypeRustGenerator::new(ty.clone(), ir_file, self.config)
            .new_with_nullptr(&mut self.extern_func_collector)
    }

    fn generate_impl_intodart(&mut self, ty: &IrType, ir_file: &IrFile) -> String {
        TypeRustGenerator::new(ty.clone(), ir_file, self.config).impl_intodart()
    }

    fn generate_wasm2api_func(&self, ty: &IrType, ir_file: &IrFile) -> Option<String> {
        TypeRustGenerator::new(ty.clone(), ir_file, self.config)
            .wire2api_jsvalue()
            .map(|body| {
                format!(
                    "impl Wire2Api<{api}> for JsValue {{
                        fn wire2api(self) -> {api} {{
                            {}
                        }}
                    }}",
                    body,
                    api = ty.rust_api_type()
                )
            })
    }
}

pub fn generate_import(api_type: &IrType, ir_file: &IrFile, config: &Opts) -> Option<String> {
    TypeRustGenerator::new(api_type.clone(), ir_file, config).imports()
}

pub fn generate_list_allocate_func(
    collector: &mut ExternFuncCollector,
    safe_ident: &str,
    list: &impl IrTypeTrait,
    inner: &IrType,
    block_index: BlockIndex,
) -> String {
    // let wasm = false;
    collector.generate(
        &format!("new_{safe_ident}_{block_index}"),
        [("len: i32", "int")],
        Some(
            &[
                list.rust_wire_modifier(Target::Io).as_str(),
                list.rust_wire_type(Target::Io).as_str(),
            ]
            .concat(),
        ),
        &format!(
            "let wrap = {} {{ ptr: support::new_leak_vec_ptr({}, len), len }};
                support::new_leak_box_ptr(wrap)",
            list.rust_wire_type(Target::Io),
            if inner.is_primitive() {
                // A primitive enum list can use a default value since
                // `<i32>::new_with_null_ptr()` isn't implemented.
                "Default::default()".to_string()
            } else {
                format!(
                    "<{}{}>::new_with_null_ptr()",
                    inner.rust_ptr_modifier(),
                    inner.rust_wire_type(Target::Io)
                )
            }
        ),
        Io,
    )
}

pub const NO_PARAMS: Option<(&str, &str)> = None;

pub struct ExternFuncCollector {
    names: Vec<String>,
    wasm_exports: Vec<IrFuncDisplay>,
}

impl ExternFuncCollector {
    fn new() -> Self {
        ExternFuncCollector {
            names: Default::default(),
            wasm_exports: vec![],
        }
    }

    /// Functions starting with "wire_" are assumed to be from the original set of IrFuncs
    /// and not re-exported to WASM.
    fn generate(
        &mut self,
        func_name: &str,
        params: impl IntoIterator<Item = (impl Display, impl Display)>,
        return_type: Option<&str>,
        body: &str,
        target: Target,
    ) -> String {
        let params = params.into_iter().collect::<Vec<_>>();
        if matches!(target, Io) {
            self.names.push(func_name.to_string());
        } else if target.is_wasm() && !func_name.starts_with("wire_") {
            self.wasm_exports.push(IrFuncDisplay {
                name: func_name.to_owned(),
                inputs: params
                    .iter()
                    .map(|(verbatim, dart)| {
                        let verbatim = format!("{verbatim}");
                        let (key, _) = verbatim.split_once(':').expect("Missing middle colon");
                        IrParam {
                            name: key.to_owned(),
                            ty: format!("{dart}"),
                        }
                    })
                    .collect(),
                output: return_type.map(String::from).unwrap_or_default(),
                has_port_argument: false,
            })
        }

        format!(
            r#"
                {attr}
                pub {call_conv} fn {}({}) {} {{
                    {}
                }}
            "#,
            func_name,
            params.into_iter().map(|param| param.0).join(","),
            return_type.map_or("".to_string(), |r| format!("-> {r}")),
            body,
            attr = target.extern_func_attr(),
            call_conv = target.call_convention(),
        )
    }
}

pub fn get_into_into_dart(name: impl Display, wrapper_name: Option<impl Display>) -> String {
    match wrapper_name {
        None => {
            // case for types without mirror_ wrapper
            format!(
                "impl rust2dart::IntoIntoDart<{name}> for {name} {{
                fn into_into_dart(self) -> Self {{
                    self
                }}
            }}"
            )
        }
        Some(wrapper) => {
            // case for type with mirror_ wrapper
            format!(
                "impl rust2dart::IntoIntoDart<{wrapper}> for {name} {{
                fn into_into_dart(self) -> {wrapper} {{
                    {wrapper}(self)
                }}
            }}"
            )
        }
    }
}<|MERGE_RESOLUTION|>--- conflicted
+++ resolved
@@ -354,11 +354,7 @@
         let code_call_inner_func_result = if func.fallible {
             code_call_inner_func
         } else {
-<<<<<<< HEAD
-            format!("Result::<_,()>::Ok({})", code_call_inner_func)
-=======
-            format!("Ok({code_call_inner_func})")
->>>>>>> 4dd307e3
+            format!("Result::<_,()>::Ok({code_call_inner_func})", code_call_inner_func)
         };
 
         let (handler_func_name, return_type, code_closure) = match func.mode {
