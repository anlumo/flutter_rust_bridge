--- conflicted
+++ resolved
@@ -7,7 +7,6 @@
 type_dart_generator_struct!(TypeDelegateGenerator, IrTypeDelegate);
 
 impl TypeDartGeneratorTrait for TypeDelegateGenerator<'_> {
-<<<<<<< HEAD
     fn api2wire_body(&self) -> Acc<Option<String>> {
         match self.ir {
             IrTypeDelegate::String => Acc {
@@ -15,14 +14,6 @@
                 wasm: Some("return raw;".into()),
                 ..Default::default()
             },
-            IrTypeDelegate::SyncReturnVecU8 => "/*unsupported*/".into(),
-=======
-    fn api2wire_body(&self, block_index: BlockIndex) -> Option<String> {
-        Some(match self.ir {
-            IrTypeDelegate::String => {
-                "return _api2wire_uint_8_list(utf8.encoder.convert(raw));".to_string()
-            }
->>>>>>> 7bfbb39b
             IrTypeDelegate::ZeroCopyBufferVecPrimitive(_) => {
                 // In this case, even though the body is the same, their types are different
                 // and must be split.
@@ -52,7 +43,6 @@
 
     fn wire2api_body(&self) -> String {
         match &self.ir {
-<<<<<<< HEAD
             IrTypeDelegate::ZeroCopyBufferVecPrimitive(
                 IrTypePrimitive::I64 | IrTypePrimitive::U64,
             ) => {
@@ -61,12 +51,7 @@
                     self.ir.get_delegate().safe_ident()
                 )
             }
-            IrTypeDelegate::String
-            | IrTypeDelegate::SyncReturnVecU8
-            | IrTypeDelegate::ZeroCopyBufferVecPrimitive(_) => {
-=======
             IrTypeDelegate::String | IrTypeDelegate::ZeroCopyBufferVecPrimitive(_) => {
->>>>>>> 7bfbb39b
                 gen_wire2api_simple_type_cast(&self.ir.dart_api_type())
             }
             IrTypeDelegate::StringList => {
