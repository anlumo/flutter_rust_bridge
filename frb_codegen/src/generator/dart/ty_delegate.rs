--- conflicted
+++ resolved
@@ -83,27 +83,17 @@
             IrTypeDelegate::Uuid => {
                 Acc::distribute(Some("return api2wire_uint_8_list(raw.toBytes());".into()))
             }
-<<<<<<< HEAD
-            IrTypeDelegate::Backtrace => unimplemented!(),
-            IrTypeDelegate::Anyhow => unimplemented!(),
-        })
-=======
             #[cfg(feature = "uuid")]
             IrTypeDelegate::Uuids => Acc::distribute(Some(
                 "return api2wire_uint_8_list(api2wireConcatenateBytes(raw));".into(),
             )),
+            IrTypeDelegate::Backtrace => unimplemented!(),
+            IrTypeDelegate::Anyhow => unimplemented!(),
         }
->>>>>>> 4dd307e3
     }
 
     fn wire2api_body(&self) -> String {
         match &self.ir {
-<<<<<<< HEAD
-            IrTypeDelegate::String
-            | IrTypeDelegate::Backtrace
-            | IrTypeDelegate::SyncReturnVecU8
-            | IrTypeDelegate::ZeroCopyBufferVecPrimitive(_) => {
-=======
             IrTypeDelegate::Array(array) => match array {
                 IrTypeDelegateArray::GeneralArray { general, .. } => format!(
                     r"return {}((raw as List<dynamic>).map(_wire2api_{}).toList());",
@@ -125,8 +115,10 @@
                     self.ir.get_delegate().safe_ident()
                 )
             }
-            IrTypeDelegate::String | IrTypeDelegate::ZeroCopyBufferVecPrimitive(_) => {
->>>>>>> 4dd307e3
+            IrTypeDelegate::String
+            | IrTypeDelegate::Backtrace
+            | IrTypeDelegate::SyncReturnVecU8
+            | IrTypeDelegate::ZeroCopyBufferVecPrimitive(_) => {
                 gen_wire2api_simple_type_cast(&self.ir.dart_api_type())
             }
             IrTypeDelegate::StringList => {
@@ -153,9 +145,6 @@
                     ir.safe_ident()
                 )
             }
-<<<<<<< HEAD
-            IrTypeDelegate::Anyhow => "return FrbAnyhowException(raw as String);".to_string(),
-=======
             #[cfg(feature = "uuid")]
             IrTypeDelegate::Uuid => {
                 "return UuidValue.fromByteList(_wire2api_uint_8_list(raw));".to_owned()
@@ -165,7 +154,7 @@
             final bytes = _wire2api_uint_8_list(raw);
             return wire2apiUuids(bytes);"
                 .to_owned(),
->>>>>>> 4dd307e3
+            IrTypeDelegate::Anyhow => "return FrbAnyhowException(raw as String);".to_string(),
         }
     }
 
