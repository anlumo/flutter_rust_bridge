--- conflicted
+++ resolved
@@ -130,25 +130,25 @@
         format!("_wire2api_{}", func.output.safe_ident())
     };
 
-<<<<<<< HEAD
+    let mut parse_error_data = if let Some(error_output) = &func.error_output {
+        format!("_wire2api_{}", error_output.safe_ident())
+    } else {
+        "null".to_string()
+    };
+
     match ir_file.share_mode {
         crate::utils::misc::ShareMode::Unique => {
             if ir_file.is_type_shared_by_safe_ident(&func.output) == ShareMode::Shared {
                 parse_success_data =
-                    parse_success_data.replace("_wire2api_", "_sharedImpl.wire2api_")
+                    parse_success_data.replace("_wire2api_", "_sharedImpl.wire2api_");
+                parse_error_data = parse_error_data.replace("_wire2api_", "_sharedImpl.wire2api_");
             }
         }
         crate::utils::misc::ShareMode::Shared => {
-            parse_success_data = parse_success_data.replace("_wire2api_", "wire2api_")
+            parse_success_data = parse_success_data.replace("_wire2api_", "wire2api_");
+            parse_error_data = parse_error_data.replace("_wire2api_", "wire2api_");
         }
     }
-=======
-    let parse_error_data = if let Some(error_output) = &func.error_output {
-        format!("_wire2api_{}", error_output.safe_ident())
-    } else {
-        "null".to_string()
-    };
->>>>>>> 6154e007
 
     let is_sync = matches!(func.mode, IrFuncMode::Sync);
     let implementation = format!(
