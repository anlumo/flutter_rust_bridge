mod func;
mod ty;
mod ty_boxed;
mod ty_delegate;
mod ty_enum;
mod ty_general_list;
mod ty_optional;
mod ty_primitive;
mod ty_primitive_list;
mod ty_struct;
mod ty_sync_return;
mod wasm;

use func::*;
use std::borrow::Cow;
use std::collections::HashSet;
use std::ffi::OsStr;
use std::path::Path;
use wasm::*;

use itertools::Itertools;
pub use ty::*;
pub use ty_boxed::*;
pub use ty_delegate::*;
pub use ty_enum::*;
pub use ty_general_list::*;
pub use ty_optional::*;
pub use ty_primitive::*;
pub use ty_primitive_list::*;
pub use ty_struct::*;
pub use ty_sync_return::*;

use convert_case::{Case, Casing};
use log::debug;

use crate::ir::IrType::*;
use crate::method_utils::{FunctionName, MethodNamingUtil};
use crate::others::*;
use crate::target::Target::*;
use crate::target::{Acc, Target};
use crate::{ir::*, Opts};

pub struct Output {
    pub file_prelude: DartBasicCode,
    pub decl_code: DartBasicCode,
    pub impl_code: Acc<DartBasicCode>,
    pub needs_freezed: bool,
}

pub fn generate(ir_file: &IrFile, config: &Opts, wasm_funcs: &[IrFuncDisplay]) -> Output {
    let dart_api_class_name = &config.dart_api_class_name();
    let dart_output_file_root = config.dart_output_root().expect("Internal error");
    let spec = DartApiSpec::from(ir_file, config, wasm_funcs);
    let DartApiSpec {
        dart_funcs,
        dart_structs,
        ..
    } = &spec;
    let needs_freezed = spec.needs_freezed;
    let common_header = generate_common_header();

    let decl_code = generate_dart_declaration_code(
        &common_header,
        generate_freezed_header(dart_output_file_root, needs_freezed),
        generate_import_header(get_dart_imports(ir_file)),
        generate_dart_declaration_body(dart_api_class_name, dart_funcs, dart_structs),
    );

    let impl_code = generate_dart_implementation_code(
        &common_header,
        generate_dart_implementation_body(&spec, config),
    );

    let file_prelude = generate_file_prelude();

    Output {
        file_prelude,
        decl_code,
        impl_code,
        needs_freezed,
    }
}

struct DartApiSpec {
    dart_funcs: Vec<GeneratedApiFunc>,
    dart_structs: Vec<String>,
    dart_api2wire_funcs: Acc<String>,
    dart_api_fill_to_wire_funcs: Vec<String>,
    dart_wire2api_funcs: Vec<String>,
    dart_wasm_funcs: Vec<String>,
    dart_wasm_module: Option<String>,
    needs_freezed: bool,
}

impl DartApiSpec {
    fn from(ir_file: &IrFile, config: &Opts, extra_funcs: &[IrFuncDisplay]) -> Self {
        let dart_api_class_name = config.dart_api_class_name();
        let dart_wire_class_name = config.dart_wire_class_name();
        let distinct_types = ir_file.distinct_types(true, true);
        let distinct_input_types = ir_file.distinct_types(true, false);
        let distinct_output_types = ir_file.distinct_types(false, true);
        debug!("distinct_input_types={:?}", distinct_input_types);
        debug!("distinct_output_types={:?}", distinct_output_types);

        let dart_structs = distinct_types
            .iter()
            .map(|ty| {
                TypeDartGenerator::new(
                    ty.clone(),
                    ir_file,
                    // Some(dart_api_class_name.to_string()),
                    config,
                )
                .structs()
            })
            .collect::<Vec<_>>();
        let dart_api2wire_funcs = distinct_input_types
            .iter()
            .map(|ty| generate_api2wire_func(ty, ir_file, config))
            .collect::<Acc<_>>()
            .join("\n");
        let dart_funcs = ir_file
            .funcs
            .iter()
            .map(|f| generate_api_func(f, ir_file, &dart_api2wire_funcs.common))
            .collect::<Vec<_>>();
        let dart_api_fill_to_wire_funcs = distinct_input_types
            .iter()
            .map(|ty| generate_api_fill_to_wire_func(ty, ir_file, config))
            .collect::<Vec<_>>();
        let dart_wire2api_funcs = distinct_output_types
            .iter()
            .map(|ty| generate_wire2api_func(ty, ir_file, &dart_api_class_name, config))
            .collect::<Vec<_>>();

        let ir_wasm_func_exports = config.wasm_enabled.then(|| {
            ir_file
                .funcs
                .iter()
                .map(|fun| IrFuncDisplay::from_ir(fun, Target::Wasm))
                .chain(extra_funcs.iter().cloned())
                .collect::<Vec<_>>()
        });
        let dart_wasm_funcs = if let Some(exports) = &ir_wasm_func_exports {
            exports.iter().map(generate_wasm_wire_func_decl).collect()
        } else {
            Default::default()
        };
        let dart_wasm_module = (ir_wasm_func_exports.as_ref()).map(|exports| {
            generate_wasm_wire(exports, &dart_wire_class_name, &config.dart_wasm_module())
        });

        let needs_freezed = distinct_types.iter().any(|ty| match ty {
            EnumRef(_) => true,
            StructRef(st) => st.freezed,
            _ => false,
        });

        DartApiSpec {
            dart_funcs,
            dart_structs,
            dart_api2wire_funcs,
            dart_api_fill_to_wire_funcs,
            dart_wire2api_funcs,
            dart_wasm_funcs,
            dart_wasm_module,
            needs_freezed,
        }
    }
}

fn generate_freezed_header(dart_output_file_root: &str, needs_freezed: bool) -> DartBasicCode {
    if needs_freezed {
        DartBasicCode {
            import: "import 'package:freezed_annotation/freezed_annotation.dart' hide protected;"
                .to_string(),
            part: format!("part '{}.freezed.dart';", dart_output_file_root),
            body: "".to_string(),
        }
    } else {
        DartBasicCode::default()
    }
}

fn generate_import_header(imports: HashSet<&IrDartImport>) -> DartBasicCode {
    if !imports.is_empty() {
        DartBasicCode {
            import: imports
                .iter()
                .map(|it| match &it.alias {
                    Some(alias) => format!("import '{}' as {};", it.uri, alias),
                    _ => format!("import '{}';", it.uri),
                })
                .collect::<Vec<_>>()
                .join("\n"),
            part: "".to_string(),
            body: "".to_string(),
        }
    } else {
        DartBasicCode::default()
    }
}

fn generate_common_header() -> DartBasicCode {
    DartBasicCode {
        import: "import 'dart:convert';
            import 'dart:async';
            import 'package:flutter_rust_bridge/flutter_rust_bridge.dart';"
            .to_string(),
        part: "".to_string(),
        body: "".to_string(),
    }
}

fn get_dart_imports(ir_file: &IrFile) -> HashSet<&IrDartImport> {
    ir_file
        .struct_pool
        .values()
        .flat_map(|s| s.dart_metadata.iter().flat_map(|it| &it.library))
        .collect()
}

fn generate_dart_declaration_body(
    dart_api_class_name: &str,
    dart_funcs: &[GeneratedApiFunc],
    dart_structs: &[String],
) -> String {
    format!(
        "abstract class {} {{
            {}
        }}

        {}
        ",
        dart_api_class_name,
        dart_funcs
            .iter()
            .map(|func| format!(
                "{}{}\n\n{}",
                func.comments, func.signature, func.companion_field_signature,
            ))
            .collect::<Vec<_>>()
            .join("\n\n"),
        dart_structs.join("\n\n"),
    )
}

fn section_header(header: &str) -> String {
    format!("// Section: {}\n", header)
}

/// A Dart bridge module consists of several members:
/// - An `_Impl` class exposing the public Rust functions
/// - One or more `_Platform` classes implementing platform-specific helpers
///
/// The `_Impl` class takes a `_Platform _platform` instance as a private member,
/// and the `_Platform` exposes all of its methods decorated as `@protected`.
fn generate_dart_implementation_body(spec: &DartApiSpec, config: &Opts) -> Acc<DartBasicCode> {
    let mut lines = Acc::<Vec<_>>::default();
    let dart_api_impl_class_name = config.dart_api_impl_class_name();
    let dart_wire_class_name = config.dart_wire_class_name();
    let dart_api_class_name = config.dart_api_class_name();
    let dart_platform_class_name = config.dart_platform_class_name();
    let DartApiSpec {
        dart_funcs,
        dart_api2wire_funcs,
        dart_api_fill_to_wire_funcs,
        dart_wire2api_funcs,
        dart_wasm_funcs,
        dart_wasm_module,
        dart_structs: _,
        needs_freezed: _,
    } = spec;

    lines.push_acc(Acc {
        common: format!(
            "class {impl} implements {} {{
                final {plat} _platform;
                factory {impl}(ExternalLibrary dylib) => {impl}.raw({plat}(dylib));

                /// Only valid on web/WASM platforms.
                factory {impl}.wasm(FutureOr<WasmModule> module) =>
                    {impl}(module as ExternalLibrary);
                {impl}.raw(this._platform);",
            dart_api_class_name,
            impl = dart_api_impl_class_name,
            plat = dart_platform_class_name,
        ),
        io: format!(
            "class {plat} extends FlutterRustBridgeBase<{wire}> {{
                {plat}(ffi.DynamicLibrary dylib) : super({wire}(dylib));",
            plat = dart_platform_class_name,
            wire = dart_wire_class_name,
        ),
        wasm: format!(
            "class {plat} extends FlutterRustBridgeBase<{wire}> with FlutterRustBridgeSetupMixin {{
                {plat}(FutureOr<WasmModule> dylib) : super({wire}(dylib)) {{
                    setupMixinConstructor();
                }}
                Future<void> setup() => inner.init;",
            plat = dart_platform_class_name,
            wire = dart_wire_class_name,
        ),
    });

    lines.extend(dart_funcs.iter().map(|func| {
        format!(
            "{}\n\n{}",
            func.implementation, func.companion_field_implementation,
        )
    }));

    lines.push("}\n".into());

    lines.push_all(section_header("api2wire"));
    lines.push_acc(dart_api2wire_funcs.clone());

    lines.io.push(section_header("api_fill_to_wire"));
    lines.io.push(dart_api_fill_to_wire_funcs.join("\n\n"));

    lines.push_acc(Acc::new(|target| match target {
        Io | Wasm => "}\n".into(),
        Common => "".into(),
    }));

    lines.push(section_header("wire2api"));
    lines.push(dart_wire2api_funcs.join("\n\n"));

    if config.wasm_enabled {
        push_wasm_module(
            &mut lines,
            dart_wasm_funcs,
            dart_wasm_module.as_deref(),
            config,
        );
    }

    let Acc { common, io, wasm } = lines.join("\n");
    let impl_import = format!(
        "{} import 'package:meta/meta.dart';",
        if config.wasm_enabled {
            format!(
                "import '{}'; export '{0}';",
                Path::new(&config.dart_output_path)
                    .file_name()
                    .and_then(OsStr::to_str)
                    .unwrap()
            )
        } else {
            "".into()
        }
    );
    let common_import = format!(
        "{}
        import 'package:meta/meta.dart';",
        // If WASM is not enabled, the common and IO branches are
        // combined into one, making this import statement invalid.
        if config.wasm_enabled {
            format!(
                "import '{}' if (dart.library.html) '{}';",
                config
                    .dart_io_output_path()
                    .file_name()
                    .and_then(OsStr::to_str)
                    .unwrap(),
                config
                    .dart_wasm_output_path()
                    .file_name()
                    .and_then(OsStr::to_str)
                    .unwrap(),
            )
        } else {
            "".into()
        }
    );
    Acc {
        common: DartBasicCode {
            body: common,
            import: common_import,
            ..Default::default()
        },
        io: DartBasicCode {
            import: impl_import.clone(),
            body: io,
            ..Default::default()
        },
        wasm: DartBasicCode {
            import: impl_import,
            body: wasm,
            ..Default::default()
        },
    }
}

fn generate_dart_declaration_code(
    common_header: &DartBasicCode,
    freezed_header: DartBasicCode,
    import_header: DartBasicCode,
    declaration_body: String,
) -> DartBasicCode {
    common_header
        + &freezed_header
        + &import_header
        + &DartBasicCode {
            import: "".to_string(),
            part: "".to_string(),
            body: declaration_body,
        }
}

fn generate_dart_implementation_code(
    common_header: &DartBasicCode,
    implementation_body: Acc<DartBasicCode>,
) -> Acc<DartBasicCode> {
    implementation_body.map(|body, _| common_header + &body)
}

fn generate_file_prelude() -> DartBasicCode {
    DartBasicCode {
        import: format!("{}

<<<<<<< HEAD
                // ignore_for_file: non_constant_identifier_names, unused_element, duplicate_ignore, directives_ordering, curly_braces_in_flow_control_structures, unnecessary_lambdas, slash_for_doc_comments, prefer_const_literals_to_create_immutables, implicit_dynamic_list_literal, duplicate_import, unused_import, prefer_single_quotes, prefer_const_constructors, use_super_parameters, always_use_package_imports, annotate_overrides, invalid_use_of_protected_member, constant_identifier_names
                ",
                        CODE_HEADER
=======
                // ignore_for_file: non_constant_identifier_names, unused_element, duplicate_ignore, directives_ordering, curly_braces_in_flow_control_structures, unnecessary_lambdas, slash_for_doc_comments, prefer_const_literals_to_create_immutables, implicit_dynamic_list_literal, duplicate_import, unused_import, prefer_single_quotes, prefer_const_constructors, use_super_parameters, always_use_package_imports
                ", code_header()
>>>>>>> 50064a95
        ),
        part: "".to_string(),
        body: "".to_string(),
    }
}

#[derive(Debug)]
pub(crate) struct GeneratedApiFunc {
    signature: String,
    implementation: String,
    comments: String,
    companion_field_signature: String,
    companion_field_implementation: String,
}

fn generate_api2wire_func(ty: &IrType, ir_file: &IrFile, config: &Opts) -> Acc<String> {
    TypeDartGenerator::new(ty.clone(), ir_file, config)
        .api2wire_body()
        .map(|body, target| {
            body.map(|body| {
                format!(
                    "@protected
                    {} api2wire_{}({} raw) {{
                        {}
                    }}",
                    ty.dart_wire_type(target),
                    ty.safe_ident(),
                    ty.dart_api_type(),
                    body,
                )
            })
            .unwrap_or_default()
        })
}

fn generate_api_fill_to_wire_func(ty: &IrType, ir_file: &IrFile, config: &Opts) -> String {
    if let Some(body) = TypeDartGenerator::new(ty.clone(), ir_file, config).api_fill_to_wire_body()
    {
        let target_wire_type = match ty {
            Optional(inner) => &inner.inner,
            it => it,
        };

        format!(
            "void _api_fill_to_wire_{}({} apiObj, {} wireObj) {{
                {}
            }}",
            ty.safe_ident(),
            ty.dart_api_type(),
            target_wire_type.dart_wire_type(Target::Io),
            body,
        )
    } else {
        "".to_string()
    }
}

fn generate_wire2api_func(
    ty: &IrType,
    ir_file: &IrFile,
    dart_api_class_name: &str,
    config: &Opts,
) -> String {
    let extra_argument = if matches!(ty, StructRef(IrTypeStructRef { name, freezed: _ }) if MethodNamingUtil::has_methods(name, ir_file))
    {
        format!("{} bridge,", dart_api_class_name)
    } else {
        "".to_string()
    };
    let body = TypeDartGenerator::new(ty.clone(), ir_file, config).wire2api_body();
    format!(
        "{} _wire2api_{}({}{} raw) {{
            {}
        }}
        ",
        ty.dart_api_type(),
        ty.safe_ident(),
        extra_argument,
        ty.dart_param_type(),
        body,
    )
}

fn gen_wire2api_simple_type_cast(s: &str) -> String {
    format!("return raw as {};", s)
}

/// A trailing newline is included if comments is not empty.
fn dart_comments(comments: &[IrComment]) -> String {
    let mut comments = comments
        .iter()
        .map(IrComment::comment)
        .collect::<Vec<_>>()
        .join("\n");
    if !comments.is_empty() {
        comments.push('\n');
    }
    comments
}

fn dart_metadata(metadata: &[IrDartAnnotation]) -> String {
    let mut metadata = metadata
        .iter()
        .map(|it| match &it.library {
            Some(IrDartImport {
                alias: Some(alias), ..
            }) => format!("@{}.{}", alias, it.content),
            _ => format!("@{}", it.content),
        })
        .collect::<Vec<_>>()
        .join("\n");
    if !metadata.is_empty() {
        metadata.push('\n');
    }
    metadata
}<|MERGE_RESOLUTION|>--- conflicted
+++ resolved
@@ -418,15 +418,9 @@
 fn generate_file_prelude() -> DartBasicCode {
     DartBasicCode {
         import: format!("{}
-
-<<<<<<< HEAD
-                // ignore_for_file: non_constant_identifier_names, unused_element, duplicate_ignore, directives_ordering, curly_braces_in_flow_control_structures, unnecessary_lambdas, slash_for_doc_comments, prefer_const_literals_to_create_immutables, implicit_dynamic_list_literal, duplicate_import, unused_import, prefer_single_quotes, prefer_const_constructors, use_super_parameters, always_use_package_imports, annotate_overrides, invalid_use_of_protected_member, constant_identifier_names
-                ",
-                        CODE_HEADER
-=======
-                // ignore_for_file: non_constant_identifier_names, unused_element, duplicate_ignore, directives_ordering, curly_braces_in_flow_control_structures, unnecessary_lambdas, slash_for_doc_comments, prefer_const_literals_to_create_immutables, implicit_dynamic_list_literal, duplicate_import, unused_import, prefer_single_quotes, prefer_const_constructors, use_super_parameters, always_use_package_imports
-                ", code_header()
->>>>>>> 50064a95
+            // ignore_for_file: non_constant_identifier_names, unused_element, duplicate_ignore, directives_ordering, curly_braces_in_flow_control_structures, unnecessary_lambdas, slash_for_doc_comments, prefer_const_literals_to_create_immutables, implicit_dynamic_list_literal, duplicate_import, unused_import, prefer_single_quotes, prefer_const_constructors, use_super_parameters, always_use_package_imports, annotate_overrides, invalid_use_of_protected_member, constant_identifier_names
+            ",
+            code_header()
         ),
         part: "".to_string(),
         body: "".to_string(),
