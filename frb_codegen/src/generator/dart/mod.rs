mod ty;
mod ty_boxed;
mod ty_delegate;
mod ty_enum;
mod ty_general_list;
mod ty_optional;
mod ty_primitive;
mod ty_primitive_list;
mod ty_struct;

use std::collections::HashSet;

pub use ty::*;
pub use ty_boxed::*;
pub use ty_delegate::*;
pub use ty_enum::*;
pub use ty_general_list::*;
pub use ty_optional::*;
pub use ty_primitive::*;
pub use ty_primitive_list::*;
pub use ty_struct::*;

use convert_case::{Case, Casing};
use log::debug;

use crate::ir::IrType::*;
use crate::ir::*;
use crate::others::*;
use crate::utils::BlockIndex;

pub struct Output {
    pub file_prelude: DartBasicCode,
    pub decl_code: DartBasicCode,
    pub impl_code: DartBasicCode,
}

pub fn generate(
    ir_file: &IrFile,
    dart_api_class_name: &str,
    dart_api_impl_class_name: &str,
    dart_wire_class_name: &str,
    dart_output_file_root: &str,
    block_index: BlockIndex,
) -> (Output, bool) {
    let DartApiSpec {
        dart_funcs,
        dart_structs,
        dart_api2wire_funcs,
        dart_api_fill_to_wire_funcs,
        dart_wire2api_funcs,
        needs_freezed,
<<<<<<< HEAD
    } = get_dart_api_spec_from_ir_file(ir_file, dart_api_class_name);
=======
    } = get_dart_api_spec_from_ir_file(ir_file, block_index);
>>>>>>> 8d56ac29

    let common_header = generate_common_header();

    let decl_code = generate_dart_declaration_code(
        &common_header,
        generate_freezed_header(dart_output_file_root, needs_freezed),
        generate_import_header(get_dart_imports(ir_file)),
        generate_dart_declaration_body(dart_api_class_name, &dart_funcs, &dart_structs),
    );

    let impl_code = generate_dart_implementation_code(
        &common_header,
        generate_dart_implementation_body(
            &dart_funcs,
            &dart_api2wire_funcs,
            &dart_api_fill_to_wire_funcs,
            &dart_wire2api_funcs,
            dart_api_impl_class_name,
            dart_wire_class_name,
            dart_api_class_name,
        ),
    );

    let file_prelude = generate_file_prelude();

    (
        Output {
            file_prelude,
            decl_code,
            impl_code,
        },
        needs_freezed,
    )
}

struct DartApiSpec {
    dart_funcs: Vec<GeneratedApiFunc>,
    dart_structs: Vec<String>,
    dart_api2wire_funcs: Vec<String>,
    dart_api_fill_to_wire_funcs: Vec<String>,
    dart_wire2api_funcs: Vec<String>,
    needs_freezed: bool,
}

<<<<<<< HEAD
fn get_dart_api_spec_from_ir_file(ir_file: &IrFile, dart_api_class_name: &str) -> DartApiSpec {
=======
fn get_dart_api_spec_from_ir_file(ir_file: &IrFile, block_index: BlockIndex) -> DartApiSpec {
>>>>>>> 8d56ac29
    let distinct_types = ir_file.distinct_types(true, true);
    let distinct_input_types = ir_file.distinct_types(true, false);
    let distinct_output_types = ir_file.distinct_types(false, true);
    debug!("distinct_input_types={:?}", distinct_input_types);
    debug!("distinct_output_types={:?}", distinct_output_types);
    //struct_has_methods(ir_file, "StructWithMethod");
    let dart_funcs = ir_file
        .funcs
        .iter()
        //.filter(is_not_method)
        .map(|f| generate_api_func(f, ir_file))
        .collect::<Vec<_>>();
    let dart_structs = distinct_types
        .iter()
        .map(|ty| {
            {
                let mut t = TypeDartGenerator::new(ty.clone(), ir_file);
                t.set_dart_api_class_name(dart_api_class_name);
                t
            }
            .structs()
        })
        .collect::<Vec<_>>();

    let dart_api2wire_funcs = distinct_input_types
        .iter()
        .map(|ty| generate_api2wire_func(ty, ir_file, block_index))
        .collect::<Vec<_>>();
    let dart_api_fill_to_wire_funcs = distinct_input_types
        .iter()
        .map(|ty| generate_api_fill_to_wire_func(ty, ir_file))
        .collect::<Vec<_>>();
    let dart_wire2api_funcs = distinct_output_types
        .iter()
        .map(|ty| generate_wire2api_func(ty, ir_file, dart_api_class_name))
        .collect::<Vec<_>>();

    let needs_freezed = distinct_types.iter().any(|ty| match ty {
        EnumRef(e) if e.is_struct => true,
        StructRef(s) if s.freezed => true,
        _ => false,
    });

    DartApiSpec {
        dart_funcs,
        dart_structs,
        dart_api2wire_funcs,
        dart_api_fill_to_wire_funcs,
        dart_wire2api_funcs,
        needs_freezed,
    }
}

fn generate_freezed_header(dart_output_file_root: &str, needs_freezed: bool) -> DartBasicCode {
    if needs_freezed {
        DartBasicCode {
            import: "import 'package:freezed_annotation/freezed_annotation.dart';".to_string(),
            part: format!("part '{}.freezed.dart';", dart_output_file_root),
            body: "".to_string(),
        }
    } else {
        DartBasicCode::default()
    }
}

fn generate_import_header(imports: HashSet<&IrDartImport>) -> DartBasicCode {
    if !imports.is_empty() {
        DartBasicCode {
            import: imports
                .iter()
                .map(|it| match &it.alias {
                    Some(alias) => format!("import '{}' as {};", it.uri, alias),
                    _ => format!("import '{}';", it.uri),
                })
                .collect::<Vec<_>>()
                .join("\n"),
            part: "".to_string(),
            body: "".to_string(),
        }
    } else {
        DartBasicCode::default()
    }
}

fn generate_common_header() -> DartBasicCode {
    DartBasicCode {
        import: "import 'dart:convert';
            import 'dart:typed_data';"
            .to_string(),
        part: "".to_string(),
        body: "".to_string(),
    }
}

fn get_dart_imports(ir_file: &IrFile) -> HashSet<&IrDartImport> {
    ir_file
        .struct_pool
        .values()
        .flat_map(|s| s.dart_metadata.iter().flat_map(|it| &it.library))
        .collect()
}

fn generate_dart_declaration_body(
    dart_api_class_name: &str,
    dart_funcs: &[GeneratedApiFunc],
    dart_structs: &[String],
) -> String {
    format!(
        "abstract class {} {{
            {}
        }}

        {}
        ",
        dart_api_class_name,
        dart_funcs
            .iter()
            .map(|func| format!(
                "{}{}\n\n{}",
                func.comments, func.signature, func.companion_field_signature,
            ))
            .collect::<Vec<_>>()
            .join("\n\n"),
        dart_structs.join("\n\n"),
    )
}

fn generate_dart_implementation_body(
    dart_funcs: &[GeneratedApiFunc],
    dart_api2wire_funcs: &[String],
    dart_api_fill_to_wire_funcs: &[String],
    dart_wire2api_funcs: &[String],
    dart_api_impl_class_name: &str,
    dart_wire_class_name: &str,
    dart_api_class_name: &str,
) -> String {
    format!(
        "class {dart_api_impl_class_name} extends FlutterRustBridgeBase<{dart_wire_class_name}> implements {dart_api_class_name} {{
            factory {dart_api_impl_class_name}(ffi.DynamicLibrary dylib) => {dart_api_impl_class_name}.raw({dart_wire_class_name}(dylib));

            {dart_api_impl_class_name}.raw({dart_wire_class_name} inner) : super(inner);

            {}

            // Section: api2wire
            {}

            // Section: api_fill_to_wire
            {}
        }}

        // Section: wire2api
        {}
        ",
        dart_funcs
            .iter()
            .map(|func| format!(
                "{}\n\n{}",
                func.implementation, func.companion_field_implementation,
            ))
            .collect::<Vec<_>>()
            .join("\n\n"),
        dart_api2wire_funcs.join("\n\n"),
        dart_api_fill_to_wire_funcs.join("\n\n"),
        dart_wire2api_funcs.join("\n\n"),
        dart_api_impl_class_name = dart_api_impl_class_name,
        dart_wire_class_name = dart_wire_class_name,
        dart_api_class_name = dart_api_class_name,
    )
}

fn generate_dart_declaration_code(
    common_header: &DartBasicCode,
    freezed_header: DartBasicCode,
    import_header: DartBasicCode,
    declaration_body: String,
) -> DartBasicCode {
    common_header
        + &freezed_header
        + &import_header
        + &DartBasicCode {
            import: "".to_string(),
            part: "".to_string(),
            body: declaration_body,
        }
}

fn generate_dart_implementation_code(
    common_header: &DartBasicCode,
    implementation_body: String,
) -> DartBasicCode {
    common_header
        + &DartBasicCode {
            import: "import 'package:flutter_rust_bridge/flutter_rust_bridge.dart';".to_string(),
            part: "".to_string(),
            body: implementation_body,
        }
}

fn generate_file_prelude() -> DartBasicCode {
    DartBasicCode {
        import: format!("{}

                // ignore_for_file: non_constant_identifier_names, unused_element, duplicate_ignore, directives_ordering, curly_braces_in_flow_control_structures, unnecessary_lambdas, slash_for_doc_comments, prefer_const_literals_to_create_immutables, implicit_dynamic_list_literal, duplicate_import, unused_import, prefer_single_quotes, prefer_const_constructors, use_super_parameters, always_use_package_imports
                ",
                        CODE_HEADER
        ),
        part: "".to_string(),
        body: "".to_string(),
    }
}

#[derive(Debug)]
struct GeneratedApiFunc {
    signature: String,
    implementation: String,
    comments: String,
    companion_field_signature: String,
    companion_field_implementation: String,
}

#[derive(Debug)]
struct GeneratedApiMethod {
    signature: String,
    implementation: String,
}

fn has_methods(struct_name: String, ir_file: &IrFile) -> bool {
    ir_file
        .funcs
        .iter()
        .find(|f| {
            is_method_for_struct(f, struct_name.clone())
                || is_static_method_for_struct(f, struct_name.clone())
        })
        .is_some()
}

fn is_method_for_struct(f: &&IrFunc, struct_name: String) -> bool {
    println!(
        "is_method_for_struct, f: {:?}, struct_name: {}",
        f, struct_name
    );
    let r = f.name.contains("__method")
        && if let Boxed(IrTypeBoxed {
            exist_in_real_api: _,
            inner,
        }) = &f.inputs[0].ty
        {
            if let StructRef(IrTypeStructRef { name, freezed: _ }) = &**inner {
                *name == struct_name
            } else {
                false
            }
        } else {
            false
        };
    println!("result s is {}", r);
    r
}

fn is_static_method_for_struct(f: &&IrFunc, struct_name: String) -> bool {
    println!(
        "is_static_method_for_struct, f: {:?}, struct_name: {}",
        f, struct_name
    );
    let r =
        f.name.contains("__static_method") && f.name.split("___").last().unwrap() == struct_name;
    println!("result s is {}", r);
    r
}

fn generate_api_func(func: &IrFunc, ir_file: &IrFile) -> GeneratedApiFunc {
    let raw_func_param_list = func
        .inputs
        .iter()
        .map(|input| {
            format!(
                "{}{} {}",
                input.ty.dart_required_modifier(),
                input.ty.dart_api_type(),
                input.name.dart_style()
            )
        })
        .collect::<Vec<_>>();
    let full_func_param_list = [raw_func_param_list, vec!["dynamic hint".to_string()]].concat();

    let wire_param_list = [
        if func.mode.has_port_argument() {
            vec!["port_".to_string()]
        } else {
            vec![]
        },
        func.inputs
            .iter()
            .map(|input| {
                // edge case: ffigen performs its own bool-to-int conversions
                if let Primitive(IrTypePrimitive::Bool) = input.ty {
                    input.name.dart_style()
                } else {
                    format!(
                        "_api2wire_{}({})",
                        &input.ty.safe_ident(),
                        &input.name.dart_style()
                    )
                }
            })
            .collect::<Vec<_>>(),
    ]
    .concat();

    let partial = format!(
        "{} {}({{ {} }})",
        func.mode.dart_return_type(&func.output.dart_api_type()),
        func.name.to_case(Case::Camel),
        full_func_param_list.join(","),
    );

    let execute_func_name = match func.mode {
        IrFuncMode::Normal => "executeNormal",
        IrFuncMode::Sync => "executeSync",
        IrFuncMode::Stream { .. } => "executeStream",
    };

    let const_meta_field_name = format!("k{}ConstMeta", func.name.to_case(Case::Pascal));

    let signature = format!("{};", partial);

    let comments = dart_comments(&func.comments);

    let task_common_args = format!(
        "
        constMeta: {},
        argValues: [{}],
        hint: hint,
        ",
        const_meta_field_name,
        func.inputs
            .iter()
            .map(|input| input.name.dart_style())
            .collect::<Vec<_>>()
            .join(", "),
    );

    let implementation = match func.mode {
        IrFuncMode::Sync => format!(
            "{} => {}(FlutterRustBridgeSyncTask(
            callFfi: () => inner.{}({}),
            {}
        ));",
            partial,
            execute_func_name,
            func.wire_func_name(),
            wire_param_list.join(", "),
            task_common_args,
        ),
        _ => format!(
            "{} => {}(FlutterRustBridgeTask(
            callFfi: (port_) => inner.{}({}),
            parseSuccessData: {},
            {}
        ));",
            partial,
            execute_func_name,
            func.wire_func_name(),
            wire_param_list.join(", "),
            if !struct_has_methods(ir_file, &func.output) {
                format!("_wire2api_{}", func.output.safe_ident())
            } else {
                format!("(d) => _wire2api_{}(this, d)", func.output.safe_ident())
            },
            task_common_args,
        ),
    };

    let companion_field_signature = format!(
        "FlutterRustBridgeTaskConstMeta get {};",
        const_meta_field_name,
    );

    let companion_field_implementation = format!(
        "
        FlutterRustBridgeTaskConstMeta get {} => const FlutterRustBridgeTaskConstMeta(
            debugName: \"{}\",
            argNames: [{}],
        );
        ",
        const_meta_field_name,
        func.name,
        func.inputs
            .iter()
            .map(|input| format!("\"{}\"", input.name.dart_style()))
            .collect::<Vec<_>>()
            .join(", "),
    );

    GeneratedApiFunc {
        signature,
        implementation,
        comments,
        companion_field_signature,
        companion_field_implementation,
    }
}

fn generate_api2wire_func(ty: &IrType, ir_file: &IrFile, block_index: BlockIndex) -> String {
    if let Some(body) = TypeDartGenerator::new(ty.clone(), ir_file).api2wire_body(block_index) {
        format!(
            "{} _api2wire_{}({} raw) {{
            {}
        }}
        ",
            ty.dart_wire_type(),
            ty.safe_ident(),
            ty.dart_api_type(),
            body,
        )
    } else {
        "".to_string()
    }
}

fn generate_api_fill_to_wire_func(ty: &IrType, ir_file: &IrFile) -> String {
    if let Some(body) = TypeDartGenerator::new(ty.clone(), ir_file).api_fill_to_wire_body() {
        let target_wire_type = match ty {
            Optional(inner) => &inner.inner,
            it => it,
        };

        format!(
            "void _api_fill_to_wire_{}({} apiObj, {} wireObj) {{
            {}
        }}",
            ty.safe_ident(),
            ty.dart_api_type(),
            target_wire_type.dart_wire_type(),
            body,
        )
    } else {
        "".to_string()
    }
}

fn generate_wire2api_func(ty: &IrType, ir_file: &IrFile, dart_api_class_name: &str) -> String {
    let bridge_requirement = if let StructRef(IrTypeStructRef { name, freezed: _ }) = ty {
        if has_methods(name.to_string(), ir_file) {
            format!("{} bridge,", dart_api_class_name)
        } else {
            "".to_string()
        }
    } else {
        "".to_string()
    };
    let body = TypeDartGenerator::new(ty.clone(), ir_file).wire2api_body();
    format!(
        "{} _wire2api_{}({}dynamic raw) {{
            {}
        }}
        ",
        ty.dart_api_type(),
        ty.safe_ident(),
        bridge_requirement,
        body,
    )
}

fn gen_wire2api_simple_type_cast(s: &str) -> String {
    format!("return raw as {};", s)
}

/// A trailing newline is included if comments is not empty.
fn dart_comments(comments: &[IrComment]) -> String {
    let mut comments = comments
        .iter()
        .map(IrComment::comment)
        .collect::<Vec<_>>()
        .join("\n");
    if !comments.is_empty() {
        comments.push('\n');
    }
    comments
}

fn dart_metadata(metadata: &[IrDartAnnotation]) -> String {
    let mut metadata = metadata
        .iter()
        .map(|it| match &it.library {
            Some(IrDartImport {
                alias: Some(alias), ..
            }) => format!("@{}.{}", alias, it.content),
            _ => format!("@{}", it.content),
        })
        .collect::<Vec<_>>()
        .join("\n");
    if !metadata.is_empty() {
        metadata.push('\n');
    }
    metadata
}

// Tests if a given struct has methods, that is, if the `ir_file` contains
// a function that receives the struct as first argument
fn struct_has_methods(file: &IrFile, the_struct: &IrType) -> bool {
    let struct_name = if let StructRef(IrTypeStructRef { name, freezed: _ }) = the_struct {
        name
    } else {
        return false;
    };

    let struct_has_methods = file
        .funcs
        .iter()
        .find(|f| {
            if let Some(IrField {
                ty: _,
                name,
                is_final: _,
                comments: _,
            }) = f.inputs.get(0)
            {
                if name.raw == *struct_name {
                    true
                } else {
                    false
                }
            } else {
                false
            }
        })
        .is_some();
    struct_has_methods
}<|MERGE_RESOLUTION|>--- conflicted
+++ resolved
@@ -49,11 +49,7 @@
         dart_api_fill_to_wire_funcs,
         dart_wire2api_funcs,
         needs_freezed,
-<<<<<<< HEAD
-    } = get_dart_api_spec_from_ir_file(ir_file, dart_api_class_name);
-=======
-    } = get_dart_api_spec_from_ir_file(ir_file, block_index);
->>>>>>> 8d56ac29
+    } = get_dart_api_spec_from_ir_file(ir_file, block_index, dart_api_class_name);
 
     let common_header = generate_common_header();
 
@@ -98,11 +94,7 @@
     needs_freezed: bool,
 }
 
-<<<<<<< HEAD
-fn get_dart_api_spec_from_ir_file(ir_file: &IrFile, dart_api_class_name: &str) -> DartApiSpec {
-=======
-fn get_dart_api_spec_from_ir_file(ir_file: &IrFile, block_index: BlockIndex) -> DartApiSpec {
->>>>>>> 8d56ac29
+fn get_dart_api_spec_from_ir_file(ir_file: &IrFile, block_index: BlockIndex, dart_api_class_name: &str) -> DartApiSpec {
     let distinct_types = ir_file.distinct_types(true, true);
     let distinct_input_types = ir_file.distinct_types(true, false);
     let distinct_output_types = ir_file.distinct_types(false, true);
