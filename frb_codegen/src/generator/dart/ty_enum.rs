use crate::generator::dart::dart_comments;
use crate::generator::dart::ty::*;
use crate::ir::*;
use crate::type_dart_generator_struct;
use crate::utils::BlockIndex;

type_dart_generator_struct!(TypeEnumRefGenerator, IrTypeEnumRef);

impl TypeDartGeneratorTrait for TypeEnumRefGenerator<'_> {
    fn api2wire_body(&self, _block_index: BlockIndex) -> Option<String> {
<<<<<<< HEAD
        None
=======
        if !self.ir.is_struct {
            Some("return raw.index;".to_owned())
        } else {
            None
        }
>>>>>>> d1097eae
    }

    fn api_fill_to_wire_body(&self) -> Option<String> {
        Some(
            self.ir
                .get(self.context.ir_file)
                .variants()
                .iter()
                .enumerate()
                .map(|(idx, variant)| {
                    if let IrVariantKind::Value = &variant.kind {
                        format!(
                            "if (apiObj is {}) {{ wireObj.tag = {}; return; }}",
                            variant.name, idx
                        )
                    } else {
                        let r = format!("wireObj.kind.ref.{}.ref", variant.name);
                        let body: Vec<_> = match &variant.kind {
                            IrVariantKind::Struct(st) => st
                                .fields
                                .iter()
                                .map(|field| {
                                    format!(
                                        "{}.{} = _api2wire_{}(apiObj.{});",
                                        r,
                                        field.name.rust_style(),
                                        field.ty.safe_ident(),
                                        field.name.dart_style()
                                    )
                                })
                                .collect(),
                            _ => unreachable!(),
                        };
                        format!(
                            "if (apiObj is {0}) {{
                                wireObj.tag = {1};
                                wireObj.kind = inner.inflate_{2}_{0}();
                                {3}
                            }}",
                            variant.name,
                            idx,
                            self.ir.name,
                            body.join("\n")
                        )
                    }
                })
                .collect::<Vec<_>>()
                .join("\n"),
        )
    }

    fn wire2api_body(&self) -> String {
        let enu = self.ir.get(self.context.ir_file);
        assert!(enu.is_struct());
        let variants = enu
            .variants()
            .iter()
            .enumerate()
            .map(|(idx, variant)| {
                let args = match &variant.kind {
                    IrVariantKind::Value => "".to_owned(),
                    IrVariantKind::Struct(st) => st
                        .fields
                        .iter()
                        .enumerate()
                        .map(|(idx, field)| {
                            let val =
                                format!("_wire2api_{}(raw[{}]),", field.ty.safe_ident(), idx + 1);
                            if st.is_fields_named {
                                format!("{}: {}", field.name.dart_style(), val)
                            } else {
                                val
                            }
                        })
                        .collect::<Vec<_>>()
                        .join(""),
                };
                format!("case {}: return {}({});", idx, variant.name, args)
            })
            .collect::<Vec<_>>();
        format!(
            "switch (raw[0]) {{
                {}
                default: throw Exception(\"unreachable\");
            }}",
            variants.join("\n"),
        )
    }

    fn structs(&self) -> String {
        let src = self.ir.get(self.context.ir_file);

        let comments = dart_comments(&src.comments);
        if src.is_struct() {
            let variants = src
                .variants()
                .iter()
                .map(|variant| {
                    let args = match &variant.kind {
                        IrVariantKind::Value => "".to_owned(),
                        IrVariantKind::Struct(IrStruct {
                            is_fields_named: false,
                            fields,
                            ..
                        }) => {
                            let types = fields.iter().map(|field| &field.ty).collect::<Vec<_>>();
                            let split = optional_boundary_index(&types);
                            let types = fields
                                .iter()
                                .map(|field| {
                                    format!(
                                        "{}{} {},",
                                        dart_comments(&field.comments),
                                        field.ty.dart_api_type(),
                                        field.name.dart_style()
                                    )
                                })
                                .collect::<Vec<_>>();
                            if let Some(idx) = split {
                                let before = &types[..idx];
                                let after = &types[idx..];
                                format!("{}[{}]", before.join(""), after.join(""))
                            } else {
                                types.join("")
                            }
                        }
                        IrVariantKind::Struct(st) => {
                            let fields = st
                                .fields
                                .iter()
                                .map(|field| {
                                    format!(
                                        "{}{}{} {},",
                                        dart_comments(&field.comments),
                                        field.ty.dart_required_modifier(),
                                        field.ty.dart_api_type(),
                                        field.name.dart_style()
                                    )
                                })
                                .collect::<Vec<_>>();
                            format!("{{ {} }}", fields.join(""))
                        }
                    };
                    format!(
                        "{}const factory {}.{}({}) = {};",
                        dart_comments(&variant.comments),
                        self.ir.name,
                        variant.name.dart_style(),
                        args,
                        variant.name.rust_style(),
                    )
                })
                .collect::<Vec<_>>();
            format!(
                "@freezed
                class {0} with _${0} {{
                    {1}
                }}",
                self.ir.name,
                variants.join("\n")
            )
        } else {
            let variants = src
                .variants()
                .iter()
                .map(|variant| {
                    format!(
                        "{}{},",
                        dart_comments(&variant.comments),
                        variant.name.rust_style()
                    )
                })
                .collect::<Vec<_>>()
                .join("\n");
            format!(
                "{}enum {} {{
                    {}
                }}",
                comments, self.ir.name, variants
            )
        }
    }
}<|MERGE_RESOLUTION|>--- conflicted
+++ resolved
@@ -8,15 +8,7 @@
 
 impl TypeDartGeneratorTrait for TypeEnumRefGenerator<'_> {
     fn api2wire_body(&self, _block_index: BlockIndex) -> Option<String> {
-<<<<<<< HEAD
         None
-=======
-        if !self.ir.is_struct {
-            Some("return raw.index;".to_owned())
-        } else {
-            None
-        }
->>>>>>> d1097eae
     }
 
     fn api_fill_to_wire_body(&self) -> Option<String> {
