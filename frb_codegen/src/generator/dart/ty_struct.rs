use crate::generator::dart::ty::*;
use crate::generator::dart::{dart_comments, dart_metadata, GeneratedApiMethod};
use crate::target::Acc;
use crate::type_dart_generator_struct;
<<<<<<< HEAD
use crate::utils::{dart_maybe_implements_exception, BlockIndex};
=======
use crate::utils::method::FunctionName;
use crate::{ir::*, Opts};
>>>>>>> 4dd307e3
use convert_case::{Case, Casing};

type_dart_generator_struct!(TypeStructRefGenerator, IrTypeStructRef);

impl TypeDartGeneratorTrait for TypeStructRefGenerator<'_> {
    fn api2wire_body(&self) -> Acc<Option<String>> {
        Acc {
            wasm: self.context.config.wasm_enabled.then(|| {
                format!(
                    "return [{}];",
                    self.ir
                        .get(self.context.ir_file)
                        .fields
                        .iter()
                        .map(|field| {
                            format!(
                                "api2wire_{}(raw.{})",
                                field.ty.safe_ident(),
                                field.name.dart_style()
                            )
                        })
                        .collect::<Vec<_>>()
                        .join(",")
                )
            }),
            ..Default::default()
        }
    }

    fn api_fill_to_wire_body(&self) -> Option<String> {
        let s = self.ir.get(self.context.ir_file);
        Some(
            s.fields
                .iter()
                .map(|field| {
                    api_fill_for_field(
                        &field.ty.safe_ident(),
                        &field.name.dart_style(),
                        field.name.rust_style(),
                        field.ty.is_struct(),
                    )
                })
                .collect::<Vec<_>>()
                .join("\n"),
        )
    }

    fn wire2api_body(&self) -> String {
        let src = self.ir.get(self.context.ir_file);
        let s = self.ir.get(self.context.ir_file);

        let mut methods = self.context.ir_file.funcs.iter().filter(|f| {
            let f = FunctionName::deserialize(&f.name);
            f.is_method_for_struct(&src.name) || f.is_static_method_for_struct(&src.name)
        });
        let has_methods = methods.next().is_some();
        let mut inner = s
            .fields
            .iter()
            .enumerate()
            .map(|(idx, field)| {
                format!(
                    "{}: _wire2api_{}(arr[{}]),",
                    field.name.dart_style(),
                    field.ty.safe_ident(),
                    idx
                )
            })
            .collect::<Vec<_>>();
        if has_methods && self.context.config.bridge_in_method {
            inner.insert(0, "bridge: this,".to_string());
        }

        let inner = inner.join("\n");
        let cast = "final arr = raw as List<dynamic>;".to_string();
        let safe_check = format!("if (arr.length != {}) throw Exception('unexpected arr length: expect {} but see ${{arr.length}}');", s.fields.len(), s.fields.len());
        format!(
<<<<<<< HEAD
            "{}
                {}
                return {}({});",
            cast, safe_check, s.name, inner,
=======
            "final arr = raw as List<dynamic>;
            if (arr.length != {}) throw Exception('unexpected arr length: expect {} but see ${{arr.length}}');
            return {}({});",
            s.fields.len(),
            s.fields.len(),
            s.name, inner,
>>>>>>> 4dd307e3
        )
    }

    fn structs(&self) -> String {
        let src = self.ir.get(self.context.ir_file);
        let comments = dart_comments(&src.comments);
        let metadata = dart_metadata(&src.dart_metadata);

        let ir_file = self.context.ir_file;
        let methods = ir_file
            .funcs
            .iter()
            .filter(|f| {
                let f = FunctionName::deserialize(&f.name);
                f.is_method_for_struct(&src.name) || f.is_static_method_for_struct(&src.name)
            })
            .collect::<Vec<_>>();

        let has_methods = !methods.is_empty();
        let methods = methods
            .iter()
            .map(|func| {
                generate_api_method(
                    func,
                    src,
                    self.context.config.dart_api_class_name().to_string(),
                    self.context.config,
                )
            })
            .collect::<Vec<_>>();

        let methods_string = methods
            .iter()
            .map(|g| {
                format!(
                    "{}{}=>{};\n\n",
                    g.comments,
                    g.signature.clone(),
                    g.implementation.clone()
                )
            })
            .collect::<Vec<_>>()
            .concat();
        let extra_argument = if self.context.config.bridge_in_method {
            "required this.bridge,".to_string()
        } else {
            "".to_string()
        };
        let field_bridge = if self.context.config.bridge_in_method {
            format!(
                "final {} bridge;",
                self.context.config.dart_api_class_name(),
            )
        } else {
            String::new()
        };
        let private_constructor = if has_methods {
            format!("const {}._();", self.ir.name)
        } else {
            "".to_owned()
        };
        if src.using_freezed() {
            let mut constructor_params = src
                .fields
                .iter()
                .map(|field| {
                    let r#default = field.field_default(true, Some(self.context.config));
                    format!(
                        "{default} {} {} {},",
                        field.required_modifier(),
                        field.ty.dart_api_type(),
                        field.name.dart_style()
                    )
                })
                .collect::<Vec<_>>();
<<<<<<< HEAD

            if has_methods {
                constructor_params.insert(0, extra_argument);
=======
            if has_methods && self.context.config.bridge_in_method {
                constructor_params.insert(
                    0,
                    format!(
                        "required {} bridge,",
                        self.context.config.dart_api_class_name()
                    ),
                );
>>>>>>> 4dd307e3
            }
            let constructor_params = constructor_params.join("");

            format!(
<<<<<<< HEAD
                "{}{}class {} with _${} {} {{
                const factory {}({{{}}}) = _{};
                {}
            }}",
                comments,
                metadata,
                self.ir.name,
                self.ir.name,
                dart_maybe_implements_exception(self.ir.is_exception),
                self.ir.name,
=======
                "{comments}{meta}class {Name} with _${Name} {{
                    {private_constructor}
                    const factory {Name}({{{}}}) = _{Name};
                    {}
                }}",
>>>>>>> 4dd307e3
                constructor_params,
                methods_string,
                comments = comments,
                private_constructor = private_constructor,
                meta = metadata,
                Name = self.ir.name
            )
        } else {
            let mut field_declarations = src
                .fields
                .iter()
                .map(|f| {
                    let comments = dart_comments(&f.comments);
                    format!(
                        "{}{} {} {};",
                        comments,
                        if f.is_final { "final" } else { "" },
                        f.ty.dart_api_type(),
                        f.name.dart_style()
                    )
                })
                .collect::<Vec<_>>();
            if has_methods {
                field_declarations.insert(0, field_bridge);
            }
            let field_declarations = field_declarations.join("\n");
            let mut constructor_params = src
                .fields
                .iter()
                .map(|f| {
                    format!(
                        "{required}this.{} {default},",
                        f.name.dart_style(),
                        required = f.required_modifier(),
                        default = f.field_default(false, Some(self.context.config))
                    )
                })
                .collect::<Vec<_>>();
            if has_methods {
                constructor_params.insert(0, extra_argument);
            }

            let (left, right) = if constructor_params.is_empty() {
                ("", "")
            } else {
                ("{", "}")
            };
            let constructor_params = constructor_params.join("");
            let const_capable = if src.const_capable() { "const " } else { "" };

            format!(
<<<<<<< HEAD
                "{}{}class {} {} {{
                {}
=======
                "{comments}{meta}class {Name} {{
                    {}
>>>>>>> 4dd307e3

                    {const}{Name}({}{}{});

                {}
            }}",
<<<<<<< HEAD
                comments,
                metadata,
                self.ir.name,
                dart_maybe_implements_exception(self.ir.is_exception),
=======
>>>>>>> 4dd307e3
                field_declarations,
                left,
                constructor_params,
                right,
                methods_string,
                comments = comments,
                meta = metadata,
                Name = self.ir.name,
                const = const_capable
            )
        }
    }
}

#[inline]
pub(crate) fn api_fill_for_field(
    safe_ident: &str,
    dart_style: &str,
    rust_style: &str,
    is_struct: bool,
) -> String {
    if is_struct {
        format!(
            "_api_fill_to_wire_{}(apiObj.{}, wireObj.{});",
            safe_ident, dart_style, rust_style
        )
    } else {
        format!(
            "wireObj.{} = api2wire_{}(apiObj.{});",
            rust_style, safe_ident, dart_style
        )
    }
}

fn generate_api_method(
    func: &IrFunc,
    ir_struct: &IrStruct,
    dart_api_class_name: String,
    config: &Opts,
) -> GeneratedApiMethod {
    let f = FunctionName::deserialize(&func.name);
    let skip_count = usize::from(!f.is_static_method());
    let mut raw_func_param_list = func
        .inputs
        .iter()
        .skip(skip_count) //skip the first as it's the method 'self'
        .map(|input| {
            format!(
                "{required}{} {} {default}",
                input.ty.dart_api_type(),
                input.name.dart_style(),
                required = input.required_modifier(),
                default = input.field_default(false, Some(config))
            )
        })
        .collect::<Vec<_>>();

    if f.is_static_method() && config.bridge_in_method {
        raw_func_param_list.insert(0, format!("required {dart_api_class_name} bridge"));
    }

    let full_func_param_list = [raw_func_param_list, vec!["dynamic hint".to_string()]].concat();

    let static_function_name = f.method_name();
    let comments = dart_comments(&func.comments);

    let partial = format!(
        "{} {} {}({{ {} }})",
        if f.is_static_method() { "static" } else { "" },
        func.mode.dart_return_type(&func.output.dart_api_type()),
        if f.is_static_method() {
            if static_function_name == "new" {
                format!("new{}", ir_struct.name)
            } else {
                static_function_name.to_case(Case::Camel)
            }
        } else {
            f.method_name().to_case(Case::Camel)
        },
        full_func_param_list.join(","),
    );

    let signature = partial;

    let mut arg_names = func
        .inputs
        .iter()
        .skip(skip_count) //skip the first as it's the method 'self'
        .map(|input| format!("{}:{},", input.name.dart_style(), input.name.dart_style()))
        .collect::<Vec<_>>();

    let implementation = if f.is_static_method() {
        arg_names.push("hint: hint".to_string());
        let arg_names = arg_names.concat();
        format!(
            "{}.{}({})",
            config.get_dart_api_bridge_name(),
            func.name.clone().to_case(Case::Camel),
            arg_names
        )
    } else {
        let arg_names = arg_names.concat();
        format!(
            "{}.{}({}: this, {})",
            config.get_dart_api_bridge_name(),
            func.name.clone().to_case(Case::Camel),
            func.inputs[0].name.dart_style(),
            arg_names
        )
    };

    GeneratedApiMethod {
        signature,
        implementation,
        comments,
    }
}<|MERGE_RESOLUTION|>--- conflicted
+++ resolved
@@ -2,12 +2,9 @@
 use crate::generator::dart::{dart_comments, dart_metadata, GeneratedApiMethod};
 use crate::target::Acc;
 use crate::type_dart_generator_struct;
-<<<<<<< HEAD
 use crate::utils::{dart_maybe_implements_exception, BlockIndex};
-=======
 use crate::utils::method::FunctionName;
 use crate::{ir::*, Opts};
->>>>>>> 4dd307e3
 use convert_case::{Case, Casing};
 
 type_dart_generator_struct!(TypeStructRefGenerator, IrTypeStructRef);
@@ -85,19 +82,10 @@
         let cast = "final arr = raw as List<dynamic>;".to_string();
         let safe_check = format!("if (arr.length != {}) throw Exception('unexpected arr length: expect {} but see ${{arr.length}}');", s.fields.len(), s.fields.len());
         format!(
-<<<<<<< HEAD
             "{}
                 {}
                 return {}({});",
             cast, safe_check, s.name, inner,
-=======
-            "final arr = raw as List<dynamic>;
-            if (arr.length != {}) throw Exception('unexpected arr length: expect {} but see ${{arr.length}}');
-            return {}({});",
-            s.fields.len(),
-            s.fields.len(),
-            s.name, inner,
->>>>>>> 4dd307e3
         )
     }
 
@@ -173,11 +161,6 @@
                     )
                 })
                 .collect::<Vec<_>>();
-<<<<<<< HEAD
-
-            if has_methods {
-                constructor_params.insert(0, extra_argument);
-=======
             if has_methods && self.context.config.bridge_in_method {
                 constructor_params.insert(
                     0,
@@ -186,29 +169,16 @@
                         self.context.config.dart_api_class_name()
                     ),
                 );
->>>>>>> 4dd307e3
             }
             let constructor_params = constructor_params.join("");
 
             format!(
-<<<<<<< HEAD
-                "{}{}class {} with _${} {} {{
-                const factory {}({{{}}}) = _{};
-                {}
-            }}",
-                comments,
-                metadata,
-                self.ir.name,
-                self.ir.name,
-                dart_maybe_implements_exception(self.ir.is_exception),
-                self.ir.name,
-=======
-                "{comments}{meta}class {Name} with _${Name} {{
+                "{comments}{meta}class {Name} with _${Name} {} {{
                     {private_constructor}
                     const factory {Name}({{{}}}) = _{Name};
                     {}
                 }}",
->>>>>>> 4dd307e3
+                dart_maybe_implements_exception(self.ir.is_exception),
                 constructor_params,
                 methods_string,
                 comments = comments,
@@ -260,25 +230,14 @@
             let const_capable = if src.const_capable() { "const " } else { "" };
 
             format!(
-<<<<<<< HEAD
-                "{}{}class {} {} {{
-                {}
-=======
-                "{comments}{meta}class {Name} {{
+                "{comments}{meta}class {Name} {} {{
                     {}
->>>>>>> 4dd307e3
 
                     {const}{Name}({}{}{});
 
                 {}
             }}",
-<<<<<<< HEAD
-                comments,
-                metadata,
-                self.ir.name,
                 dart_maybe_implements_exception(self.ir.is_exception),
-=======
->>>>>>> 4dd307e3
                 field_declarations,
                 left,
                 constructor_params,
