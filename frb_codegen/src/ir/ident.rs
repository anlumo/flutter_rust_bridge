use convert_case::{Case, Casing};

<<<<<<< HEAD
#[derive(Eq, PartialEq, Hash, Debug, Clone)]
=======
crate::ir! {
#[no_serde]
>>>>>>> d001f9f8
pub struct IrIdent {
    pub raw: String,
}
}

#[cfg(feature = "serde")]
impl serde::Serialize for IrIdent {
    fn serialize<S>(&self, s: S) -> Result<S::Ok, S::Error>
    where
        S: serde::Serializer,
    {
        s.serialize_newtype_struct("IrIdent", &self.raw)
    }
}

impl std::fmt::Display for IrIdent {
    fn fmt(&self, fmt: &mut std::fmt::Formatter<'_>) -> Result<(), std::fmt::Error> {
        fmt.write_str(&self.raw)
    }
}

impl IrIdent {
    pub fn new(raw: String) -> IrIdent {
        IrIdent { raw }
    }

    pub fn rust_style(&self) -> &str {
        &self.raw
    }

    pub fn dart_style(&self) -> String {
        self.raw
            .strip_prefix("r#")
            .unwrap_or(self.raw.as_str())
            .to_string()
            .to_case(Case::Camel)
    }
}<|MERGE_RESOLUTION|>--- conflicted
+++ resolved
@@ -1,11 +1,7 @@
 use convert_case::{Case, Casing};
 
-<<<<<<< HEAD
-#[derive(Eq, PartialEq, Hash, Debug, Clone)]
-=======
 crate::ir! {
 #[no_serde]
->>>>>>> d001f9f8
 pub struct IrIdent {
     pub raw: String,
 }
