--- conflicted
+++ resolved
@@ -56,11 +56,7 @@
     }
 }
 
-<<<<<<< HEAD
-#[derive(Eq, PartialEq, Hash, Debug, Clone)]
-=======
 crate::ir! {
->>>>>>> d001f9f8
 pub struct IrEnum {
     pub name: String,
     pub wrapper_name: Option<String>,
@@ -118,12 +114,7 @@
         self.is_struct
     }
 }
-
-<<<<<<< HEAD
-#[derive(Eq, PartialEq, Hash, Debug, Clone)]
-=======
 crate::ir! {
->>>>>>> d001f9f8
 pub struct IrVariant {
     pub name: IrIdent,
     pub wrapper_name: IrIdent,
@@ -131,10 +122,6 @@
     pub kind: IrVariantKind,
 }
 
-<<<<<<< HEAD
-#[derive(Eq, PartialEq, Hash, Debug, Clone)]
-=======
->>>>>>> d001f9f8
 pub enum IrVariantKind {
     Value,
     Struct(IrStruct),
